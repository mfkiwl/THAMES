# THAMES

## CHANGES

| Date                     | Description                         |
|:-------------------------|:-------------------------------------|
<<<<<<< HEAD
| Mar 30 16:21:47 2023 | Accounting for subvoxel pore size distribution |
=======
| Apr 14 23:54:13 2023 | Accounting for subvoxel porosity of microstructure phases |
>>>>>>> 0533ef68
| Mar 30 16:21:47 2023 | Adjust microstructure molar volumes based on interhydrate porosity |
| Jan 14 17:12:41 2023 | Corrected local path for GEMS-3K node.h include file |
| Jan  3 13:52:07 2023 | Tagged as version 2.6 |
| Jan  3 13:52:07 2023 | Assume XML schema files are in local working directory |
| Dec 29 23:28:35 2022 | Made silica fume a kinetic phase with a custom dissolution rate equation |
| Dec 14 13:52:07 2022 | Minor formatting changes |
| Jul 28 15:16:48 2022 | Reduced code's dependence on hard-wired phase names |
| Mar 25 19:35:46 2021 | Improved readability of KineticModel and ChemicalSystem classes |
| Mar 22 22:01:18 2021 | Added GEMS3K standalone library as a subtree |
| Mar 11 16:28:57 2021 | Corrected the chemistry.xml file in two of the sample-input examples |
| Mar  9 22:21:43 2021 | Fixed a bug that causes runtime errors when the chemistry.xml file has kinetically controlled phases separated by other types of phases |
| Mar  5 15:17:31 2021 | Cleaned up some comments and added new sample-input examples |
| Mar  3 15:17:31 2021 | Added ability to "tweak" the IC compositions slightly when a GEM run error is encountered, in the hopes of re-running the GEM run method successfully |
| Mar  1 12:02:18 2021 | Water-cement ratio and scaled masses now inferred directly from the microstructure |
| Feb  6 16:56:47 2021 | Better exception handling; better interface to new GEMS3K standalone library |
| Jan 14 19:33:52 2021 | Can now specifiy initial solution composition in input file |
| Jan 11 19:03:08 2021 | Removed growthtemplate functionality from input |
| Jan  8 20:54:08 2021 | Improved vcctl2thames program and integrated within cmake |
| Jan  5 20:14:32 2021 | Added a guide for preparing input files |
| Jan  4 16:40:34 2021 | Added verbose option, plus better control over output images |
| Jan  1 20:28:16 2021 | Better handling of void production under sealed conditions |
| Dec 28 15:38:15 2020 | Simulation should stop if capillary pore water is exhausted |
| Dec 22 11:36:29 2020 | Under sealed conditions, now emptying water from the largest capillary pores |
| Dec 18 13:22:55 2020 | Removed hard-wired code for ettringite crystallization pressure |
| Dec 16 13:15:34 2020 | Minor change to Controller |
| Dec  7 13:25:09 2020 | Added new input and output examples |
| Dec  6 20:16:30 2020 | Added ability to do saturated or sealed curing, plus adjustable wc ratio in the chemistry.xml file alone |
| Dec  3 17:44:43 2020 | Enabling w/c ratio to determine initial water content (still needs work).  Also moved GEMS3K library outside of project |
| Nov 20 17:31:57 2020 | New input files and modified simulation type flags behavior |
| Nov 20 16:00:33 2020 | Damage file only created when sulfate attack simulation |
| Nov 20 13:19:55 2020 | Slight tweak to gitignore file |
| Dec 17 15:23:49 2019 | Minor changes to DISCLAIMER.md |
| Dec 17 15:22:24 2019 | Modified gitignore file |
| Dec 17 15:18:08 2019 | Modified gitignore file |
| Dec 17 15:15:46 2019 | Added a gitignore file |
| Jun 26 15:32:47 2019 | Better time logging in output files and more accurate image generation |
| Apr 23 16:52:47 2019 | Modified lattice dimensions when adding sites (Lattice::addSite) and modified myconfig.h so that it gets customized when cmake is executed |
| Mar 08 17:46:56 2019 | Added build directory |
| Apr 13 14:55:26 2017 | Added table markdown for README.md |
| Apr 13 14:48:12 2017 | Updated formatting of README.md |
| Apr 13 14:45:35 2017 | Testing markdown formatting of bulleted lists |
| Apr 13 14:37:01 2017 | Initial committing of THAMES for GitHub remote repository |
| Apr 13 13:12:36 2017 | Update README.md and corrected name spelling |
| Apr 27 11:22:22 2015 | Initial commit |

-----------------------------------------------------------------------------<|MERGE_RESOLUTION|>--- conflicted
+++ resolved
@@ -4,11 +4,7 @@
 
 | Date                     | Description                         |
 |:-------------------------|:-------------------------------------|
-<<<<<<< HEAD
-| Mar 30 16:21:47 2023 | Accounting for subvoxel pore size distribution |
-=======
 | Apr 14 23:54:13 2023 | Accounting for subvoxel porosity of microstructure phases |
->>>>>>> 0533ef68
 | Mar 30 16:21:47 2023 | Adjust microstructure molar volumes based on interhydrate porosity |
 | Jan 14 17:12:41 2023 | Corrected local path for GEMS-3K node.h include file |
 | Jan  3 13:52:07 2023 | Tagged as version 2.6 |
