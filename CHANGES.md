--- conflicted
+++ resolved
@@ -4,14 +4,11 @@
 
 | Date                     | Description                         |
 |:-------------------------|:-------------------------------------|
-<<<<<<< HEAD
 | Mar 26 22:25 2025 | Corrected recent bug introduction in Parrot-Killoh model |
-=======
 | Mar 20 16:59 2025 | Minor changes to verbose output |
 | Mar 20 16:36 2025 | Debugged surface scaling for Parrot-Killoh kinetics |
 | Mar 18 19:02 2025 | Very minor changes to comments |
 | Mar 18 18:08 2025 | Area scaling is working for standard phases |
->>>>>>> 3ac9fddc
 | Mar 16 21:34 2025 | Fixed time conversion error in PK model |
 | Mar 14 19:39 2025 | Fixed compile-time errors due to code repetition |
 | Mar 12 15:11 2025 | Improved the help/usage message |
