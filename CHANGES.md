# THAMES

## CHANGES

| Date                     | Description                         |
|:-------------------------|:-------------------------------------|
<<<<<<< HEAD
| Mar 20 16:59 2025 | Minor changes to verbose output |
| Mar 20 16:36 2025 | Debugged surface scaling for Parrot-Killoh kinetics |
| Mar 18 19:02 2025 | Very minor changes to comments |
| Mar 18 18:08 2025 | Area scaling is working for standard phases |
| Mar 16 21:34 2025 | Fixed time conversion error in PK model |
| Mar 03 13:43 2025 | Added recalculation of surface areas each cycle in KineticController::calculateKineticStep |
| Mar 03 00:28 2025 | Include surface area scaling in kinetics |
| Mar 01 22:36 2025 | Converted all model times to hours |
| Feb 03 21:24 2025 | Created `surfacearea` branch from `json` to account for surface area scaling in kinetics |
| Feb 03 21:02 2025 | Merged `xyzfile` branch into `json` branch |
| Feb 03 20:09 2025 | Pore size distribution data included in chemistry.json |
| Feb 02 23:21 2025 | Corrected error preventing identification of kinetic phases |
| Feb 01 14:39 2025 | Fixed compile-time bug in `thames.cc` after merging |
| Feb 01 11:41 2025 | Merged branch `florinnita_THAMES_avoidGEMfailure` to take small time steps to get past a GEM_run failure |
| Jan 12 17:45 2025 | Updated test input files to put pore size distribution data in microstructure definition file |
| Jan 12 09:16 2025 | Fixed a bug with json parsing and also with Pozzolanic kinetic model |
| Jan 11 02:59 2025 | Tested json on all test cases |
| Jan 08 17:36 2025 | Fixed more runtime errors related to how json parses chemistry file |
| Jan 08 14:49 2025 | Fixed some runtime errors related to json iterator misassignments |
| Jan 07 14:24 2025 | Removed Doxyfile$ file which only records local changes to environment |
| Jan 01 23:44 2024 | Updated CMakeLists.txt |
| Dec 27 22:08 2024 | Fixed small runtime bug in pore distributions |
| Dec 27 21:49 2024 | Pore size distribution now with microstructure definition file |
| Dec 27 12:23 2024 | Added command line option to toggle xyz output |
| Dec 24 21:20 2024 | Debugged run-time errors on xyzfile branch |
| Dec 24 17:32 2024 | Create xyzfile branch and integrate xyz file writing internally |
| Dec 23 23:03 2024 | Fixed all compile-time errors in json branch. |
| Nov 11 10:14 2024 | Merged branch `florinnita_THAMES_v3.0.1-v4.0.0` which fixed some memory leaks and updated test input files; tagged v3.0.0 |
=======
| Mar 14 19:39 2025 | Fixed compile-time errors due to code repetition |
| Mar 12 15:11 2025 | Improved the help/usage message |
| Mar 12 12:49 2025 | Merge branch florinnita_THAMES_avoidGEMfailure-xyzfile |
| Mar 10 15:01 2025 |Fixed segmentation fault given by ChemicalSystem::parseDisplayData(…) |
| Mar 07 15:36 2025 | Fixed a few inconsistencies in the test input files |
| Mar 04 10:02 2025 | Merged changes from branch `florinnita_THAMES_avoidGEMfailure` from past month |
| Feb 01 11:41 2025 | Merged branch `florinnita_THAMES_avoidGEMfailure` to take small time steps to get past a GEM_run failure |
| Jan 07 14:24 2025 | Removed Doxyfile$ file which only records local changes to environment |
| Nov 11 10:14 2024 | Merged branch florinnita_THAMES_v3.0.1-v4.0.0 which fixed some memory leaks and updated test input files; tagged v3.0.1 |
>>>>>>> f2efca7a
| Nov 01 09:45 2024 | Commit in preparation for v3.0.0 release |
| Oct 30 17:51 2024 | Fixed gas and electrolyte composition functionality |
| Oct 29 11:19 2024 | Small tweaks here and there |
| Oct 28 13:31 2024 | Merged `florinnita_THAMES_Version3.0` branch |
| Jul 25 09:16 2024 | Updated format of Colors.csv output |
| Jul 24 11:01 2024 | Merged latest version of branch florinRecoverLatticeAndRNG onto main |
| Jul 18 15:49 2024 | Merged changes to main branch for dealing with critDOH effect in PK model |
| Jul 10 21:02 2024 | Major changes to main branch, merging several branches onto main, includes all development since June 4 |
| Jul 11 17:53 2024 | Implemented initial and fixed solution DC composition |
| Jun 04 09:00 2024 | Saturation indices all reading zero no matter what. Debugging. |
| May 22 10:51 2024 | Beginning to generalize dissolution and precipitation kinetics |
| May 22 10:51 2024 | Propagated fix for StandardKineticModel to PozzolanicModel |
| May 21 13:46 2024 | Fixed accidental resetting of ICmoles assignment in StandardKineticModel |
| May 16 16:53 2024 | Removed Solution class and all dependencies on it |
| May 16 11:19 2024 | Committing because I'm about to try radical surgery on structure |
| May 06 22:14 2024 | Now using DCLowerLimit for kinetics |
| May 03 12:00 2024 | Preliminary planning of code restructuring for precipitation kinetics |
| May 02 17:47 2024 | Changed DOH to DOR while planning for new changes to kinetics branch |
| May 01 13:45 2024 | Small changes KineticController |
| May 01 15:37 2024 | Created kineticPrecip branch off of main |
| Apr 27 23:35 2024 | Initial and fixed solution compositions both specified with DCs now |
| Apr 26 22:49 2024 | Cleaned up install instructions; force initial microstructure output |
| Apr 26 17:43 2024 | Writing PNG files now done directly. |
| Apr 24 13:24 2024 | minpozzeffect is set only if at least one kinetically pozzolanic component is detected. |
| Apr 24 11:19 2024 | KineticController has minpozzeffect as a kluge; must fix later. |
| Apr 23 15:07 2024 | Copied thameslib source files from florinTH branch. |
| Apr 04 12:13 2024 | Changed naming convention of img files, with time string now in minutes. |
| Mar 19 14:49 2024 | Better handling of color scheme for visualization of microstructure |
| Mar 19 13:41 2024 | Very minor changes to output of pore size distribution in Lattice.cc |
| Mar 19 13:33 2024 | viz program now creates one master xyz file with time stamps for Ovito |
| Mar 17 22:08 2024 | Removed createmic from main branch |
| Mar 15 14:09 2024 | Updated test file input |
| Mar 15 12:55 2024 | Merged some improvements made by Florin Nita |
| Mar 14 18:10 2024 | Added new createmic program to make THAMES input microstructures directly |
| Feb 22 09:15 2024 | Added Cemdata18 database files from EMPA to the repository; updated build instructions |
| Jan 28 15:27 2024 | Minor changes to visualization programs |
| Jan 20 15:17 2024 | Added StandardKineticModel class for dissolution of salts. Compiles and runs |
| Jan 18 10:16 2024 | Cleaned up some debugging output |
| Jan 17 00:58 2024 | Debugged behavior for adding growth sites |
| Dec 29 19:21 2023 | Formatting uniformity and added viz to build |
| Dec 23 22:34 2023 | Streamlined adjustment of microstructure volumes and output chemical shrinkage in Microstructure csv file |
| Dec 22 13:51 2023 | Total microstructure volume now forced constant and capillary porosity modified to keep it that way; actual volume still tracked |
| Dec 20 16:43 2023 | Modified pozzolanic rate law; all solid phases are increasing in volume fraction (needs debug) |
| Dec 19 22:51 2023 | Fixed retrieval of saturation index from solution object for pozzolanic kinetic step |
| Dec 19 17:18 2023 | Debugging of pozzolanic kinetics; code compiles but does not run correctly |
| Dec 18 23:36 2023 | Modified pozzolanic rate equations for diffusion and updated chemistry.xsd |
| Dec 18 16:01 2023 | Added LOI influences on clinker component reaction rates |
| Dec 18 14:09 2023 | Fixed increment of IC moles for kinetic models and added hydroxyl activity term to pozzolanic model |
| Dec 17 15:11 2023 | Added two diffusion rate constants for pozzolanic reactions, akin to the k2 and k3 parameters in the Parrot-Killoh model |
| Dec 15 16:08 2023 | Updating kinetic models to have initial specific surface areas for each phase; compile not checked |
| Dec 14 16:28 2023 | Fixed run-time errors in KineticController that were not assigning water or solid masses initially |
| Dec 08 09:50 2023 | Added more in-depth queries for Rd values and ICs; compiles error-free |
| Dec 07 17:40 2023 | Completed moved of Rd partitioning from KineticController to ChemicalSystem; compiles error-free |
| Dec 07 16:17 2023 | Moved Rd partitioning from KineticController to ChemicalSystem; compile not checked |
| Nov 11 22:42 2023 | Compile-time errors fixed; need to complete Pozzolanic model |
| Nov 10 17:48 2023 | Fixed several compile-time errors; some need to still be fixed |
| Nov 03 17:14 2023 | Making KineticController handle the models; still no compile check |
| Nov 02 01:34 2023 | Completed ParrotKillohModel.cc; still no compile check |
| Nov 01 11:38 2023 | Completed ParrotKillohModel.h; still need ParrotKillohModel.cc |
| Nov 01 11:00 2023 | Completed KineticModel and KineticController; compile not checked |
| Oct 29 21:13 2023 | Setting up multiple kinetic models; compile not checked |
| Oct 27 17:15 2023 | Distinguishing pozzolanic kinetics from Parrot-Killoh kinetics; compile not checked |
| Oct 27 16:48 2023 | Created branch pozzolan for kinetically modeling pozzolan glasses |
| Aug 10 17:02 2023 | Fixed spelling error in Interface.cc |
| Jul 31 12:46 2023 | Improved calculation of internal RH using Kelvin equation |
| Jul 30 23:28 2023 | Merge DCPorosity branch with master, added output of enthalpy |
| Jun  3 22:55 2023 | Specify and read gas phase composition.  Does not do anything with it yet |
| May 23 10:37 2023 | Fixed bug in handling of spaces in path names |
| May 23 08:05 2023 | Allow path and file names that include spaces |
| May 15 15:41 2023 | Updated test file input after rebase |
| May 15 10:52 2023 | Updated tag to 2.6.1; updated install instructions |
| May 13 14:05 2023 | Fixed minor calculation error in w/c effect of the PK model; cleaned up test cases |
| May  6 16:37 2023 | Fix behavior when GEM_run fail happens on first try |
| Apr 25 21:45 2023 | Fixed error that mistakenly "corrected" capillary pore volume for its porosity |
| Apr 30 20:59 2023 | Fuller implementation of global DEBUG preprocessor define |
| Apr 27 17:47 2023 | Removed debug as class variables and now have a global DEBUG preprocessor define |
| Apr 25 21:17 2023 | Fixed error that mistakenly "corrected" capillary pore volume for its porosity |
| Apr 24 21:45 2023 | Fixed one error in Lattice::writePoreSizeDistribution. Phase porosity still not being calculated |
| Apr 22 21:45 2023 | Fixed more runtime errors. Almost working but won't empty pores |
| Apr 21 17:46 2023 | Fixed multiple runtime errors, but still has some |
| Apr 20 14:19 2023 | Composition-dependent subvoxel porosity compiles; need to test runtime behavior |
| Apr 19 18:21 2023 | Created a branch for composition-dependent subvoxel porosity |
| Apr 14 23:54 2023 | Accounting for subvoxel porosity of microstructure phases |
| Mar 30 16:21 2023 | Adjust microstructure molar volumes based on interhydrate porosity |
| Jan 14 17:12 2023 | Corrected local path for GEMS-3K node.h include file |
| Jan  3 13:52 2023 | Tagged as version 2.6 |
| Jan  3 13:52 2023 | Assume XML schema files are in local working directory |
| Dec 29 23:28 2022 | Made silica fume a kinetic phase with a custom dissolution rate equation |
| Dec 14 13:52 2022 | Minor formatting changes |
| Jul 28 15:16 2022 | Reduced code's dependence on hard-wired phase names |
| Mar 25 19:35 2021 | Improved readability of KineticModel and ChemicalSystem classes |
| Mar 22 22:01 2021 | Added GEMS3K standalone library as a subtree |
| Mar 11 16:28 2021 | Corrected the chemistry.xml file in two of the sample-input examples |
| Mar  9 22:21 2021 | Fixed a bug that causes runtime errors when the chemistry.xml file has kinetically controlled phases separated by other types of phases |
| Mar  5 15:17 2021 | Cleaned up some comments and added new sample-input examples |
| Mar  3 15:17 2021 | Added ability to "tweak" the IC compositions slightly when a GEM run error is encountered, in the hopes of re-running the GEM run method successfully |
| Mar  1 12:02 2021 | Water-cement ratio and scaled masses now inferred directly from the microstructure |
| Feb  6 16:56 2021 | Better exception handling; better interface to new GEMS3K standalone library |
| Jan 14 19:33 2021 | Can now specifiy initial solution composition in input file |
| Jan 11 19:03 2021 | Removed growthtemplate functionality from input |
| Jan  8 20:54 2021 | Improved vcctl2thames program and integrated within cmake |
| Jan  5 20:14 2021 | Added a guide for preparing input files |
| Jan  4 16:40 2021 | Added verbose option, plus better control over output images |
| Jan  1 20:28 2021 | Better handling of void production under sealed conditions |
| Dec 28 15:38 2020 | Simulation should stop if capillary pore water is exhausted |
| Dec 22 11:36 2020 | Under sealed conditions, now emptying water from the largest capillary pores |
| Dec 18 13:22 2020 | Removed hard-wired code for ettringite crystallization pressure |
| Dec 16 13:15 2020 | Minor change to Controller |
| Dec  7 13:25 2020 | Added new input and output examples |
| Dec  6 20:16 2020 | Added ability to do saturated or sealed curing, plus adjustable wc ratio in the chemistry.xml file alone |
| Dec  3 17:44 2020 | Enabling w/c ratio to determine initial water content (still needs work).  Also moved GEMS3K library outside of project |
| Nov 20 17:31 2020 | New input files and modified simulation type flags behavior |
| Nov 20 16:00 2020 | Damage file only created when sulfate attack simulation |
| Nov 20 13:19 2020 | Slight tweak to gitignore file |
| Dec 17 15:23 2019 | Minor changes to DISCLAIMER.md |
| Dec 17 15:22 2019 | Modified gitignore file |
| Dec 17 15:18 2019 | Modified gitignore file |
| Dec 17 15:15 2019 | Added a gitignore file |
| Jun 26 15:32 2019 | Better time logging in output files and more accurate image generation |
| Apr 23 16:52 2019 | Modified lattice dimensions when adding sites (Lattice::addSite) and modified myconfig.h so that it gets customized when cmake is executed |
| Mar 08 17:46 2019 | Added build directory |
| Apr 13 14:55 2017 | Added table markdown for README.md |
| Apr 13 14:48 2017 | Updated formatting of README.md |
| Apr 13 14:45 2017 | Testing markdown formatting of bulleted lists |
| Apr 13 14:37 2017 | Initial committing of THAMES for GitHub remote repository |
| Apr 13 13:12 2017 | Update README.md and corrected name spelling |
| Apr 27 11:22 2015 | Initial commit |<|MERGE_RESOLUTION|>--- conflicted
+++ resolved
@@ -4,12 +4,17 @@
 
 | Date                     | Description                         |
 |:-------------------------|:-------------------------------------|
-<<<<<<< HEAD
 | Mar 20 16:59 2025 | Minor changes to verbose output |
 | Mar 20 16:36 2025 | Debugged surface scaling for Parrot-Killoh kinetics |
 | Mar 18 19:02 2025 | Very minor changes to comments |
 | Mar 18 18:08 2025 | Area scaling is working for standard phases |
 | Mar 16 21:34 2025 | Fixed time conversion error in PK model |
+| Mar 14 19:39 2025 | Fixed compile-time errors due to code repetition |
+| Mar 12 15:11 2025 | Improved the help/usage message |
+| Mar 12 12:49 2025 | Merge branch florinnita_THAMES_avoidGEMfailure-xyzfile |
+| Mar 10 15:01 2025 |Fixed segmentation fault given by ChemicalSystem::parseDisplayData(…) |
+| Mar 07 15:36 2025 | Fixed a few inconsistencies in the test input files |
+| Mar 04 10:02 2025 | Merged changes from branch `florinnita_THAMES_avoidGEMfailure` from past month |
 | Mar 03 13:43 2025 | Added recalculation of surface areas each cycle in KineticController::calculateKineticStep |
 | Mar 03 00:28 2025 | Include surface area scaling in kinetics |
 | Mar 01 22:36 2025 | Converted all model times to hours |
@@ -33,17 +38,6 @@
 | Dec 24 17:32 2024 | Create xyzfile branch and integrate xyz file writing internally |
 | Dec 23 23:03 2024 | Fixed all compile-time errors in json branch. |
 | Nov 11 10:14 2024 | Merged branch `florinnita_THAMES_v3.0.1-v4.0.0` which fixed some memory leaks and updated test input files; tagged v3.0.0 |
-=======
-| Mar 14 19:39 2025 | Fixed compile-time errors due to code repetition |
-| Mar 12 15:11 2025 | Improved the help/usage message |
-| Mar 12 12:49 2025 | Merge branch florinnita_THAMES_avoidGEMfailure-xyzfile |
-| Mar 10 15:01 2025 |Fixed segmentation fault given by ChemicalSystem::parseDisplayData(…) |
-| Mar 07 15:36 2025 | Fixed a few inconsistencies in the test input files |
-| Mar 04 10:02 2025 | Merged changes from branch `florinnita_THAMES_avoidGEMfailure` from past month |
-| Feb 01 11:41 2025 | Merged branch `florinnita_THAMES_avoidGEMfailure` to take small time steps to get past a GEM_run failure |
-| Jan 07 14:24 2025 | Removed Doxyfile$ file which only records local changes to environment |
-| Nov 11 10:14 2024 | Merged branch florinnita_THAMES_v3.0.1-v4.0.0 which fixed some memory leaks and updated test input files; tagged v3.0.1 |
->>>>>>> f2efca7a
 | Nov 01 09:45 2024 | Commit in preparation for v3.0.0 release |
 | Oct 30 17:51 2024 | Fixed gas and electrolyte composition functionality |
 | Oct 29 11:19 2024 | Small tweaks here and there |
