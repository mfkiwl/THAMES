/**
@file Lattice.cc
@brief Definition of methods for the Lattice class.

*/
#include "Lattice.h"
#include "Interface.h"
#include "RanGen.h"

Lattice::Lattice(ChemicalSystem *cs) : siteneighbors_(NN_NNN), chemSys_(cs) {
  xdim_ = ydim_ = zdim_ = 0;
  time_ = 0.0;
  temperature_ = REFTEMP; // in Kelvin (see global.h)
  oldtemp_ = REFTEMP;     // in Kelvin (see global.h)
  numsites_ = 0;
  resolution_ = REFRES; // in micrometers (see global.h)
  site_.clear();
  deptheffect_ = false;
  masterporevolume_.clear();
#ifdef DEBUG
  verbose_ = true;
#else
  verbose_ = false;
#endif
}

Lattice::Lattice(ChemicalSystem *cs, const string &fileName, const bool verbose,
                 const bool warning)
    : siteneighbors_(NN_NNN), chemSys_(cs) {
  unsigned int i, j, k;
  unsigned int ii;
  string buff;
  int xn, yn, zn;
  unsigned int idn;
  unsigned int pid;
  string msg;

  int numMicroPhases = chemSys_->getNumMicroPhases();

  xdim_ = ydim_ = zdim_ = 0;
  time_ = 0.0;
  temperature_ = REFTEMP; // in Kelvin (see global.h)
  oldtemp_ = REFTEMP;     // in Kelvin (see global.h)
  numsites_ = 0;
  resolution_ = REFRES; // in micrometers (see global.h)
  site_.clear();
  deptheffect_ = true;
  masterporevolume_.clear();

#ifdef DEBUG
  verbose_ = true;
  warning_ = true;
  cout << "Lattice::Lattice Constructor" << endl;
  cout.flush();
#else
  verbose_ = verbose;
  warning_ = warning;
#endif

  ///
  /// Open the microstructure input file and process it
  ///

  ifstream in(fileName.c_str());
  if (!in) {
    throw FileException("Lattice", "Lattice", fileName, "Could not open");
  }

  in >> buff;
  if (buff == VERSIONSTRING) {
    in >> version_;
    in >> buff; // X size string identifier
    in >> xdim_;
    in >> buff; // Y size string identifier
    in >> ydim_;
    in >> buff; // Z size string identifier
    in >> zdim_;
    double testres;
    in >> buff; // Voxel resolution identifier
    in >> testres;
    setResolution(testres);
  } else {

    ///
    /// Image file generated prior to VCCTL Version 3.0.
    /// Allow backward compatibility by defaulting system
    /// size to 100 and resolution to 1.0 micrometers
    ///

    version_ = "2.0";
    double testres = 1.0;
    setResolution(testres);
    xdim_ = ydim_ = zdim_ = 100;
  }

  ///
  /// Print out the microstructure size and characteristics
  ///

  if (verbose_) {
    cout << "Lattice::Lattice Read microstructure file header..." << endl;
    cout << "Lattice::Lattice     Version = " << version_ << endl;
    cout << "Lattice::Lattice     xdim_ = " << xdim_ << endl;
    cout << "Lattice::Lattice     ydim_ = " << ydim_ << endl;
    cout << "Lattice::Lattice     zdim_ = " << zdim_ << endl;
    cout.flush();
  }
  numsites_ = (unsigned int)(xdim_ * ydim_ * zdim_);
  if (verbose_) {
    cout << "Lattice::Lattice    numsites_ = " << numsites_ << endl;
    cout << "Lattice::Lattice    resolution_ = " << resolution_ << endl;
    cout.flush();
  }

  ///
  /// Allocate a random number generator object and seed it
  ///

  try {
    rg_ = new RanGen();
  } catch (bad_alloc &ba) {
    cout << "Lattice constructor failed when allocating rg_";
    cout.flush();
    exit(1);
  }

  rg_->setSeed(-142234);
  if (verbose_) {
    cout << "Lattice::Lattice Checking whether I can get a seed "
         << rg_->getSeed() << endl;
    cout << "Lattice::Lattice Checking value of random number "
         << ", " << rg_->Ran3() << endl;
    cout.flush();
  }

  count_.clear();
  count_.resize(numMicroPhases, 0);

  SI_.clear();
  SI_.resize(numMicroPhases, 1.0);

  expansion_.clear();
  expansion_coordin_.clear();

  waterchange_ = 0.0;

  ///
  /// Add the Site objects to the `site_` array, defining the structure
  /// of the lattice.  Not yet assigning a phase to the site because
  /// the file has not yet been read
  ///

  for (k = 0; k < zdim_; k++) {
    for (j = 0; j < ydim_; j++) {
      for (i = 0; i < xdim_; i++) {
        addSite(i, j, k);
      }
    }
  }

  ///
  /// Set up the array of neighbors for each site
  ///

  for (ii = 0; ii < numsites_; ii++) {

    for (j = 0; j < NN_NNN; j++) {
      ///
      /// Store up to 2nd nearest neighbors
      ///

      switch (j) {
      case 0: // West neighbor
        xn = site_[ii].getX() - 1;
        if (xn < 0 && BC != 1)
          xn += xdim_;
        if (xn < 0 && BC == 1)
          xn = 0;
        yn = site_[ii].getY();
        zn = site_[ii].getZ();
        break;
      case 1: // East neighbor
        xn = site_[ii].getX() + 1;
        if (xn >= xdim_ && BC != 1)
          xn -= xdim_;
        if (xn >= xdim_ && BC == 1)
          xn -= 1;
        yn = site_[ii].getY();
        zn = site_[ii].getZ();
        break;
      case 2: // South neighbor
        yn = site_[ii].getY() - 1;
        if (yn < 0 && BC != 2)
          yn += ydim_;
        if (yn < 0 && BC == 2)
          yn = 0;
        xn = site_[ii].getX();
        zn = site_[ii].getZ();
        break;
      case 3: // North neighbor
        yn = site_[ii].getY() + 1;
        if (yn >= ydim_ && BC != 2)
          yn -= ydim_;
        if (yn >= ydim_ && BC == 2)
          yn -= 1;
        xn = site_[ii].getX();
        zn = site_[ii].getZ();
        break;
      case 4: // Down neighbor
        zn = site_[ii].getZ() - 1;
        if (zn < 0 && BC != 3)
          zn += zdim_;
        if (zn < 0 && BC == 3)
          zn = 0;
        xn = site_[ii].getX();
        yn = site_[ii].getY();
        break;
      case 5: // Up neighbor
        zn = site_[ii].getZ() + 1;
        if (zn >= zdim_ && BC != 3)
          zn -= zdim_;
        if (zn >= zdim_ && BC == 3)
          zn -= 1;
        xn = site_[ii].getX();
        yn = site_[ii].getY();
        break;
      case 6: // Southwest neighbor
        xn = site_[ii].getX() - 1;
        if (xn < 0 && BC != 1)
          xn += xdim_;
        if (xn < 0 && BC == 1)
          xn = 0;
        yn = site_[ii].getY() - 1;
        if (yn < 0 && BC != 2)
          yn += ydim_;
        if (yn < 0 && BC == 2)
          yn = 0;
        zn = site_[ii].getZ();
        break;
      case 7: // Northwest neighbor
        xn = site_[ii].getX() - 1;
        if (xn < 0 && BC != 1)
          xn += xdim_;
        if (xn < 0 && BC == 1)
          xn = 0;
        yn = site_[ii].getY() + 1;
        if (yn >= ydim_ && BC != 2)
          yn -= ydim_;
        if (yn >= ydim_ && BC == 2)
          yn -= 1;
        zn = site_[ii].getZ();
        break;
      case 8: // Northeast neighbor
        xn = site_[ii].getX() + 1;
        if (xn >= xdim_ && BC != 1)
          xn -= xdim_;
        if (xn >= xdim_ && BC == 1)
          xn -= 1;
        yn = site_[ii].getY() + 1;
        if (yn >= ydim_ && BC != 2)
          yn -= ydim_;
        if (yn >= ydim_ && BC == 2)
          yn -= 1;
        zn = site_[ii].getZ();
        break;
      case 9: // Southeast neighbor
        xn = site_[ii].getX() + 1;
        if (xn >= xdim_ && BC != 1)
          xn -= xdim_;
        if (xn >= xdim_ && BC == 1)
          xn -= 1;
        yn = site_[ii].getY() - 1;
        if (yn < 0 && BC != 2)
          yn += ydim_;
        if (yn < 0 && BC == 2)
          yn = 0;
        zn = site_[ii].getZ();
        break;
      case 10: // Downwest neighbor
        xn = site_[ii].getX() - 1;
        if (xn < 0 && BC != 1)
          xn += xdim_;
        if (xn < 0 && BC == 1)
          xn = 0;
        yn = site_[ii].getY();
        zn = site_[ii].getZ() - 1;
        if (zn < 0 && BC != 3)
          zn += zdim_;
        if (zn < 0 && BC == 3)
          zn = 0;
        break;
      case 11: // Downnorth neighbor
        xn = site_[ii].getX();
        yn = site_[ii].getY() + 1;
        if (yn >= ydim_ && BC != 2)
          yn -= ydim_;
        if (yn >= ydim_ && BC == 2)
          yn -= 1;
        zn = site_[ii].getZ() - 1;
        if (zn < 0 && BC != 3)
          zn += zdim_;
        if (zn < 0 && BC == 3)
          zn = 0;
        break;
      case 12: // Downeast neighbor
        xn = site_[ii].getX() + 1;
        if (xn >= xdim_ && BC != 1)
          xn -= xdim_;
        if (xn >= xdim_ && BC == 1)
          xn -= 1;
        yn = site_[ii].getY();
        zn = site_[ii].getZ() - 1;
        if (zn < 0 && BC != 3)
          zn += zdim_;
        if (zn < 0 && BC == 3)
          zn = 0;
        break;
      case 13: // Downsouth neighbor
        xn = site_[ii].getX();
        yn = site_[ii].getY() - 1;
        if (yn < 0 && BC != 2)
          yn += ydim_;
        if (yn < 0 && BC == 2)
          yn = 0;
        zn = site_[ii].getZ() - 1;
        if (zn < 0 && BC != 3)
          zn += zdim_;
        if (zn < 0 && BC == 3)
          zn = 0;
        break;
      case 14: // Upwest neighbor
        xn = site_[ii].getX() - 1;
        if (xn < 0 && BC != 1)
          xn += xdim_;
        if (xn < 0 && BC == 1)
          xn = 0;
        yn = site_[ii].getY();
        zn = site_[ii].getZ() + 1;
        if (zn >= zdim_ && BC != 3)
          zn -= zdim_;
        if (zn >= zdim_ && BC == 3)
          zn -= 1;
        break;
      case 15: // Upnorth neighbor
        xn = site_[ii].getX();
        yn = site_[ii].getY() + 1;
        if (yn >= ydim_ && BC != 2)
          yn -= ydim_;
        if (yn >= ydim_ && BC == 2)
          yn -= 1;
        zn = site_[ii].getZ() + 1;
        if (zn >= zdim_ && BC != 3)
          zn -= zdim_;
        if (zn >= zdim_ && BC == 3)
          zn -= 1;
        break;
      case 16: // Upeast neighbor
        xn = site_[ii].getX() + 1;
        if (xn >= xdim_ && BC != 1)
          xn -= xdim_;
        if (xn >= xdim_ && BC == 1)
          xn -= 1;
        yn = site_[ii].getY();
        zn = site_[ii].getZ() + 1;
        if (zn >= zdim_ && BC != 3)
          zn -= zdim_;
        if (zn >= zdim_ && BC == 3)
          zn -= 1;
        break;
      case 17: // Upsouth neighbor
        xn = site_[ii].getX();
        yn = site_[ii].getY() - 1;
        if (yn < 0 && BC != 2)
          yn += ydim_;
        if (yn < 0 && BC == 2)
          yn = 0;
        zn = site_[ii].getZ() + 1;
        if (zn >= zdim_ && BC != 3)
          zn -= zdim_;
        if (zn >= zdim_ && BC == 3)
          zn -= 1;
        break;
      }

      idn = (unsigned int)(xn + (xdim_ * yn) + ((xdim_ * ydim_) * zn));
      site_[ii].setNb(j, &site_[idn]);
    }
  }

  ///
  /// This loop reads the phase for each site and assigns it,
  /// also updating the count of the phase.
  ///

  for (i = 0; i < numsites_; i++) {
    in >> pid;
    site_[i].setMicroPhaseId(pid);
    count_.at(pid)++;
  }

  ///
  /// Done with the input microstructure file, so close it.
  ///

  in.close();

  ///
  /// Gather data from the periodic table for writing a .cfg file (alternative
  /// to .xyz)

  populateElementData();

  ///
  /// With the phase counts known, calculate phase volume fractions
  /// We cannot calculate the mass fractions until we know the phase identities
  /// Phase identities are determined by the KineticModel
  ///

  vector<double> microPhaseMass(numMicroPhases, 0.0);

  volumefraction_.clear();
  volumefraction_.resize(numMicroPhases, 0.0);

  initvolumefraction_.clear();
  initvolumefraction_.resize(numMicroPhases, 0.0);

  double vfrac, mfrac, capfrac, molarMass, molarVolume, density;
  double solidMass = 0.0;
  double cementMass = 0.0;
  int microPhaseId = 0;
  int DCId = 0;
  string myname;
  try {
    if (verbose_) {
      cout << "Lattice::Lattice Calculating volume fractions now ..." << endl;
      for (ii = 0; ii < numMicroPhases; ii++) {
        cout << "Micro phase "
             << chemSys_->getMicroPhaseName(chemSys_->getMicroPhaseId(ii))
             << ", count = " << count_[ii] << " of " << site_.size() << endl;
      }
      cout.flush();
    }

    if (numsites_ > 0) {
      for (ii = 0; ii < numMicroPhases; ii++) {
        microPhaseId = chemSys_->getMicroPhaseId(ii);
        myname = chemSys_->getMicroPhaseName(microPhaseId);
        vfrac = ((double)count_[ii]) / ((double)site_.size());
        setVolumefraction(microPhaseId, vfrac);
        setInitvolumefraction(microPhaseId, vfrac);
        if (verbose_) {
          cout << "Lattice::Lattice ii = " << ii << ", microPhase = " << myname
               << ", volume fraction = " << vfrac << endl;
          cout.flush();
        }
        if (microPhaseId == ELECTROLYTEID) {
          DCId = chemSys_->getDCId("H2O@");
        } else if (microPhaseId != VOIDID) {
          DCId = chemSys_->getMicroPhaseDCMembers(microPhaseId, 0);
        }
        if (microPhaseId != VOIDID) {
          molarMass = chemSys_->getDCMolarMass(DCId);     // g/mol
          molarVolume = chemSys_->getDCMolarVolume(DCId); // m3/mol
          density = 0.0;
          if (molarVolume > 1.0e-12) {
            density = molarMass / molarVolume / 1.0e6; // g/cm3
          }
          microPhaseMass[microPhaseId] = vfrac * density;
          if (microPhaseId != ELECTROLYTEID) {
            solidMass += microPhaseMass[microPhaseId];
            if (chemSys_->getCementComponent(microPhaseId))
              cementMass += microPhaseMass[microPhaseId];
          }
          if (verbose_ && vfrac > 0.0) {
            // if (vfrac > 0.0) {
            cout << ii << "\tLattice::Lattice Phase "
                 << chemSys_->getMicroPhaseName(microPhaseId)
                 << "\tmicroPhaseId: " << microPhaseId << endl;
            cout << "Lattice::Lattice     Molar mass = " << molarMass
                 << " g/mol" << endl;
            cout << "Lattice::Lattice     Molar volume = " << molarVolume
                 << " m3/mol" << endl;
            cout << "Lattice::Lattice     Density = " << density << " g/cm3"
                 << endl;
            cout << "Lattice::Lattice     Volume Fraction = " << vfrac << endl;
            cout << "Lattice::Lattice     Mass density = " << (vfrac * density)
                 << " g/cm3 of system" << endl;
            cout.flush();
          }
        }
      }
    } else {
      msg = "Divide by zero error:  site_.size() = 0";
      throw FloatException("Lattice", "Lattice", msg);
    }

    // for (ii = 0; ii < numMicroPhases; ii++) {
    //   cout << "  ii : " << ii << "\tcementComponent : "
    //        << chemSys_->getCementComponent(ii) << endl;
    // }

    // Set the water-solids mass ratio based on the initial microstructure

    initSolidMass_ = solidMass;

    wsratio_ = microPhaseMass[ELECTROLYTEID] / solidMass;
    wcratio_ = microPhaseMass[ELECTROLYTEID] / cementMass;

    if (verbose_) {
      cout << "Lattice::Lattice Microstructure w/s = " << wsratio_ << endl;
      cout << "Lattice::Lattice Mass of water = "
           << microPhaseMass[ELECTROLYTEID]
           << ", mass of solids = " << solidMass << endl;
      cout.flush();
    }

    // set to zero ALL ICs/DCs in the system (ChemicalSystem)
    for (int i = 0; i < chemSys_->getNumICs(); i++) {
      chemSys_->setICMoles(i, 0.0);
      // cout << "   " << i << "\t" << chemSys_->getICMoles(i)
      //     << "\t" << chemSys_->getICName(i) << endl;
    }
    for (int i = 0; i < chemSys_->getNumDCs(); i++) {
      chemSys_->setDCMoles(i, 0.0);
      // cout << "   " << i << "\t" << chemSys_->getDCMoles(i)
      //      << "\t" << chemSys_->getDCClassCode(i) << "\t" <<
      //      chemSys_->getDCName(i) << endl;
    }

    // Next we set the initial normalized phase masses, microstructure
    // phase volume, and subvoxel porosity.  This is all triggered when we set
    // the mass.

    // calc porosity in
    // normalizePhaseMasses->setMicroPhaseMass->setMicroPhaseVolume->calcMicroPhasePorosity
    normalizePhaseMasses(microPhaseMass, cementMass, solidMass);

    // Set the initial total volume of the microstructure

    double totmicvol = 0.0;
    int totCount_ = 0;
    // cout << endl << "count_ : " << endl;
    for (int i = 0; i < numMicroPhases; i++) {
      microPhaseId = chemSys_->getMicroPhaseId(i);
      if (microPhaseId != VOIDID) {
        // cout << i << "\t" << chemSys_->getMicroPhaseVolume(microPhaseId)
        //      << "\t" << chemSys_->getMicroPhaseName(i) << " / " << count_[i]
        //      << endl ;
        totmicvol += chemSys_->getMicroPhaseVolume(microPhaseId);
        // totCount_ += count_[i];
      }
    }
    // cout << "totCount_/totmicvol: " << totCount_ << " / " << totmicvol
    // <<endl;

    chemSys_->setInitMicroVolume(totmicvol);
    initialmicrostructurevolume_ = totmicvol;

    // Initially assume that all free water and void space
    // is capillary volume

    capillaryporevolumefraction_ =
        getVolumefraction(ELECTROLYTEID) + getVolumefraction(VOIDID);

  } catch (FloatException fex) {
    fex.printException();
    exit(1);
  }

  // calc & set wmc
  int phId;
  string nameMicroPhaseTh;
  double rng;
  for (i = 0; i < numsites_; i++) {
    // stId = site_[i].getId();
    phId = site_[i].getMicroPhaseId();
    nameMicroPhaseTh = chemSys_->getMicroPhaseName(phId);
    if (nameMicroPhaseTh == "Electrolyte") {
      site_[i].setWmc0(1.);
    } else if (nameMicroPhaseTh == "CSHQ") {
      rng = rg_->Ran3();
      if (rng >= thrPorosityCSH) {
        site_[i].setWmc0(chemSys_->getMicroPhasePorosity(phId));
      } else {
        site_[i].setWmc0(0.);
      }
    } else {
      site_[i].setWmc0(0.);
    }
  }
  double wmcLoc;
  int nbIdLoc;
  for (i = 0; i < numsites_; i++) {
    site_[i].setVisit(0);
    wmcLoc = site_[i].getWmc0();
    for (j = 0; j < NN_NNN; j++) {
      nbIdLoc = (site_[i].nb(j))->getId();
      wmcLoc += site_[nbIdLoc].getWmc0();
    }
    site_[i].setWmc(wmcLoc);
  }

  // voxels without contact with electrolyte i.e. voxels having low probability
  // to dissolve in this step
  // findIsolatedClusters();
}

Lattice::~Lattice() {
  interface_.clear();
  site_.clear();
  masterporevolume_.clear();
  delete rg_;
}

void Lattice::addSite(const unsigned int x, const unsigned int y,
                      const unsigned int z) {
  string msg;

  try {
    if (x >= xdim_ || x < 0) {
      throw EOBException("Lattice", "addSite", "site_", xdim_, x);
    } else if (y >= ydim_ || y < 0) {
      throw EOBException("Lattice", "addSite", "site_", ydim_, y);
    } else if (z >= zdim_ || z < 0) {
      throw EOBException("Lattice", "addSite", "site_", zdim_, z);
    }
  } catch (EOBException ex) {
    ex.printException();
    exit(1);
  }

  // Assume that the site is WATER by default.  This will break if
  // there is ever a sytem without water.

  site_.push_back(Site(x, y, z, xdim_, ydim_, zdim_, siteneighbors_, chemSys_));
}

void Lattice::normalizePhaseMasses(vector<double> microPhaseMass,
                                   double cementMass, double solidMass) {
  int microPhaseId, DCId;
  double pscaledMass = 0.0;
  double molarMass;
  double totalSolidMass = 0, totalCementMass = 0;

  int numMicroPhases = chemSys_->getNumMicroPhases();

  for (int i = 0; i < numMicroPhases; i++) {
    microPhaseId = chemSys_->getMicroPhaseId(i);
    if (microPhaseId == ELECTROLYTEID) {
      int waterId = chemSys_->getDCId("H2O@");
      // double waterMolarMass = chemSys_->getDCMolarMass(waterId);
      molarMass = chemSys_->getDCMolarMass(waterId);
      pscaledMass = wsratio_ * 100.0; // Mass of solids scaled to 100 g now

      chemSys_->setDCMoles(waterId, (pscaledMass / molarMass));
      if (verbose_) {
        cout << "Lattice::normalizePhaseMasses Setting initial micphase mass "
                "and volume of "
             << chemSys_->getMicroPhaseName(ELECTROLYTEID) << endl;
        cout.flush();
      }

      chemSys_->setMicroPhaseMass(ELECTROLYTEID, pscaledMass);
      chemSys_->setMicroPhaseMassDissolved(ELECTROLYTEID, 0.0);

    } else if (microPhaseId != VOIDID) {
      pscaledMass = microPhaseMass[microPhaseId] * 100.0 / solidMass;
      DCId = chemSys_->getMicroPhaseDCMembers(microPhaseId, 0);
      chemSys_->setDC_to_MPhID(DCId, microPhaseId);
      molarMass = chemSys_->getDCMolarMass(DCId);
      if (verbose_) {
        cout << "Lattice::normalizePhaseMasses Microstructure scaled mass of "
             << i << "   " << chemSys_->getMicroPhaseName(microPhaseId) << " ("
             << microPhaseId << ") = " << microPhaseMass[microPhaseId]
             << " g out of " << solidMass << " g total" << endl;
        // Setting the phase mass will also automatically calculate the phase
        // volume
        cout.flush();
      }

      chemSys_->setInitScaledCementMass(cementMass * 100 / solidMass);

      totalSolidMass += pscaledMass;
      if (chemSys_->getCementComponent(microPhaseId))
        totalCementMass += pscaledMass;
      chemSys_->setMicroPhaseMass(microPhaseId, pscaledMass);

      chemSys_->setDCMoles(DCId, (pscaledMass / molarMass));

      chemSys_->setMicroPhaseMassDissolved(microPhaseId, 0.0);
    }
  }
  // cout << "normalizePhaseMasses totalSolidMass/totalCementMass = "
  //      << totalSolidMass << " / " << totalCementMass << endl;

  // Up to this point we could not really handle volume of void space, but
  // now we can do so in proportion to electrolyte volume

  double vfv = getVolumefraction(VOIDID);
  double vfe = getVolumefraction(ELECTROLYTEID);
  double ve = chemSys_->getMicroPhaseVolume(ELECTROLYTEID);

  chemSys_->setMicroPhaseVolume(VOIDID, (ve * vfv / vfe));

  // cout << endl << "normalizePhaseMasses DCs:" << endl;
  // for (int i = 0; i < chemSys_->getNumDCs(); i++){
  //   cout << "   " << i << "\t" << chemSys_->getDCMoles(i)
  //        << "\t" << chemSys_->getDCClassCode(i)
  //        << "\t" << chemSys_->getDCName(i) << endl;
  // }
  // cout << endl << "normalizePhaseMasses DCs:" << endl << endl;

  return;
}

void Lattice::findInterfaces(void) {
  unsigned int i, kk;
  unsigned int k;
  vector<Site *> gsite, dsite;
  int numMicPh = chemSys_->getNumMicroPhases();

  ///
  /// An interface must have at least one adjacent site that is water or void
  ///
  ///
  cout << endl << "Lattice::findInterfaces:" << endl;

  interface_.clear();
  for (i = 0; i < numMicPh; i++) {
    if (i != ELECTROLYTEID && i != VOIDID) { // Solid phase of some kind
      gsite.clear();
      dsite.clear();
      for (k = 0; k < site_.size(); k++) {
        if (site_[k].getWmc() > 0) { // Is there some water nearby?
          if ((site_[k].getMicroPhaseId() == i)) {
            dsite.push_back(&site_[k]);
            site_[k].setDissolutionSite(i);
            for (kk = 0; kk < NN_NNN; kk++) {
              if ((site_[k].nb(kk))->getMicroPhaseId() == ELECTROLYTEID) {
                gsite.push_back(site_[k].nb(kk));
                site_[k].nb(kk)->setGrowthSite(i);
              }
            }

            /// @note There is no reason to make the phase
            /// itself be a template for itself, nor water be
            /// a growth template for any phase, because we already
            /// tested for those above.

          } else if (chemSys_->isGrowthTemplate(i,
                                                site_[k].getMicroPhaseId())) {
            for (kk = 0; kk < site_[k].nbSize(1); kk++) {
              if ((site_[k].nb(kk))->getMicroPhaseId() == ELECTROLYTEID) {
                gsite.push_back(site_[k].nb(kk));
                site_[k].nb(kk)->setGrowthSite(i);
              }
            }
          }
        }
      }

      if ((gsite.size() == 0) && (dsite.size() == 0)) {

        cout << "microPhase " << i << "   (" << chemSys_->getMicroPhaseName(i)
             << ") had both gsite.size() & dsite.size() equal to 0!" << endl;

        ///
        /// We are dealing with a phase that may need to
        /// nucleate.  Identify the eligible nucleation
        ///  sites for that phase
        ///

        double thresh = (0.5 / pow(resolution_, 3.0));
        double g = 0.0;
        for (k = 0; k < site_.size(); k++) {
          if ((site_[k].getMicroPhaseId() == ELECTROLYTEID)) {
            g = rg_->Ran3();
            if (g < thresh) {
              gsite.push_back(&site_[k]);
              site_[k].setGrowthSite(i);
            }
          }
        }
      }

      interface_.push_back(Interface(chemSys_, rg_, gsite, dsite, i, verbose_));

    } else { // Not a solid phase (either electrolyte or void)

      interface_.push_back(Interface(rg_, verbose_));
    }
  }

  cout
      << endl
      << "                         ***** initial count_ & interface sizes *****"
      << endl;
  cout << "***   numMicroPhases = " << numMicPh << endl;

  for (int i = 0; i < numMicPh; i++) {
    cout << "  " << i << "   " << chemSys_->getMicroPhaseName(i)
         << "   id: " << chemSys_->getMicroPhaseId(i)
         << "     count_ = " << count_[i] << "     dissInterfaceSize =  "
         << interface_[i].getDissolutionNumSites()
         << "     growInterfaceSize =  " << interface_[i].getGrowthNumSites()
         << "     porosity : " << chemSys_->getMicroPhasePorosity(i)
         << "     templates : ";
    for (int j = 0; j < chemSys_->getNumMicroPhases(); j++) {
      if (chemSys_->isGrowthTemplate(i, j)) {
        cout << j << " ";
        //}else{
        //    cout <<"";
      }
    }
    cout << endl;
  }
  cout.flush();

  // cout << "STOP_findInterfaces" << endl; exit(1);

  /*
  int sizeInt;
  int site_Id, site_PhaseId;
  bool testBool = true, testBool_all = true;    float x, y, z;
  int mPhId;
  vector<double> colors;
  cout << endl << "     Lattice::findInterfaces - check phaseIds for all
  interfaces" << endl; cout.flush(); cout << "DISSOLUTION:" << endl; for (int i
  = 0; i < chemSys_->getNumMicroPhases(); i++){ sizeInt =
  interface_[i].getDissolutionNumSites(); cout << "   start check for the
  dissolution interface of phaseId = " << i << " having "
           << sizeInt << " sites" << endl; cout.flush();
      for (int j = 0; j < sizeInt; j++){
          site_Id = (interface_[i].getDissolutionSites())[j].getId();
          site_PhaseId =site_[site_Id].getMicroPhaseId();
          if(site_PhaseId != i){
              cout << "      " << i << "-dissInterface has on " << j << "
  position the site "
                   << site_Id << " having phaseId = " << site_PhaseId << endl;
  cout.flush(); testBool = false;
          }
      }
      if (testBool){
          cout << "         OK for phaseId = " << i << endl; cout.flush();
      } else {
          testBool_all = false;
          testBool = true;
      }
  }
  cout << "GROWTH:" << endl;
  testBool = true;
  for (int i = 0; i < chemSys_->getNumMicroPhases(); i++){
      sizeInt = interface_[i].getGrowthNumSites();
      cout << "   start check for the growth interface of phaseId = " << i << "
  having "
           << sizeInt << " sites" << endl; cout.flush();
      for (int j = 0; j < sizeInt; j++){
          site_Id = (interface_[i].getGrowthSites())[j].getId();
          site_PhaseId =site_[site_Id].getMicroPhaseId();
          if(site_PhaseId != ELECTROLYTEID){
              cout << "      " << i << "-growInterface has on " << j << "
  position the site "
                   << site_Id << " having phaseId = " << site_PhaseId << endl;
  cout.flush(); testBool = false;
          }
      }
      if (testBool){
          cout << "         OK for phaseId = " << i << endl; cout.flush();
      } else {
          testBool_all = false;
          testBool = true;
      }
  }
  if (testBool_all == false){
      cout << endl << "     ***** there are problems in interface(s) *****" <<
  endl; cout << "stop program" << endl; exit(1); } else { cout << endl << "all
  interfaces are well defined" << endl;
  }
  exit(1);
*/
  return;
}

int Lattice::growPhase(unsigned int phaseid, int numtoadd, int totalTRC) {

  unsigned int j;

  int numMicroPhases = chemSys_->getNumMicroPhases();
  Site *ste, *stenb;
  vector<Isite> isite;
  isite = interface_[phaseid].getGrowthSites();
  int dim_isite = isite.size();
  int numleft = numtoadd, numchange = 0;

  int aff, affMin, affSum;
  double affSumDbl;
  int valAbs;
  double rng;
  int isitePos;
  unsigned int pid;

  string nameMicroPhaseTh;
  double steWmc, stenbWmc, dwmcval;

  //*** for controll
  int static trc_g;
  int bcl;

  try {
    if (numtoadd == 0)
      return 0;
    if (phaseid >= interface_.size()) {
      throw EOBException("Lattice", "growPhase", "interface_",
                         interface_.size(), phaseid);
    }
  } catch (EOBException ex) {
    ex.printException();
    exit(1);
  }

  ///
  /// We need to go through the interface list in
  /// normal order, which is the reverse order that
  /// we use for dissolution.
  ///

  if (verbose_) {
    cout << "Lattice::growPhase -->Phase " << phaseid << " needs to grow at "
         << numtoadd << " sites" << endl;
    cout.flush();
  }

  trc_g++;
  bcl = 0;

  /*
// TEST DISSOLVE/GROW INTERFACES start
cout<<endl<<endl<<"********************************************"<<endl;
// cout<<endl<<"diss phaseid trc/trc_g/bcl dim_isite numleft numchange  :  "
//     << phaseid << "  THAMES_work_Jeff_2904 " << trc << "   " << trc_g << " "
<< bcl <<
//     "   " << dim_isite << "   " << numleft << "   " << numchange << endl;
// cout.flush();
cout << endl << "     count_ before growth" <<endl;
numMicroPhases = chemSys_->getNumMicroPhases();
for (i = 0 ; i < numMicroPhases; i++){
    cout << "  " << i << "     count_ = " << count_[i]
         << "     dissInterfaceSize =  " <<
interface_[i].getDissolutionNumSites()
         << "     growInterfaceSize =  " << interface_[i].getGrowthNumSites()
         << "       & is template for : ";
    for (jj = 0; jj < numMicroPhases; jj++){
        if (chemSys_->isGrowthTemplate(jj,i)){
            cout << jj << " ";
        }
    }
    cout << endl;
}
    cout << endl;
}
cout.flush();
// TEST DISSOLVE/GROW INTERFACES end
*/

  cout << "   grow_ini phaseid totalTRC/trc_g/bcl count_ dim_isite numleft "
          "numchange  :  "
       << phaseid << "   " << totalTRC << "/" << trc_g << "/" << bcl << "   "
       << count_[phaseid] << "   " << dim_isite << "   " << numleft << "   "
       << numchange << endl;
  cout.flush();

  while ((numleft > 0) && (dim_isite >= 1)) {
    try {
      bcl++;
      affSum = 0;
      affMin = 1000000;
      for (j = 0; j < dim_isite; j++) {
        aff = isite[j].getAffinity();
        affSum += aff;
        if (aff < affMin)
          affMin = aff;
      }

      // calc probabilities
      if (affSum != 0) {
        if (affMin < 0) {
          valAbs = abs(affMin);
          affSum += dim_isite * valAbs;
          affSumDbl = affSum;
          if (affSum != 0) {
            isite[0].setProb((isite[0].getAffinity() + valAbs) / affSumDbl);
            for (j = 1; j < dim_isite; j++) {
              isite[j].setProb(isite[j - 1].getProb() +
                               (isite[j].getAffinity() + valAbs) / affSumDbl);
            }
            rng = rg_->Ran3();
            for (isitePos = 0; isitePos < dim_isite; isitePos++) {
              if (rng <= isite[isitePos].getProb())
                break;
            }
          } else {
            rng = rg_->Ran3();
            isitePos = (int)(rng * dim_isite);
          }
        } else {
          affSumDbl = affSum;
          isite[0].setProb(isite[0].getAffinity() / affSumDbl);
          for (j = 1; j < dim_isite; j++) {
            isite[j].setProb(isite[j - 1].getProb() +
                             isite[j].getAffinity() / affSumDbl);
          }
          rng = rg_->Ran3();
          for (isitePos = 0; isitePos < dim_isite; isitePos++) {
            if (rng <= isite[isitePos].getProb())
              break;
          }
        }
      } else {
        rng = rg_->Ran3();
        isitePos = (int)(rng * dim_isite);
      }

      ste = &site_[isite[isitePos].getId()];
      pid = ste->getMicroPhaseId(); // always ELECTROLYTEID !!

      double wmcIni, wmcEnd;
      wmcIni = ste->getWmc0();

      // if (pid == ELECTROLYTEID) {
      // removeGrowthSite(ste, phaseid);
      removeGrowthSite_0(ste, phaseid, isitePos);
      setMicroPhaseId(ste, phaseid, "grow");

      vector<unsigned int> plist = ste->getGrowthPhases();
      for (j = 0; j < plist.size(); j++) {
        removeGrowthSite_1(ste, plist[j]);
      }

      ///
      /// Weighted mean curvature (wmc) is changed by the difference
      /// between the growing phase's porosity and the template's porosity.
      ///
      /// @todo Determine why the calculation works this way.
      ///

      nameMicroPhaseTh = chemSys_->getMicroPhaseName(phaseid);
      if (nameMicroPhaseTh == "CSHQ") {
        rng = rg_->Ran3();
        if (rng >= thrPorosityCSH) {
          wmcEnd = chemSys_->getMicroPhasePorosity(phaseid);
        } else {
          wmcEnd = 0;
        }
      } else {
        wmcEnd = 0;
      }
      ste->setWmc0(wmcEnd);

      // dwmcval = chemSys_->getMicroPhasePorosity(phaseid) -
      //           chemSys_->getMicroPhasePorosity(pid);
      dwmcval = wmcEnd - wmcIni;
      ste->dWmc(dwmcval);

      ///
      /// Now that the site has been added, it is eligible for dissolution
      /// later on, so we add it to the list of dissolution sites.
      ///

      steWmc = ste->getWmc();
      // if (steWmc < 0.0 || steWmc > 19.0){
      //    cout << endl <<"error Lattice::growPhase for steWmc - ste pid steWmc
      //    phaseid trc trc_g bcl : "
      //          << ste->getId() << "   "
      //          << pid << "   " << steWmc << "   " << phaseid << "   "
      //         << trc << "   " << trc_g << "   " << bcl << endl; cout.flush();
      //     cout << endl << "nn & nnn siteId phaseId siteWmc :" << endl;
      //     for (int i = 0; i < chemSys_->getNumMicroPhases(); i++){
      //         cout << "   " << i << "   " << (ste->nb(i))->getId() << "   "
      //              << (ste->nb(i))->getMicroPhaseId() << "   " <<
      //              (ste->nb(i))->getWmc() << endl;
      //     }
      //     cout << endl << "stop program" << endl;
      //     exit(1);
      // }
      if (steWmc > 0.0) {
        addDissolutionSite(ste, phaseid);
      }

      ///
      /// Update the wmc of the neighboring sites.  This can be done
      /// because the wmc is originally calculated within a box around each
      /// site, so any time the id of a site within that box changes, it
      /// will change the wmc of the site at the box's center.
      ///
      /// NN_NNN = NUM_NEAREST_NEIGHBORS +  NUM_SECONDNEAREST_NEIGHBORS;
      ///

      for (j = 0; j < NN_NNN;
           j++) { // for (j = 0; j < NUM_NEAREST_NEIGHBORS; j++) {
        stenb = ste->nb(j);
        stenb->dWmc(dwmcval);
        stenbWmc = stenb->getWmc();
        // if (stenbWmc < 0.0 || stenbWmc > 19.0){
        //     cout << endl <<"error Lattice::growPhase for stenbWmc - ste pid
        //     steWmc phaseid trc trc_g bcl stenb stenb_pid stenbWmc j : "
        //          << ste->getId() << "   "
        //          << pid << "   " << ste->getWmc() << "   " << phaseid << " "
        //          << trc << "   " << trc_g << "   " << bcl << "   " <<
        //          stenb->getId() << "   "
        //          << stenb->getMicroPhaseId() << "   " << stenbWmc << "   " <<
        //          j << endl; cout.flush();
        //     cout << endl << "stop program" << endl;
        //     exit(1);
        // }
        if (stenb->getMicroPhaseId() == ELECTROLYTEID) {
          addGrowthSite(stenb, phaseid);

          if (j < NUM_NEAREST_NEIGHBORS) {
            for (int phaseTmpl = FIRST_SOLID; phaseTmpl < numMicroPhases;
                 phaseTmpl++) {
              if (chemSys_->isGrowthTemplate(phaseTmpl, phaseid)) {
                // addGrowthSite(stenb, nbgrowthtemp[jj]);
                addGrowthSite(stenb, phaseTmpl);
              }
            }
          }

        } else if (stenbWmc == 0.0) {

          // removeDissolutionSite(stenb, stenb->getMicroPhaseId());
          removeDissolutionSite_grow(stenb, stenb->getMicroPhaseId());
        }
      }

      numleft--;
      numchange++;
      // } else {
      //     cout << "error test_removeGrowthSite phaseid numtoadd trc trc_g bcl
      //     steId pid dim_isite numleft numchange  :  "
      //          << phaseid << "   " << numtoadd << "   " << trc << "   " <<
      //          trc_g << "   "
      //          << bcl << "   " << ste->getId() << "   " << pid << "   " <<
      //          dim_isite << "   "
      //          << numleft << "   " << numchange << endl;
      //     cout << endl << "stop program" << endl;
      //     exit(1);
      //     //removeGrowthSite(ste, phaseid);
      // }

    } catch (out_of_range &oor) {
      EOBException ex("Lattice", "dissolvePhase", "site_", site_.size(), j);
      ex.printException();
      cout << endl
           << "error grow phaseid numtoadd totalTRC trc_g bcl steId pid "
              "dim_isite numleft numchange  :  "
           << phaseid << "   " << numtoadd << "   " << totalTRC << "   "
           << trc_g << "   " << bcl << "   " << ste->getId() << "   " << pid
           << "   " << dim_isite << "   " << numleft << "   " << numchange
           << endl;
      cout.flush();
      exit(1);
    }

    isite = interface_[phaseid].getGrowthSites();
    dim_isite = isite.size();
  }

  if (numleft == 0) {
    cout << "                                            grow_end @ "
            "totalTRC/trc_g/bcl  :  "
         << phaseid << "   " << totalTRC << "/" << trc_g << "/" << bcl << "   "
         << count_[phaseid] << "   " << dim_isite << "   " << numleft << "   "
         << numchange << endl;
  } else {
    cout << "                                          * grow_end @ "
            "totalTRC/trc_g/bcl  :  "
         << phaseid << "   " << totalTRC << "/" << trc_g << "/" << bcl << "   "
         << count_[phaseid] << "   " << dim_isite << "   " << numleft << "   "
         << numchange << " *" << endl;
  }
  cout.flush();

  // findInterfaces_check();
  return (numchange);
}

int Lattice::dissolvePhase(unsigned int phaseid, int numtotake, int totalTRC) {
  unsigned int i, ii, jj;

  double dwmcval;
  Site *ste, *stenb;
  vector<Isite> isite;
  isite = interface_[phaseid].getDissolutionSites();
  int numleft = numtotake;
  int numchange = 0;
  int isitePos;
  unsigned int pid;

  vector<unsigned int> growth_local;
  int grLocSize;
  int nbid;
  int nb_id, nb_pid; // for nn & nnn
  bool phaseid_exist;
  int numMicroPhases;

  int dim_isite = isite.size();
  struct dissProb {
    int id;
    int nbElectr;
    double instab;
    double prob;
    double prob_01;
  };
  vector<dissProb> dissProbVect;
  dissProb dissProb_;
  int stId;
  double rng;

  //*** for nn & nnn electrolyte sites
  // int sumEl, sumTot;
  // double sumTot_dbl;
  // double NN_NNN_dbl = NN_NNN; // NUM_NEAREST_NEIGHBORS;

  //*** for wmc
  double sumWmc, stWmc;

  //*** controll
  int bcl = 0;
  int static trc_d;
  trc_d++;

  if (numtotake == 0)
    return 0;
  try {
    if (phaseid >= interface_.size()) {
      throw EOBException("Lattice", "dissolvePhase", "interface_",
                         interface_.size(), phaseid);
    }
  } catch (EOBException ex) {
    ex.printException();
    exit(1);
  }

  try {
    for (i = 0; i < isite.size(); i++) {
      if (site_.at(isite[i].getId()).getMicroPhaseId() != phaseid) {
        if (warning_) {
          cout << "Lattice::dissolvePhase WARNING: Interface " << phaseid
               << " is corrupted with phase "
               << site_.at(isite[i].getId()).getMicroPhaseId() << endl;
          cout << "Lattice::dissolvePhase Offending site is "
               << isite[i].getId() << endl;
          cout.flush();
        }
      }
    }
  } catch (out_of_range &oor) {
    EOBException ex("Lattice", "dissolvePhase", "site_", site_.size(), i);
    ex.printException();
    exit(1);
  }

  if (verbose_) {
    cout << "Lattice::dissolvePhase -->Phase " << phaseid
         << " needs to dissolve at " << numtotake << " sites" << endl;
  }

  // TEST DISSOLVE/GROW INTERFACES start
  // cout<<endl<<endl<<"********************************************"<<endl;
  // cout<<endl<<"diss phaseid trc/trc_d/bcl dim_isite numleft numchange  :  "
  // << phaseid <<
  //     "   " << trc << "   " << trc_d << "   " << bcl <<
  //     "   " << dim_isite << "   " << numleft << "   " << numchange << endl;
  // cout.flush();
  // numMicroPhases = chemSys_->getNumMicroPhases();
  // cout << endl << "     count_ before dissolution" <<endl;
  // for (i = 0 ; i < numMicroPhases; i++){
  //    cout << "  " << i << "     count_ = " << count_[i]
  //         << "     dissInterfaceSize =  " <<
  //         interface_[i].getDissolutionNumSites()
  //         << "     growInterfaceSize =  " <<
  //         interface_[i].getGrowthNumSites()
  //         << "       & is template for : ";
  //    for (jj = 0; jj < numMicroPhases; jj++){
  //        if (chemSys_->isGrowthTemplate(jj,i)){
  //            cout << jj << " ";
  //        }
  //    }
  //    cout << endl;
  //}
  // cout.flush();
  // TEST DISSOLVE/GROW INTERFACES end

  cout << "   diss_ini phaseid totalTRC/trc_d/bcl count_ dim_isite numleft "
          "numchange  :  "
       << phaseid << "   " << totalTRC << "/" << trc_d << "/" << bcl << "   "
       << count_[phaseid] << "   " << dim_isite << "   " << numleft << "   "
       << numchange << endl;
  cout.flush();

  while ((numleft > 0) && (dim_isite >= 1)) {
    try {
      bcl++;
      //    cout<<endl<<"phaseid trc_d/bcl dim_isite numleft numchange  :  "
      //        << phaseid << "   " << trc_d << "   " << bcl <<
      //        "   " << dim_isite << "   " << numleft << "   " << numchange <<
      //        endl; cout.flush();

      /*
// dissolution probabilities based on the number of electrolyte nn & nnn
dissProbVect.clear();
sumTot = 0;
for (i = 0; i < dim_isite; i++) {
stId=isite[i].getId();
sumEl = 0;
for(jj = 0; jj< NN_NNN; jj++){
    if (site_[stId].nb(jj)->getMicroPhaseId() == 1){
    sumEl++;
  }
}
dissProb_.id = stId;
dissProb_.nbElectr = sumEl;
dissProb_.instab = sumEl/NN_NNN_dbl;
dissProb_.prob = 0.;
dissProb_.prob_01 = 0.;
dissProbVect.push_back(dissProb_);testWithOldInput_old/f_O.dat
sumTot += sumEl;
}
sumTot_dbl = sumTot;

//calc electrolyte neighbours probabilities
if (sumTot > 0) { // sumTot at least 1. !
dissProbVect[0].prob = (dissProbVect[0].nbElectr)/sumTot_dbl;
dissProbVect[0].prob_01 = dissProbVect[0].prob;
for (i = 1; i < dim_isite; i++) {
    dissProbVect[i].prob = (dissProbVect[i].nbElectr)/sumTot_dbl;
  dissProbVect[i].prob_01 = dissProbVect[i-1].prob_01 + dissProbVect[i].prob;
}

rng = rg_->Ran3();
for (isitePos = 0; isitePos < dim_isite; isitePos++){
  if (rng <= dissProbVect[isitePos].prob_01) break;
}
} else {
  rng = rg_->Ran3();
  isitePos = (int)(rng * dim_isite);GEM_from_MT
}
*/

      // dissolution probabilities based on wmc
      dissProbVect.clear(); // -> a simpler structure
      sumWmc = 0.;
      for (i = 0; i < dim_isite; i++) {
        stId = isite[i].getId();
        stWmc = site_[stId].getWmc();
        sumWmc += stWmc;
        dissProb_.id = stId;
        // dissProb_.nbElectr = 0;
        dissProb_.instab = stWmc;
        // dissProb_.prob = 0.;
        // dissProb_.prob_01 = 0.;
        dissProbVect.push_back(dissProb_);
      }

      // calc wmc probabilities
      // if (sumWmc > 0) {
      dissProbVect[0].prob = (dissProbVect[0].instab) / sumWmc;
      dissProbVect[0].prob_01 = dissProbVect[0].prob;
      for (i = 1; i < dim_isite; i++) {
        dissProbVect[i].prob = (dissProbVect[i].instab) / sumWmc;
        dissProbVect[i].prob_01 =
            dissProbVect[i - 1].prob_01 + dissProbVect[i].prob;
      }

      rng = rg_->Ran3();
      for (isitePos = 0; isitePos < dim_isite; isitePos++) {
        if (rng <= dissProbVect[isitePos].prob_01)
          break;
      }
      //} else {
      //    cout << endl << "error in dissolution probabilities based on wmc" <<
      //    endl; cout << endl << "phaseid numtotake : " << phaseid << "   " <<
      //    numtotake << endl; cout << endl << "trc trc_d bcl dim_isite sumWmc :
      //    " << trc << "   " << trc_d << "   " << bcl
      //         << "   " << dim_isite  << "   " << sumWmc << endl << endl;
      //    for (i = 0; i < dim_isite; i++) {
      //        cout << "  dissProbVect[" << i << "] :" << endl;
      //        cout << "      dissProbVect.id       = " << dissProbVect[i].id
      //        << endl;
      //        //cout << "      dissProbVect.nbElectr = " <<
      //        dissProbVect[i].nbElectr << endl; cout << " dissProbVect.wmc = "
      //        << dissProbVect[i].instab << endl; cout << " dissProbVect.prob
      //        = " << dissProbVect[i].prob << endl; cout << "
      //        dissProbVect.prob_01  = " << dissProbVect[i].prob_01 << endl;
      //    }
      //    cout << "program stop" << endl;
      //    exit(1);
      //}

      ste = &site_.at(isite[isitePos].getId());
      pid = ste->getMicroPhaseId(); // intrebare pid diff phaseid ???

      double wmcIni, wmcEnd;
      wmcIni = ste->getWmc0();

      removeDissolutionSite_diss(ste, pid, isitePos);
      setMicroPhaseId(ste, ELECTROLYTEID, "diss");

      ///
      /// Weighted mean curvature (wmc) is changed by the difference
      /// between the growing phase's porosity and the template's porosity.
      ///
      /// @todo Determine why the calculation works this way.
      ///

      wmcEnd = ELECTROLYTEID;
      ste->setWmc0(wmcEnd);

      dwmcval = wmcEnd - wmcIni;
      ste->dWmc(dwmcval);
      // stWmc = ste->getWmc();
      // if (stWmc < 0.0 || stWmc > 19.0){
      //     cout << endl <<"error Lattice::dissolvePhase for steWmc - ste pid
      //     steWmc phaseid trc trc_d bcl : "
      //          << ste->getId() << "   "
      //          << pid << "   " << stWmc << "   " << phaseid << "   "
      //          << trc << "   " << trc_d << "   " << bcl << endl;
      //          cout.flush();
      //     cout << endl << "nn & nnn siteId phaseId siteWmc :" << endl;
      //     for (int i = 0; i < chemSys_->getNumMicroPhases(); i++){
      //         cout << "   " << i << "   " << (ste->nb(i))->getId() << "   "
      //              << (ste->nb(i))->getMicroPhaseId() << "   " <<
      //              (ste->nb(i))->getWmc() << endl;
      //     }
      //     cout << endl << "stop program" << endl;
      //     exit(1);
      // }

      // dwmcval = chemSys_->getMicroPhasePorosity(ELECTROLYTEID) -
      //          chemSys_->getMicroPhasePorosity(pid);

      // ste->dWmc(dwmcval);

      for (i = 0; i < NN_NNN; i++) {
        stenb = ste->nb(i);
        stenb->dWmc(dwmcval);
        int nbpid = stenb->getMicroPhaseId();
        if ((nbpid != ELECTROLYTEID) && (nbpid != VOIDID)) {

          ///
          /// Now that the site has been dissolved, it is eligible for growth
          /// later on, so we add it to the list of growth sites for certain
          /// phases.
          ///

          addDissolutionSite(stenb, nbpid);

          addGrowthSite(ste, nbpid);

          if (i < NUM_NEAREST_NEIGHBORS) {

            numMicroPhases = chemSys_->getNumMicroPhases();
            for (int phaseTmpl = FIRST_SOLID; phaseTmpl < numMicroPhases;
                 phaseTmpl++) {
              if (chemSys_->isGrowthTemplate(phaseTmpl, nbpid)) {

                addGrowthSite(ste, phaseTmpl);
              }
            }
          }
        } else if (nbpid ==
                   ELECTROLYTEID) { // local update the growthSites_ interfaces
                                    // for all phases in the system
          nbid = stenb->getId();
          growth_local = site_[nbid].getGrowthPhases();
          grLocSize = growth_local.size();

          for (ii = 0; ii < grLocSize; ii++) {
            phaseid_exist = false;
            for (jj = 0; jj < NN_NNN; jj++) {
              nb_pid = site_[nbid].nb(jj)->getMicroPhaseId();
              if (growth_local[ii] == nb_pid) {
                phaseid_exist = true;
                break;
              }
              if (jj < NUM_NEAREST_NEIGHBORS) {
                if (chemSys_->isGrowthTemplate(growth_local[ii], nb_pid)) {
                  phaseid_exist = true;
                  break;
                }
              }
            }
            if (phaseid_exist == false) { // verif removeGrowthSite_1 !!
              removeGrowthSite_1(stenb, growth_local[ii]);
            }
          }
        }
      }

      numleft--;
      numchange++;

    } catch (out_of_range &oor) {
      EOBException ex("Lattice", "dissolvePhase", "site_", site_.size(), i);
      ex.printException();
      cout << endl
           << "error diss phaseid numtotake totalTRC trc_d bcl steId pid "
              "dim_isite numleft numchange  :  "
           << phaseid << "   " << numtotake << "   " << totalTRC << "   "
           << trc_d << "   " << bcl << "   " << ste->getId() << "   " << pid
           << "   " << dim_isite << "   " << numleft << "   " << numchange
           << endl;
      cout.flush();
      exit(1);
    }

    isite = interface_[phaseid].getDissolutionSites();
    dim_isite = isite.size();
  }

  if (numleft == 0) {
    cout << "                                            diss_end @ "
            "totalTRC/trc_d/bcl  :  "
         << phaseid << "   " << totalTRC << "/" << trc_d << "/" << bcl << "   "
         << count_[phaseid] << "   " << dim_isite << "   " << numleft << "   "
         << numchange << endl;
  } else {
    cout << "                                          * diss_end @ "
            "totalTRC/trc_d/bcl  :  "
         << phaseid << "   " << totalTRC << "/" << trc_d << "/" << bcl << "   "
         << count_[phaseid] << "   " << dim_isite << "   " << numleft << "   "
         << numchange << " *" << endl;
  }
  cout.flush();

  // findInterfaces_check();
  // cout << "end first dissolution - stop" << endl; exit(1);
  return (numchange);
}

void Lattice::findInterfaces_check(void) {
  unsigned int i, kk;
  unsigned int k;
  vector<Site *> gsite, dsite;

  struct int_phase {
    unsigned int ds;
    unsigned int gs;
  };

  int_phase locInt;
  vector<int_phase> interfaceSizes;
  interfaceSizes.clear();

  vector<Site *>::iterator beginLocation, endLocation;
  vector<Isite>::iterator start, end;

  ///
  /// An interface must have at least one adjacent site that is water or void
  ///

  cout << endl
       << "***********   from findInterfaces_check   ************" << endl;

  for (i = 0; i < chemSys_->getNumMicroPhases(); i++) {
    if (i != ELECTROLYTEID && i != VOIDID) { // Solid phase of some kind
      gsite.clear();
      dsite.clear();
      for (k = 0; k < site_.size(); k++) {
        if (site_[k].getWmc() > 0) { // Is there some water nearby?
          if ((site_[k].getMicroPhaseId() == i)) {
            dsite.push_back(&site_[k]);
            site_[k].setDissolutionSite(i);
            for (kk = 0; kk < site_[k].nbSize(2); kk++) {
              if ((site_[k].nb(kk))->getMicroPhaseId() == ELECTROLYTEID) {
                gsite.push_back(site_[k].nb(kk));
                site_[k].nb(kk)->setGrowthSite(i);
              }
            }

            /// @note ThinterfaceSizesere is no reason to make the phase
            /// itself be a template for itself, nor water be
            /// a growth template for any phase, because we already
            /// tested for those above.

          } else if (chemSys_->isGrowthTemplate(i,
                                                site_[k].getMicroPhaseId())) {
            for (kk = 0; kk < site_[k].nbSize(1); kk++) {
              if ((site_[k].nb(kk))->getMicroPhaseId() == ELECTROLYTEID) {
                gsite.push_back(site_[k].nb(kk));
                site_[k].nb(kk)->setGrowthSite(i);
              }
            }
          }
        }
      }

      ///
      /// Eliminate duplicate values from the growth site vector
      ///

      if (gsite.size() > 0) {
        sort(gsite.begin(), gsite.end());
        beginLocation = gsite.begin();
        endLocation = unique(gsite.begin(), gsite.end());
        gsite.erase(endLocation, gsite.end());
      }

      ///
      /// Now do the same thing to the dissolution site vector
      ///

      if (dsite.size() > 0) {
        sort(dsite.begin(), dsite.end());
        beginLocation = dsite.begin();
        endLocation = unique(dsite.begin(), dsite.end());
        dsite.erase(endLocation, dsite.end());
      }

      cout << "findInterfaces_check  phaseId/dsite.size()/gsite.size()   " << i
           << "   " << dsite.size() << "   " << gsite.size() << endl;

      locInt.ds = dsite.size();
      locInt.gs = gsite.size();
      interfaceSizes.push_back(locInt);

    } else { // Not a solid phase (either electrolyte or void)

      locInt.ds = 0;
      locInt.gs = 0;
      interfaceSizes.push_back(locInt);
    }
  }
  // return interfaceSizes;

  bool differentInterfaceSize = false;
  for (int i = 2; i < chemSys_->getNumMicroPhases(); i++) {
    if (i != 6 && i != 13) {
      if (interfaceSizes[i].ds != interface_[i].getDissolutionNumSites()) {
        cout << "       dissolution interfaces are different for phaseId = "
             << i << endl;
        differentInterfaceSize = true;
      }
      if (interfaceSizes[i].gs != interface_[i].getGrowthNumSites()) {
        cout << "            growth interfaces are different for phaseId = "
             << i << endl;
        differentInterfaceSize = true;
      }
    }
  }
  if (differentInterfaceSize) {
    cout << endl << "********** dissolution interfaces **********" << endl;
    for (int i = 0; i < chemSys_->getNumMicroPhases(); i++) {
      cout << " phaseId" << endl;
      cout << "   " << i << endl;
      cout << "           dissolutionSites_.size()  = "
           << interface_[i].getDissolutionNumSites() << endl;
      cout << "           findInterfaces_check size = " << interfaceSizes[i].ds
           << endl;
    }
    cout << endl << "********** growth interfaces **********" << endl;
    for (int i = 0; i < chemSys_->getNumMicroPhases(); i++) {
      cout << " phaseId" << endl;
      cout << "   " << i << endl;
      cout << "           growthSites_.Size()         = "
           << interface_[i].getGrowthNumSites() << endl;
      cout << "           findInterfaces_check size   = "
           << interfaceSizes[i].gs << endl;
    }
    cout << endl << "*** stop program ***" << endl;
    exit(1);
  } else {
    cout << "              findInterfaces_check  OK!" << endl << endl;
  }
}

void Lattice::addDissolutionSite(Site *ste, unsigned int pid) {
  try {
    interface_.at(pid).addDissolutionSite(ste);
    // vector<unsigned int> plist = ste->getGrowthPhases();
    // for (unsigned int i = 0; i < plist.size(); i++) {
    //     interface_.at(plist[i]).removeGrowthSite(ste);
    // }
    ste->setDissolutionSite(pid);
  } catch (out_of_range &oor) {
    EOBException ex("Lattice", "addDissolutionSite", "interface_",
                    interface_.size(), pid);
    ex.printException();
    cout << endl << "id pid " << ste->getId() << " " << pid << endl;
    exit(1);
  }
  return;
}

void Lattice::addGrowthSite(Site *ste, unsigned int pid) {
  try {
    interface_.at(pid).addGrowthSite(ste);
    ste->setGrowthSite(pid);
  } catch (out_of_range &oor) {
    EOBException ex("Lattice", "addGrowthSite", "interface_", interface_.size(),
                    pid);
    ex.printException();
    cout << endl << "id pid " << ste->getId() << " " << pid << endl;
    exit(1);
  }
}

/*
// do not delete!
void Lattice::removeDissolutionSite(Site *ste, unsigned int pid) {
  try {
    interface_.at(pid).removeDissolutionSite(ste);
    ste->removeDissolutionSite(pid);
  } catch (out_of_range &oor) {
    EOBException ex("Lattice", "removeDissolutionSite", "interface_",
                    interface_.size(), pid);
    ex.printException();
    exit(1);
  }
}
*/

void Lattice::removeDissolutionSite_diss(Site *ste, unsigned int pid,
                                         int interfacePos) {
  try {
    interface_.at(pid).removeDissolutionSite_diss(ste, interfacePos);
    ste->removeDissolutionSite();
  } catch (out_of_range &oor) {
    EOBException ex("Lattice", "removeDissolutionSite_diss", "interface_",
                    interface_.size(), pid);
    ex.printException();
    cout << endl
         << "id pid interfacePos " << ste->getId() << " " << pid << " "
         << interfacePos << endl;
    exit(1);
  }
}

void Lattice::removeDissolutionSite_grow(Site *ste, unsigned int pid) {
  try {
    interface_.at(pid).removeDissolutionSite_grow(ste);
    ste->removeDissolutionSite();
  } catch (out_of_range &oor) {
    EOBException ex("Lattice", "removeDissolutionSite_grow", "interface_",
                    interface_.size(), pid);
    ex.printException();
    cout << endl << "id pid " << ste->getId() << " " << pid << endl;
    exit(1);
  }
}

/*
// do not delete!
void Lattice::removeGrowthSite(Site *ste, unsigned int pid) {
  try {
    interface_.at(pid).removeGrowthSite(ste);
    ste->removeGrowthSite(pid);
  } catch (out_of_range &oor) {
    EOBException ex("Lattice", "removeGrowthSite", "interface_",
                    interface_.size(), pid);
    ex.printException();
    exit(1);
  }
}
*/

void Lattice::removeGrowthSite_0(Site *ste, unsigned int pid,
                                 int interfacePos) {
  try {
    interface_.at(pid).removeGrowthSite_0(ste, interfacePos);
    ste->removeGrowthSite(pid);
  } catch (out_of_range &oor) {
    EOBException ex("Lattice", "removeGrowthSite_0", "interface_",
                    interface_.size(), pid);
    ex.printException();

    cout << endl
         << "id pid interfacePos " << ste->getId() << " " << pid << " "
         << interfacePos << endl;
    exit(1);
  }
}

void Lattice::removeGrowthSite_1(Site *ste, unsigned int pid) {
  try {
    interface_.at(pid).removeGrowthSite_1(ste);
    ste->removeGrowthSite(pid);
  } catch (out_of_range &oor) {
    EOBException ex("Lattice", "removeGrowthSite_1", "interface_",
                    interface_.size(), pid);
    ex.printException();

    cout << endl << "id pid : " << ste->getId() << " " << pid << endl;
    exit(1);
  }
}

int Lattice::emptyPorosity(int numsites, int cyc) {
  unsigned int i, j;
  int numemptied = 0;
  int maxsearchsize = 3;
  unsigned int cntpore, cntmax;
  bool placed;

  // if (cyc == 102) {
  //     cout << endl << "Lattice::emptyPorosity - check for cyc = " << cyc << "
  //     :      numsites = " << numsites << endl;
  // }

  ///
  /// Finding all potential VOID sites.
  ///
  /// @todo Consider removing some of the standard output, or setting a flag for
  /// it.
  ///

  list<Sitesize> distlist =
      findDomainSizeDistribution(ELECTROLYTEID, numsites, maxsearchsize, 0);
  list<Sitesize>::iterator it;

  cout << endl
       << "Lattice::emptyPorosity - check for cyc = " << cyc
       << " :      numsites = " << numsites
       << "      distlist.size() = " << distlist.size() << endl;

  // if (cyc == 102) {
  //     cout << endl << "Lattice::emptyPorosity - cyc/distlist.size = " << cyc
  //     << "   " << distlist.size() << endl; it = distlist.begin(); int ii = 0;
  //     while (it != distlist.end()) {
  //         cout << "   " << ii << "   siteid = " << (*it).siteid << "   nsize
  //         = " << (*it).nsize << endl; it++; ii++;
  //     }
  // }

  if (verbose_) {
    cout << "Lattice::emptyPorosity Found " << distlist.size()
         << " potential void sites." << endl;
    cout.flush();
  }

  ///
  /// We want to empty the sites with the largest pore count
  ///

  if (distlist.size() < numsites) {
    cout << endl
         << "Ran out of water in the system for cyc = " << cyc
         << "   distlist.size(): " << distlist.size()
         << "   numsites: " << numsites << endl;
    string msg = "Ran out of water in the system";
    EOBException ex("Lattice", "emptysite", msg, distlist.size(), numsites);
    ex.printException();
    exit(1);
  }

  numemptied = 0;
  it = distlist.begin();
  int siteid;
  try {
    while (it != distlist.end()) {
      siteid = (*it).siteid;
      setMicroPhaseId(site_[siteid].getId(), VOIDID);
      numemptied++;
      it++;
    }
  } catch (EOBException eex) {
    eex.printException();
    cout << "Current value of numemptied = " << numemptied;
    cout.flush();
    exit(1);
  }

  return (numemptied);
}

int Lattice::fillPorosity(int numsites, int cyc) {
  unsigned int i, j;
  int numfilled = 0;
  int maxsearchsize = 10;
  unsigned int cntpore, cntmin;
  bool placed;

  ///
  /// Finding all potential VOID sites.
  ///
  /// @todo Consider removing some of the standard output, or setting a flag for
  /// it.
  ///

  if (verbose_) {
    cout << "Lattice::fillPorosity Finding and sorting all "
         << "potential water sites ... ";
    cout.flush();
  }

  list<Sitesize> distlist =
      findDomainSizeDistribution(VOIDID, numsites, maxsearchsize, 1);
  list<Sitesize>::iterator it;

  cout << endl
       << "Lattice::fillPorosity - check for cyc = " << cyc
       << " :      numsites = " << numsites
       << "      distlist.size() = " << distlist.size() << endl;

  ///
  /// We want to fill the sites with the smallest pore count
  ///

  numfilled = 0;
  it = distlist.begin();
  int siteid;
  try {
    while (it != distlist.end()) {
      siteid = (*it).siteid;
      setMicroPhaseId(site_[siteid].getId(), ELECTROLYTEID);
      numfilled++;
      it++;
    }
  } catch (EOBException eex) {
    eex.printException();
    cout << "Current value of numfilled = " << numfilled;
    cout.flush();
    exit(1);
  }

  return (numfilled);
}

int Lattice::countBox(int boxsize, unsigned int siteid) {
  string msg;
  int boxhalf = boxsize / 2;
  int nfound = 0;
  int ix, iy, iz, hx, hy, hz;

  try {
    int qxlo = site_[siteid].getX() - boxhalf;
    int qxhi = site_[siteid].getX() + boxhalf;
    int qylo = site_[siteid].getY() - boxhalf;
    int qyhi = site_[siteid].getY() + boxhalf;
    int qzlo = site_[siteid].getZ() - boxhalf;
    int qzhi = site_[siteid].getZ() + boxhalf;

    ///
    /// Make sure that the box bounds are all sensible given the
    /// boundary conditions
    ///

    qxlo += checkBC(qxlo, xdim_);
    qxhi += checkBC(qxhi, xdim_);
    qylo += checkBC(qylo, ydim_);
    qyhi += checkBC(qyhi, ydim_);
    qzlo += checkBC(qzlo, zdim_);
    qzhi += checkBC(qzhi, zdim_);

    ///
    /// Count the number of water or void sites in the box
    ///

    for (iz = qzlo; iz <= qzhi; iz++) {
      hz = iz + checkBC(iz, zdim_);
      for (iy = qylo; iy <= qyhi; iy++) {
        hy = iy + checkBC(iy, ydim_);
        for (ix = qxlo; ix <= qxhi; ix++) {
          hx = ix + checkBC(ix, xdim_);
          if (site_.at(getIndex(hx, hy, hz)).getMicroPhaseId() ==
                  ELECTROLYTEID ||
              site_.at(getIndex(hx, hy, hz)).getMicroPhaseId() == VOIDID) {
            nfound++;
          }
        }
      }
    }
  } catch (out_of_range &oor) {
    EOBException ex("Lattice", "countBox", "site_", site_.size(),
                    getIndex(hx, hy, hz));
    ex.printException();
    exit(1);
  }
  return (nfound);
}

void Lattice::setResolution(const double res) {
  ///
  /// Make sure that resolution is a valid value
  ///

  try {
    string msg;
    if (res <= 0.001) {
      cout << endl;
      msg = "Lattice resolution <= 0.001";
      throw DataException("Lattice", "setResolution", msg);
    }

    if (verbose_) {
      cout << "Lattice::setResolution Changing lattice resolution from ";
      cout << resolution_ << " to " << res << endl;
      cout.flush();
    }
    resolution_ = res;
  } catch (DataException dex) {
    dex.printException();
    exit(1);
  }
  return;
}

vector<unsigned int> Lattice::getNeighborhood(const unsigned int sitenum,
                                              const int size) {
  int xp, yp, zp;
  // double dist;

  vector<unsigned int> nh;
  nh.clear();

  unsigned int xc = site_[sitenum].getX();
  unsigned int yc = site_[sitenum].getY();
  unsigned int zc = site_[sitenum].getZ();

  if (size == 0) {
    nh.push_back(getIndex(xc, yc, zc));
    return nh;
  }

  for (int k = -size; k <= size; k++) {
    zp = zc + k;
    for (int j = -size; j <= size; j++) {
      yp = yc + j;
      for (int i = -size; i <= size; i++) {
        xp = xc + i;
        /*
        dist = static_cast<double>(((xc - xp) * (xc - xp)));
        dist += static_cast<double>(((yc - yp) * (yc - yp)));
        dist += static_cast<double>(((zc - zp) * (zc - zp)));

        if ((sqrt(dist) - 0.5) <= (double)size) {
            nh.push_back(getIndex(xp,yp,zp));
        }
        */
        nh.push_back(getIndex(xp, yp, zp));
      }
    }
  }

  return nh;
}

unsigned int Lattice::getIndex(int ix, int iy, int iz) const {
  if (ix < 0) {
    if (BC != 1) {
      ix += xdim_;
    } else {
      ix = 0;
    }
  } else if (ix >= (int)xdim_) {
    if (BC != 1) {
      ix -= (int)xdim_;
    } else {
      ix = (int)xdim_ - 1;
    }
  }

  if (iy < 0) {
    if (BC != 2) {
      iy += (int)ydim_;
    } else {
      iy = 0;
    }
  } else if (iy >= (int)ydim_) {
    if (BC != 2) {
      iy -= (int)ydim_;
    } else {
      iy = (int)ydim_ - 1;
    }
  }

  if (iz < 0) {
    if (BC != 3) {
      iz += (int)zdim_;
    } else {
      iz = 0;
    }
  } else if (iz >= (int)zdim_) {
    if (BC != 3) {
      iz -= (int)zdim_;
    } else {
      iz = (int)zdim_ - 1;
    }
  }

  return (unsigned int)(ix + (xdim_ * iy) + ((xdim_ * ydim_) * iz));
}

int Lattice::changeMicrostructure(double time, const int simtype, bool isFirst,
                                  bool &capWater, int &numDiff, int &phDiff,
                                  string &nameDiff, int repeat, int cyc) {
  unsigned int i, ii;
  int numadded, numadded_actual;
  unsigned int tpid;
  int cursites, newsites, tnetsites;
  int wcursites, wnewsites;
  double td, tvol, tmass;
  vector<double> vol_next, vfrac_next;
  vector<int> netsites;
  vector<unsigned int> pid;
  vector<string> phasenames;
  vector<string> phName;
  string phName_t;

  extern string CSHMicroName;
  extern string MonocarbMicroName;
  extern string MonosulfMicroName;
  extern string HydrotalcMicroName;
  extern string AFTMicroName;

  // cout << endl << "@@@@@@@@@@@@@@@@@@@@@@@@@@   trcR = " << trcR << "
  // @@@@@@@@@@@@@@@@@@@@@@@@@@" << endl;
  /*
      if(trcR == 1){
          int sizeG, sizeD;
          string nameFileG;
          string nameFileD;
          int dimLatticeInterface =interface_.size();
          vector<Isite> localInterface;
          for(int i = 0; i < dimLatticeInterface; i++){
              cout << "dimLatticeInterface & i : " << dimLatticeInterface << " &
     " << i << endl; nameFileG = "lattGrow_0_" + to_string(i) + ".dat";
              nameFileD = "lattDiss_0_" + to_string(i) + ".dat";
              ofstream outG(nameFileG.c_str());
              ofstream outD(nameFileD.c_str());
              sizeG = interface_[i].getGrowthNumSites();
              sizeD = interface_[i].getDissolutionNumSites();
              cout << "interface_[" << i << "] dimensions:
     growthSites/dissolutionSites = " <<  sizeG << " / " << sizeD << endl; outG
     << "interface_[" << i << "]growthSites_.size() = " << sizeG << "\t&
     microPhaseId_ = " << interface_[i].getMicroPhaseId() << endl;
              localInterface.clear();
              localInterface = interface_[i].getGrowthSites();
              for(int j = 0; j < sizeG; j++){
                  //cout << "  j grow : " << j << endl; cout.flush();
                  //outG << (interface_[i].getGrowthSites())[j].getId() << "\t"
                  //     << (interface_[i].getGrowthSites())[j].getAffinity() <<
     "\t"
                  //     << (interface_[i].getGrowthSites())[j].getVerbose() <<
     "\t"
                  //     << (interface_[i].getGrowthSites())[j].getProb() <<
     "\t"
                  //     << (interface_[i].getGrowthSites())[j].getProbIni() <<
     endl; outG << localInterface[j].getId() << "\t"
                       << localInterface[j].getAffinity() << "\t"
                       << localInterface[j].getVerbose() << "\t"
                       << localInterface[j].getProb() << "\t"
                       << localInterface[j].getProbIni() << endl;
              }
              outG.close();
              outD << "interface_[" << i << "]dissolutionSites_.size() = " <<
     sizeD << "\t& microPhaseId_ = " << interface_[i].getMicroPhaseId() << endl;
              localInterface.clear();
              localInterface = interface_[i].getDissolutionSites();
              for(int j = 0; j < sizeD; j++){
                  //cout << "  j diss : " << j << endl; cout.flush();
                  //outD << (interface_[i].getDissolutionSites())[j].getId() <<
     "\t"
                  //     <<
     (interface_[i].getDissolutionSites())[j].getAffinity() << "\t"
                  //     <<
     (interface_[i].getDissolutionSites())[j].getVerbose() << "\t"
                  //     << (interface_[i].getDissolutionSites())[j].getProb()
     << "\t"
                  //     <<
     (interface_[i].getDissolutionSites())[j].getProbIni() << endl; outD <<
     localInterface[j].getId() << "\t"
                       << localInterface[j].getAffinity() << "\t"
                       << localInterface[j].getVerbose() << "\t"
                       << localInterface[j].getProb() << "\t"
                       << localInterface[j].getProbIni() << endl;
              }
              outD.close();
              cout.flush();
          }


      }else{
          //if (numICs_ini != chemSys_->getNumICs()) cout << "numICs_ini: " <<
     numICs_ini << "\tgetNumICs: " << chemSys_->getNumICs()<< endl;cout.flush();
          //if (numDCs_ini != chemSys_->getNumDCs()) cout << "numDCs_ini: " <<
     numDCs_ini << "\tgetNumDCs: " << chemSys_->getNumDCs()<< endl <<
     endl;cout.flush();
          //for (int i = 0; i < numICs_ini; i++){
          //    cout << "\t" << i << " : " << chemSys_->getICName(i) <<
     "\tICMoles_ini: " << ICMoles_ini[i] << "\tICMoles: " <<
     chemSys_->getICMoles(i) << endl;cout.flush();
          //}
          //for (int i = 0; i < numDCs_ini; i++){
          //    if (DCMoles_ini[i] != chemSys_->getDCMoles(i))
          //    cout << "\t" << i << " : " << chemSys_->getDCName(i) <<
     "\tDCMoles_ini: " << DCMoles_ini[i] << "\tDCMoles: " <<
     chemSys_->getDCMoles(i) << endl;cout.flush();
          //}
          //for (int i = 0; i < count_.size(); i++){
          //    if(count_[i] != count_ini[i]) cout << "\t" << i << "\tcount_ini:
     " << count_ini[i] << "\tcount_: " << count_[i] << endl;cout.flush();
          //}

          int sizeG, sizeD;
          string nameFileG;
          string nameFileD;
          int dimLatticeInterface =interface_.size();
          vector<Isite> localInterface;
          for(int i = 0; i < dimLatticeInterface; i++){
              cout << "dimLatticeInterface & i : " << dimLatticeInterface << " &
     " << i << endl; nameFileG = "lattGrow_1_" + to_string(i) + ".dat";
              nameFileD = "lattDiss_1_" + to_string(i) + ".dat";
              ofstream outG(nameFileG.c_str());
              ofstream outD(nameFileD.c_str());
              sizeG = interface_[i].getGrowthNumSites();
              sizeD = interface_[i].getDissolutionNumSites();
              cout << "interface_[" << i << "] dimensions:
     growthSites/dissolutionSites = " <<  sizeG << " / " << sizeD << endl; outG
     << "interface_[" << i << "]growthSites_.size() = " << sizeG << "\t&
     microPhaseId_ = " << interface_[i].getMicroPhaseId() << endl;
              localInterface.clear();
              localInterface = interface_[i].getGrowthSites();
              for(int j = 0; j < sizeG; j++){
                  //cout << "  j grow : " << j << endl; cout.flush();
                  //outG << (interface_[i].getGrowthSites())[j].getId() << "\t"
                  //     << (interface_[i].getGrowthSites())[j].getAffinit
     static int normalTRC, secondTRC; if(trcR == 1){ normalTRC++; }else{
          secondTRC++;
      }y() << "\t"
                  //     << (interface_[i].getGrowthSites())[j].getVerbose() <<
     "\t"
                  //     << (interface_[i].getGrowthSites())[j].getProb() <<
     "\t"
                  //     << (interface_[i].getGrowthSites())[j].getProbIni() <<
     endl; outG << localInterface[j].getId() << "\t"
                       << localInterface[j].getAffinity() << "\t"
                       << localInterface[j].getVerbose() << "\t"
                       << localInterface[j].getProb() << "\t"
                       << localInterface[j].getProbIni() << endl;
              }
              outG.close();
              outD << "interface_[" << i << "]dissolutionSites_.size() = " <<
     sizeD << "\t& microPhaseId_ = " << interface_[i].getMicroPhaseId() << endl;
              localInterface.clear();
              localInterface = interface_[i].getDissolutionSites();
              for(int j = 0; j < sizeD; j++){
                  //cout << "  j diss : " << j << endl; cout.flush();
                  //outD << (interface_[i].getDissolutionSites())[j].getId() <<
     "\t"
                  //     <<
     (interface_[i].getDissolutionSites())[j].getAffinity() << "\t"
                  //     <<
     (interface_[i].getDissolutionSites())[j].getVerbose() << "\t"
                  //     << (interface_[i].getDissolutionSites())[j].getProb()
     << "\t"
                  //     <<
     (interface_[i].getDissolutionSites())[j].getProbIni() << endl; outD <<
     localInterface[j].getId() << "\t"
                       << localInterface[j].getAffinity() << "\t"
                       << localInterface[j].getVerbose() << "\t"
                       << localInterface[j].getProb() << "\t"
                       << localInterface[j].getProbIni() << endl;
              }
              outD.close();
              cout.flush();
          }
      }
  */

  static int totalTRC, normalTRC, totalRepeat;
  totalTRC++;
  if (repeat == 0) {
    normalTRC++;
  } else {
    totalRepeat++;
  }

  if (isFirst) {
    initialmicrostructurevolume_ = chemSys_->getInitMicroVolume();
  }

  ///
  /// @todo This function is very large; consider breaking it into small pieces
  /// for ease of maintenance and readability.
  ///
  /// Assign time of this state to the lattice time_ variable
  ///

  time_ = time;

  ///
  /// The next block, if uncommented, reads prior expansion
  /// strain data from a file and loads it into the appropriate
  /// class members.
  ///

  /*
expansion_.clear();
expansion_coordin_.clear();
string fexpansion = jobroot_ + "_exp.dat";
string fexpansioncoor = jobroot_ + "_exp_coor.dat";
ifstream in(fexpansion.c_str());
if (!in) {
  cout << "can't open file " << fexpansion << ", so exit program." << endl;
  exit(1);
} else {
  while (!in.eof()) {
    int index;
    vector<double> expval;
    expval.clear();
    expval.resize(3,0.0);
    in >> index;
    //cout << "index = " << index << endl;
    in >> expval[0];
    in >> expval[1];
    in >> expval[2];
    //cout << "expval[0]: " << expval[0] << " expval[1]: " << expval[1]
         //<< " expval[2]: " << expval[2] << endl;
    expansion_.insert(make_pair(index,expval));
    site_[index].setExpansionStrain(expval[0]);
  }
  in.close();
}
cout << "open fexpansioncoor file" << endl;
ifstream in1(fexpansioncoor.c_str());
if (!in1) {
  cout << "can't open file " << fexpansioncoor << ", so exit program." <<
endl; exit(1); } else { while (!in1.eof()) { int index; vector<int> coordin;
    coordin.clear();
    coordin.resize(3,0);
    in1 >> index;
    in1 >> coordin[0];
    in1 >> coordin[1];
    in1 >> coordin[2];
    expansion_coordin_.insert(make_pair(index,coordin));
  }
  in1.close();
}

cout << "expansion_.size() = " << expansion_.size() << " at the beginning of "
     << time << endl;
*/
  ///
  /// Zero out the amount of water to add to the microstructure.
  ///
  /// @todo Find out why; this class variable is not used again.
  ///

  waterchange_ = 0.0;

  ///
  /// Next, determine how many sites of each phase need to be assigned
  /// The ChemicalSystem object calculates the new volume fractions, so we
  /// just load them up here from the ChemicalSystem object.
  ///

  vol_next = chemSys_->getMicroPhaseVolume();
  phasenames = chemSys_->getMicroPhaseName();
  phName = phasenames;
  int volNextSize = vol_next.size();

  if (verbose_) {
    cout << "Lattice::changeMicrostructure Before adjustMicrostructureVolumes:"
         << endl;
    for (int iii = 0; iii < volNextSize; ++iii) {
      cout << "Lattice::changeMicrostructure    Volume of " << phasenames[iii]
           << " = " << vol_next[iii] << " m3" << endl;
    }
    cout.flush();
  }

  try {
    adjustMicrostructureVolumes(vol_next, volNextSize, cyc);

    if (verbose_) {
      cout << "Lattice::changeMicrostructure After adjustMicrostructureVolumes:"
           << endl;
      for (int iii = 0; iii < volNextSize; ++iii) {
        cout << "Lattice::changeMicrostructure   Volume of " << phasenames[iii]
             << " = " << vol_next[iii] << " m3" << endl;
      }
    }

    vfrac_next = vol_next;

    adjustMicrostructureVolFracs(phasenames, vol_next, vfrac_next, volNextSize);
  } catch (DataException dex) {
    throw dex;
  } catch (EOBException ex) {
    throw ex;
  }

  ///
  /// Calculate number of sites of each phase in next state
  ///

  // Remember we added two extra slots onto the end of vfrac_next
  // to hold the volume fraction of capillary space and subvoxel pore space
  // But those two are not needed here anymore

  if (verbose_) {
    cout << "Lattice::changeMicrostructure Calculating volume "
         << "of each phase to be added..." << endl;
    try {
      for (i = 0; i < volNextSize; i++) {
        cout << "Lattice::changeMicrostructure ****Volume fraction["
             << phasenames.at(i)
             << "] in next state should be = " << vfrac_next.at(i);
        cout << ", or " << (int)((double)(numsites_ * vfrac_next.at(i)))
             << " sites" << endl;
      }
      cout << "Lattice::changeMicrostructure ****Volume fraction[capillary "
           << "pores] in next state"
           << " should be = " << capillaryporevolumefraction_ << endl;
      cout << "Lattice::changeMicrostructure ****Volume fraction[subvoxel "
              "pores] "
              "in next state"
           << " should be = " << subvoxelporevolumefraction_ << endl;
      cout.flush();
    } catch (out_of_range &oor) {
      throw EOBException("Lattice", "changeMicrostructure", "phasenames",
                         phasenames.size(), i);
    }
  }

  ///
  /// The next block is executed only if there will eventually be some
  /// sulfate attack during this simulation.
  ///

  if (simtype == SULFATE_ATTACK) {
    /*
    ///
    ///  Normalize to get volume fractions and compute number
    ///  of sites of each phase needed
    ///
    ///  @todo Find out why we need to do all of this just because
    ///  there will eventually be sulfate attack.  Why not wait until
    ///  sulfate attack simulation actually starts?
    ///

    /// Used to be a bunch of sulfate atack stuff here
    */

  } else {

    ///
    /// Sulfate attack will NEVER be done during this simulation.
    ///  Normalize to get volume fractions and compute number
    ///  of sites of each phase needed.
    ///

    netsites.clear();
    netsites.resize(chemSys_->getNumMicroPhases(), 0);
    pid.clear();
    pid.resize(chemSys_->getNumMicroPhases(), 0);

    try {
      for (i = FIRST_SOLID; i < volNextSize; i++) { // from i = 2 !!!
        cursites = (int)(count_.at(i) + 0.5);
        newsites = (int)((numsites_ * vfrac_next.at(i)) + 0.5);
        netsites.at(i) = newsites - cursites;
        pid.at(i) = i;
        phName[i] = phasenames.at(i);
        if (netsites.at(i) != 0) {
          cout << "Lattice::changeMicrostructure ***netsites["
               << phasenames.at(i) << "] in this state = " << netsites.at(i)
               << "; cursites = " << cursites << " and newsites = " << newsites
               << "\tfor phaseID = "
               << chemSys_->getMicroPhaseId(phasenames.at(i)) << endl;
          cout.flush();
        }
      }
    } catch (out_of_range &oor) {
      throw EOBException(
          "Lattice", "changeMicrostructure",
          "phasenames or count_ or pid or netsites or vfrac_next",
          phasenames.size(), i);
    }
  }

  ///
  /// Sort netsites in ascending order, except we will handle
  /// void space differently.

  int netsitesSize_;
  netsitesSize_ = netsites.size();
  try {
    for (i = FIRST_SOLID; i < netsitesSize_; i++) {
      for (ii = i; ii < netsitesSize_; ii++) {
        if (netsites[ii] < netsites[i]) {
          tnetsites = netsites[i];
          netsites[i] = netsites[ii];
          netsites[ii] = tnetsites;
          tpid = pid.at(i);
          pid.at(i) = pid.at(ii);
          pid.at(ii) = tpid;
          phName_t = phName[i];
          phName[i] = phName[ii];
          phName[ii] = phName_t;
        }
      }
    }
  } catch (out_of_range &oor) {
    throw EOBException("Lattice", "changeMicrostructure_0", "pid", pid.size(),
                       ii);
  }

  ///
  /// The next loop starts at FIRST_SOLID because we exclude void and water
  /// phases
  ///
  /// @todo Consider making the starting index more general
  ///

  cout << endl << "********************************************" << endl;

  cout << "netsites.size() = " << netsitesSize_
       << " -> normalTRC/repeat (totalTRC/normalTRC/totalRepeat): " << normalTRC
       << " / " << repeat << "   (" << totalTRC << " / " << normalTRC << " / "
       << totalRepeat << ")" << endl;

  int nuclei;
  unsigned int pid_;
  vector<Isite> gs, ds;

  try {
    for (i = FIRST_SOLID; i < netsitesSize_; i++) {
      pid_ = pid.at(i);
      numadded = 0;
      numadded_actual = 0;

      if (netsites[i] < 0) {
        if (verbose_) {
          cout << "Lattice::changeMicrostructure Going into "
               << "dissolve_phase now... pid = " << pid.at(i) << endl;
          cout.flush();
        }
        // numadded = dissolvePhase(pid.at(i), -netsites[i]);
        numadded = dissolvePhase(pid.at(i), -netsites[i], totalTRC);
        if (numadded != -netsites[i]) {
          numDiff = count_[pid_]; // count_[pid_] - numadded; //-(numadded +
                                  // netsites[i]);
          phDiff = pid_;
          nameDiff = phName[i];
          cout << endl
               << "pid_,nameDiff,numDiff,count_[pid_],numadded : " << pid_
               << " , " << nameDiff << " , " << numDiff << " , " << count_[pid_]
               << " , " << numadded << endl;
          cout << "=> recall GEM after (re)setDCLowerLimit according to the "
                  "system configuration (lattice)"
               << endl
               << endl;
          return 0;
        }
        numadded_actual += numadded;
      } else if (netsites[i] > 0) {
        if (verbose_) {
          cout << "Lattice::changeMicrostructure Going into grow_phase "
               << "now... pid = " << pid.at(i) << endl;
          cout.flush();
        }

        numadded = growPhase(pid.at(i), netsites[i], totalTRC);

        numadded_actual += numadded;
        // int diff = netsites[i] - numadded;
        nuclei = netsites[i] - numadded;
        if (nuclei > 0)
          cout << "   NEED NUCLEATION FOR " << nuclei << " voxels" << endl;

        while (nuclei > 0) {
          gs = interface_[pid.at(i)].getGrowthSites();
          ds = interface_[pid.at(i)].getDissolutionSites();

          if (gs.size() == 0) {
            if (nuclei <= count_.at(ELECTROLYTEID)) {
              // create initial new-interface
              struct localStruct {
                int id;
                int aff;
                int count;
                double prob;
              };
              localStruct un;
              vector<localStruct> watersites;
              int aff, affMin, affSum;
              Site *nbId;
              vector<Site *> localNb_;
              int sizeWS_;
              int valAbs;
              int dimNewInterface;
              double rng;
              int fSiteWS;
              int maxFindSameSite;

              affSum = 0;
              affMin = 1000000;
              maxFindSameSite = 3;
              watersites.clear();
              for (int k = 0; k < numsites_; ++k) {
                if (site_[k].getMicroPhaseId() == ELECTROLYTEID) {
                  un.id = site_[k].getId();
                  aff = 0;
                  localNb_ = site_[k].getNb();
                  for (int j = 0; j < NN_NNN; j++) {
                    aff += chemSys_->getAffinity(
                        pid_, localNb_[j]->getMicroPhaseId());
                  }
                  un.aff = aff;
                  un.count = 0;
                  un.prob = 0.0;
                  watersites.push_back(un);
                  affSum += aff;
                  if (aff < affMin)
                    affMin = aff;
                }
              }

              // first probability

              sizeWS_ = watersites.size();
              if (affMin < 0) {
                valAbs = abs(affMin);
                affSum += sizeWS_ * valAbs;
                watersites[0].prob =
                    (watersites[0].aff + valAbs) / (double)affSum;
                for (int k = 1; k < sizeWS_; k++) {
                  watersites[k].prob =
                      watersites[k - 1].prob +
                      (watersites[k].aff + valAbs) / (double)affSum;
                }
              } else {
                watersites[0].prob = (watersites[0].aff) / (double)affSum;
                for (int k = 1; k < sizeWS_; k++) {
                  watersites[k].prob = watersites[k - 1].prob +
                                       (watersites[k].aff) / (double)affSum;
                }
              }

              dimNewInterface = 0;
              if (affSum != 0) {
                // not tested cauta
                while (dimNewInterface < nuclei) {
                  rng = rg_->Ran3();
                  for (fSiteWS = 0; fSiteWS < sizeWS_; fSiteWS++) {
                    if (rng <= watersites[fSiteWS].prob)
                      break;
                  }
                  if (watersites[fSiteWS].count == 0) {
                    watersites[fSiteWS].count++;
                    site_[watersites[fSiteWS].id].setGrowthSite(pid_);
                    interface_.at(pid_).addGrowthSite_newInterface(
                        watersites[fSiteWS].id, watersites[fSiteWS].aff);
                    dimNewInterface++;
                  } else if (watersites[fSiteWS].count > maxFindSameSite) {
                    if (affMin < 0) {
                      affSum = affSum - valAbs - watersites[fSiteWS].aff;
                      watersites[fSiteWS] = watersites[sizeWS_ - 1];
                      watersites.pop_back();
                      sizeWS_--;
                      watersites[0].prob =
                          (watersites[0].aff + valAbs) / (double)affSum;
                      for (int k = 1; k < sizeWS_; k++) {
                        watersites[k].prob =
                            watersites[k - 1].prob +
                            (watersites[k].aff + valAbs) / (double)affSum;
                      }
                    } else {
                      affSum = affSum - watersites[fSiteWS].aff;
                      watersites[fSiteWS] = watersites[sizeWS_ - 1];
                      watersites.pop_back();
                      sizeWS_--;
                      watersites[0].prob = (watersites[0].aff) / (double)affSum;
                      for (int k = 1; k < sizeWS_; k++) {
                        watersites[k].prob =
                            watersites[k - 1].prob +
                            (watersites[k].aff) / (double)affSum;
                      }
                    }
                  }
                  // add this site to dissolution list and extract it from
                  // growth list
                }
              } else {
                // tested and apparently works  cauta
                while (dimNewInterface < nuclei) {
                  rng = rg_->Ran3();
                  fSiteWS = (int)(rng * sizeWS_);
                  if (watersites[fSiteWS].count == 0) {
                    watersites[fSiteWS].count++;
                    site_[watersites[fSiteWS].id].setGrowthSite(pid_);
                    interface_.at(pid_).addGrowthSite_newInterface(
                        watersites[fSiteWS].id, watersites[fSiteWS].aff);
                    dimNewInterface++;
                  } else if (watersites[fSiteWS].count > maxFindSameSite) {
                    watersites[fSiteWS] = watersites[sizeWS_ - 1];
                    watersites.pop_back();
                    sizeWS_ = watersites.size();
                  }
                }
              }

              // Now the list is thoroughly shuffled, we just pick
              // the first nuclei elements as new growth sites

              //  for (int k = 0; k < nuclei; ++k) {
              //    addGrowthSite(&site_[watersites[k]], pid.at(i));
              //  }
            } else {
              if (verbose_ || warning_) {
                cout << "Lattice::changeMicrostructure There is no "
                     << "room to grow, so exit the program." << endl;
                cout.flush();
              }
              bool is_Error = false;
              throw MicrostructureException("Lattice", "changeMicrostructure",
                                            "no room to grow phase", is_Error);
            }
          } // gs.size()==0
          // numadded = growPhase(pid.at(i), diff);
          // cout << "     second growPhase i pid netsites " << i << " " <<
          // pid.at(i)<< " " << netsites[i] << endl;
          numadded = growPhase(pid.at(i), nuclei, totalTRC);
          // cout << "     nuclei numadded count_.at(ELECTROLYTEID) gs.size() "
          // <<
          //     nuclei << " " << numadded << " " << count_.at(ELECTROLYTEID) <<
          //     " " << gs.size() << endl;
          numadded_actual += numadded;
          // diff = diff - numadded;
          nuclei = nuclei - numadded;
        }
      }

      if (numadded_actual * numadded_actual != netsites[i] * netsites[i]) {
        if (warning_) {
          cout << "      Lattice::changeMicrostructure WARNING: Needed to "
                  "switch on "
               << netsites[i] << " of phase " << pid.at(i) << endl;
          cout << "      Lattice::changeMicrostructure          But actually "
                  "did "
               << numadded << " switches" << endl;
          cout.flush();
        }
      }
    }
  }

  catch (out_of_range &oor) {
    throw EOBException("Lattice", "changeMicrostructure", "pid", pid.size(), i);
  }

  cursites = count_.at(VOIDID);
  newsites = (int)((numsites_ * vfrac_next.at(VOIDID)) + 0.5);
  wcursites = count_.at(ELECTROLYTEID);
  wnewsites = wcursites - (newsites - cursites);

  int numEmptyFill = newsites - cursites;
  int numEmpty = 0, numFill = 0;
  // numEmpty = emptyPorosity(newsites - cursites, cyc);
  if (numEmptyFill > 0) {
    numEmpty = emptyPorosity(numEmptyFill, cyc);
  } else if (numEmptyFill < 0) {
    numFill = fillPorosity(-numEmptyFill, cyc);
  }
  // if (cyc == 102) {
  //     cout << endl << "Lattice::changeMicrostructure - check for cyc = " <<
  //     cyc << endl; cout << "numEmptyFill,numEmpty,numFill,cyc : " <<
  //     numEmptyFill << " , " << numEmpty << " , "
  //          << numFill << " , " << cyc << endl << endl;
  // }
  if (verbose_) {
    cout << "Lattice::changeMicrostructure ***netsites["
         << phasenames.at(VOIDID)
         << "] in this state = " << (newsites - cursites)
         << "; cursites = " << cursites << " and newsites = " << newsites
         << endl;
    cout << "Lattice::changeMicrostructure ***netsites["
         << phasenames.at(ELECTROLYTEID)
         << "] in this state = " << (wnewsites - wcursites)
         << "; cursites = " << wcursites << " and newsites = " << wnewsites
         << endl
         << endl;

    // When creating void from water, we should
    // update the target volume fraction of water even though
    // it is not used in any further calculations at this point

    cout << "Lattice::changeMicrostructure Target CAPIILARY WATER "
         << "volume fraction IS " << vfrac_next.at(ELECTROLYTEID) << endl;

    // vfrac_next.at(ELECTROLYTEID) -= ((double)(newsites -
    // cursites)/(double)(numsites_)); cout << "But WILL BE " <<
    // vfrac_next.at(ELECTROLYTEID) << " after creating void space" << endl;

    cout << "Lattice::changeMicrostructure Number CAPILLARY VOXELS "
         << "actually emptied was:  " << numEmptyFill << endl;

    ///
    /// Report on target and actual mass fractions
    ///

    cout << "Lattice::changeMicrostructure "
         << "*******************************" << endl;
    cout.flush();
  }

  try {
    int totcount = 0;
    double numSites = numsites_;
    for (i = 0; i < volNextSize; i++) {
      volumefraction_.at(i) =
          count_.at(i) / numSites; // ((double)(site_.size()));
      totcount += count_.at(i);
      if (verbose_) {
        cout << "Lattice::changeMicrostructure Phase " << i
             << " Target volume fraction was " << vfrac_next[i]
             << " and actual is " << volumefraction_.at(i) << ", and "
             << totcount << " of " << site_.size() << " sites claimed so far"
             << endl;
        cout.flush();
      }
    }
    if (totcount != numsites_) {
      cout << endl
           << "error Lattice::changeMicrostructure - totcount != numsites_ : "
           << totcount << " != " << numsites_ << endl;
      cout << "time,simtype,isFirst,capWater : " << time << " , " << simtype
           << " , " << isFirst << " , " << capWater << endl;
      cout << "numDiff,phDiff,nameDiff : " << numDiff << " , " << phDiff
           << " , " << nameDiff << endl;
      cout << "repeat  : " << repeat << endl;
      cout << "cyc  : " << cyc << endl;
      cout << "stop program" << endl;
      exit(0);
    }
  }

  catch (out_of_range &oor) {
    throw EOBException("Lattice", "changeMicrostructure",
                       "volumefraction_ or count_", volumefraction_.size(), i);
  }

  ///  This is a local variable and the value is never used.
  ///
  ///  @todo Why not eliminate this line completely?
  ///

  // double surfa = getSurfaceArea(chemSys_->getMicroPhaseId(CSHMicroName));

  if (volumefraction_[ELECTROLYTEID] <= 0.0) {
    capWater = false;
    cout << endl
         << "Lattice::changeMicrostructure :  capWater = " << capWater << endl;
    cout << "mPhId/vfrac_next_/volumefraction_/count_: " << endl;
    for (int i = 0; i < volNextSize; i++) {
      cout << "   " << i << "  " << vfrac_next[i] << "  " << volumefraction_[i]
           << "  " << count_[i] << endl;
    }
    cout << endl
         << "time, simtype, isFirst, capWater : " << time << " , " << simtype
         << " , " << isFirst << " , " << capWater << endl;
    cout << "numDiff ,phDiff, nameDiff : " << numDiff << " , " << phDiff
         << " , " << nameDiff << endl;
    cout << "repeat  : " << repeat << endl;
    cout << "cyc  : " << cyc << endl;
    cout << "no water in the system => normal end of the program" << endl;
    exit(0);
  }

  return 1;
}

void Lattice::adjustMicrostructureVolumes(vector<double> &vol, int volSize,
                                          int cyc) {
  int i = 0;
  // int volSize = vol.size();

#ifdef DEBUG
  cout << "Lattice::adjustMicrostructureVolumes" << endl;
  cout.flush();
#endif

  try {

    // Find the total system volume according to GEMS, in m3
    // units.  The individual microstructure phase volumes
    // have already been adjusted for subvoxel porosity in the
    // ChemicalSystem::calculateState function

    // The lattice has a fixed volume given by a fixed number
    // of voxels multiplied by the volume per voxel

    // The capillary water volume is now calculated, during
    // which the subvoxel pore volume is calculated as well

<<<<<<< HEAD
    // calcSolidvolumewithpores;
    solidvolumewithpores_ = 0.0;
    for (i = 0; i < volSize; ++i) {
      if (i != ELECTROLYTEID && i != VOIDID)
        solidvolumewithpores_ += vol.at(i);
    }
    if (solidvolumewithpores_ <= 0.0)
=======
    calcCapillarywatervolume(vol);
    calcCapillaryvoidvolume(vol);
    watervolume_ = vol.at(ELECTROLYTEID);
    cout << ")))) Water volume 01 = " << watervolume_ << endl;

    calcSolidvolumewithpores(vol);

    if (solidvolumewithpores_ <= 0.0) {
>>>>>>> e80b51a3
      throw DataException("Lattice", "adjustMicrostructureVolumes",
                          "totvolume is NOT positive");

    // The current microstructure volume as predicted by GEMS
    // The initial microstructure volume is calculated the first
    // time that Lattice::changeMicrostructure is called
    // We currently insist remain the volume of the system, so if
    // the microstructure volume deviates from the system volume,
    // we add or subtract capillary porosity to keep them equal

    // calcSubvoxelporevolume;
    subvoxelporevolume_ = 0.0;
    for (i = 0; i < volSize; ++i) {
      if (i != ELECTROLYTEID && i != VOIDID) {
        subvoxelporevolume_ += (vol.at(i) * chemSys_->getMicroPhasePorosity(i));
      }
    }
    double solidvolume = solidvolumewithpores_ - subvoxelporevolume_;
    // microstructurevolume_ = chemSys_->getMicroVolume();
    nonsolidvolume_ = initialmicrostructurevolume_ - solidvolume; //
    // nonsolidvolume_ IS capillaryvoidvolume_ + capillarywatervolume_ +
    // subvoxelporevolume_ capillaryporevolume_ = nonsolidvolume_ -
    // subvoxelporevolume_;
    capillaryporevolume_ = initialmicrostructurevolume_ - solidvolumewithpores_;

    // calcCapillarywatervolume
    watervolume_ = vol.at(ELECTROLYTEID);
    // Up to this point, vol.at(ELECTROLYTEID) is the total volume
    // of pore solution in the system regardless of whether it is
    // capillary or subvoxel
    // First need to trim off any extra water that lies outside the system

    voidvolume_ = nonsolidvolume_ - watervolume_;

    if (voidvolume_ < 0.0)
      watervolume_ = nonsolidvolume_;
    cout << ")))) Water volume 02 = " << watervolume_ << endl;

    capillarywatervolume_ = watervolume_ - subvoxelporevolume_;
    if (capillarywatervolume_ < 0.0) {
      subvoxelwatervolume_ = watervolume_;
      capillarywatervolume_ = 0;
    } else {
      subvoxelwatervolume_ = subvoxelporevolume_;
    }
    capillaryvoidvolume_ = capillaryporevolume_ - capillarywatervolume_;
    if (capillaryvoidvolume_ < 0.0)
      capillaryvoidvolume_ = 0.0;

    if (chemSys_->isSaturated()) { // System is saturated
      capillaryvoidvolume_ = 0.0;
      capillarywatervolume_ = watervolume_ - subvoxelporevolume_;
      subvoxelwatervolume_ = subvoxelporevolume_;
    }

    /// From here to the end of this time cycle, vol.at(ELECTROLYTEID) is the
    /// volume of capillary pore water only, not the total volume of water.
    /// We can always recover the total volume of water by asking ChemicalSystem
    /// for it.

    capillaryporevolume_ = capillaryvoidvolume_ + capillarywatervolume_;
    vol.at(ELECTROLYTEID) = capillarywatervolume_;
    vol.at(VOIDID) = capillaryvoidvolume_;

    /// If this has been coded correctly, all we have done is determine how
    /// much of the microstructure water should be assigned to capillary pores
    /// And since only capillary pore water is visible in the microstructure,
    /// we assign the capillary pore water to ELECTROLYTEID and neglect any
    /// subvoxel electrolyte contribution

    if (verbose_) {
      cout << "Lattice::adjustMicrostructureVolumes" << endl;
      cout << "Lattice::adjustMicrostructureVolumesRESULTS:" << endl;
      cout << "Lattice::adjustMicrostructureVolumesAll water volume = "
           << watervolume_ << " m3" << endl;
      cout << "Lattice::adjustMicrostructureVolumesAll void volume = "
           << voidvolume_ << endl;
      cout << "Lattice::adjustMicrostructureVolumesCapillary water volume = "
           << capillarywatervolume_ << " m3" << endl;
      cout << "Lattice::adjustMicrostructureVolumesCapillary void volume = "
           << capillaryvoidvolume_ << " m3" << endl;
      cout << "Lattice::adjustMicrostructureVolumesSubvoxel water volume = "
           << subvoxelwatervolume_ << " m3" << endl;
      cout << "Lattice::adjustMicrostructureVolumesSubvoxel pore volume = "
           << subvoxelporevolume_ << " m3" << endl;
      cout << "Lattice::adjustMicrostructureVolumes" << endl;
      cout.flush();
    }

    cout << "Lattice::adjustMicrostructureVolumes - cyc = " << cyc << endl;
    cout << "   watervolume_/capPoreVol/capVoidVol/capWaterVol :   " << endl;
    cout << "      " << watervolume_ << " / " << capillaryporevolume_ << " / "
         << capillaryvoidvolume_ << " / " << capillarywatervolume_ << endl
         << endl;

    ///
    /// End of manual adjustment
    ///

  }

  catch (DataException dex) {
    throw dex;
  }

  catch (out_of_range &oor) {
    throw EOBException("Lattice", "adjustMicrostructureVolumes", "volSize",
                       volSize, i);
  }

  return;
}

void Lattice::adjustMicrostructureVolFracs(vector<string> &names,
                                           const vector<double> vol,
                                           vector<double> &vfrac, int volSize) {
  int i = 0;
  double totmicvolume = 0.0;
  // int volSize = vol.size();

#ifdef DEBUG
  cout << "Lattice::adjustMicrostructureVolFracs" << endl;
  cout.flush();
#endif

  try {

    // Remember there are now two extra slots at the end of vfrac, just
    // like at the end of vol.  These two extra slots hold the capillary
    // pore space and the subvoxel pore space

    // vfrac.clear();
    // vfrac.resize(vol.size(), 0.0);

    // This model tries to reconcile two different volumes:
    //     (1) The total system volume according to GEMS (solid + liquid).
    //         This volume can change during the simulation.  If the
    //         GEMS volume is less than the initial volume of (solid + liquid),
    //         we make up the difference with void space.
    //     (2) The fixed RVE volume which is equal to the number of
    //         voxels multiplied by the volume per voxel
    //
    // We can either let the RVE change volume, which it generally does
    // prior to setting, or we can force it to remain constant, which
    // it approximately does after setting.
    //
    // As of 2023 April 9, we choose to keep the RVE volume fixed, so
    // the only way to reconcile its volume to the GEMS volume is to
    // ensure that the VOLUME FRACTIONS are the same in both.
    //
    // Microstructure volume consists of the sum of (1) the *apparent
    // volumes* of all the solid phases (solid plus subvoxel pores)
    // and (2) the capillary pore volume

    // Find total adjusted microstructure volume, including possibly voids

    // for (i = 0; i < vol.size(); ++i) {
    //     totmicvolume += vol.at(i);
    //     #ifdef DEBUG
    //         cout << "Lattice::adjustMicrostructureVolFracs Volume("
    //              << names.at(i) << ") = " << vol.at(i)
    //              << ", volfrac = " << vfrac.at(i) << endl;
    //         cout.flush();
    //     #endif
    // }

    /// Above block is to get the current total volume
    /// Replacement below assumes RVE retains constant volume and makes
    /// adjustments based on capillary porosity

    // totmicvolume = chemSys_->getInitMicroVolume();
    // //initialmicrostructurevolume_

#ifdef DEBUvoid
    cout << "Lattice::adjustMicrostructureVolFracsCalculated "
         << "total microstructure volume is " << chemSys_->getInitMicroVolume()
         << endl;
    cout.flush();
#endif

    // Calculate volume fractions based on total GEMS adjusted volume
    for (i = 0; i < volSize; ++i) {
      vfrac[i] = vol[i] / initialmicrostructurevolume_; // totmicvolume;
    }

    if (verbose_) {
      for (i = 0; i < volSize; ++i) {
        cout << "Lattice::adjustMicrostructureVolFracsVolume "
             << "fraction[" << names.at(i) << "] should be " << vfrac.at(i)
             << ", (" << vol.at(i) << "/"
             << initialmicrostructurevolume_ // totmicvolume
             << ") and volume fraction NOW is "
             << (double)(count_.at(i)) / (double)(numsites_) << endl;
        cout.flush();
      }
    }

    // Calculate volume fraction of subvoxel porosity and
    // capillary porosity whether saturated or not
    capillaryporevolumefraction_ =
        capillaryporevolume_ / initialmicrostructurevolume_; // totmicvolume;
    subvoxelporevolumefraction_ =
        subvoxelporevolume_ / initialmicrostructurevolume_; // totmicvolume;

  }

  catch (DataException dex) {
    dex.printException();
    exit(1);
  }

  catch (out_of_range &oor) {
    EOBException ex("Lattice", "adjustMicrostructureVolFracs", "volSize",
                    volSize, i);
    ex.printException();
    exit(1);
  }
}

void Lattice::calcSubvoxelporevolume(vector<double> &vol) {
  int i = 0;
  try {

    // Find the total system volume according to GEMS, in m3
    // units.  The individual microstructure phase volumes
    // have already // been adjusted for subvoxel porosity in the
    // ChemicalSystem::calculateState function

    // The lattice has a fixed volume given by a fixed number
    // of voxels multiplied by the volume per voxel

    // This will hold the subvoxel pore volume (m3)

    subvoxelporevolume_ = 0.0;
    // double phi; // Holds the subvoxel porosity of a microstructurephase
    for (i = 0; i < vol.size(); ++i) {
      if (i != ELECTROLYTEID && i != VOIDID) {
        subvoxelporevolume_ += (vol.at(i) * chemSys_->getMicroPhasePorosity(i));
      }
    }

    // The total amount of non-solid space in the microstructure
  }

  catch (out_of_range &oor) {
    throw EOBException("Lattice", "calculateSubvoxelporevolume", "vol",
                       vol.size(), i);
  }
}

void Lattice::calcSolidvolumewithpores(vector<double> &vol) {
  int i = 0;
  try {

    // Find the total system volume according to GEMS, in m3
    // units.  The individual microstructure phase volumes
    // have already // been adjusted for subvoxel porosity in the
    // ChemicalSystem::calculateState function

    // The lattice has a fixed volume given by a fixed number
    // of voxels multiplied by the volume per voxel

    // This will hold the subvoxel pore volume (m3)

    solidvolumewithpores_ = 0.0;
    for (i = 0; i < vol.size(); ++i) {
      if (i != ELECTROLYTEID && i != VOIDID) {
        solidvolumewithpores_ += vol.at(i);
      }
    }
  }

  catch (out_of_range &oor) {
    throw EOBException("Lattice", "calcSolidVolumeWithPores", "vol", vol.size(),
                       i);
  }
}

void Lattice::calcCapillarywatervolume(vector<double> &vol) {
  calcSubvoxelporevolume(vol);
  capillarywatervolume_ = vol.at(ELECTROLYTEID) - subvoxelporevolume_;
  if (capillarywatervolume_ < 0.0)
    capillarywatervolume_ = 0.0;
  if (chemSys_->isSaturated()) {
    capillarywatervolume_ = vol.at(ELECTROLYTEID) - subvoxelporevolume_;
  }
}

void Lattice::calcCapillaryvoidvolume(vector<double> &vol) {
  capillaryporevolume_ = nonsolidvolume_ - subvoxelporevolume_;
  capillaryvoidvolume_ = capillaryporevolume_ - capillarywatervolume_;
}

void Lattice::calculatePoreSizeDistribution(void) {
  // First compose the full pore volume distribution

  vector<double> subpore_volume;
  subpore_volume.resize(volumefraction_.size(), 0.0);

  // Following will hold the subvoxel porosity of a phase
  double phi = 0.0;
  double upper_cutoff_porosity = 0.8;

  // Get the combined pore volume as a function of diameter
  for (int i = 0; i < volumefraction_.size(); ++i) {
    if (i != ELECTROLYTEID && i != VOIDID) {
      phi = chemSys_->getMicroPhasePorosity(i);
      if (phi > upper_cutoff_porosity)
        phi = upper_cutoff_porosity;
      subpore_volume[i] = volumefraction_.at(i) * phi;
    }
  }

  // At this point subpore_volumes are not normalized
  // but we now know their total volume so we can do that later

  vector<vector<struct PoreSizeVolume>> porevolume;
  porevolume = chemSys_->getPoreSizeDistribution();

  // subpore_volume[i] is the non-normalized pore volume fraction
  // within all of phase i throughout the microstructure.  We
  // now partition that non-normalized volume among the different
  // pore diameters for that phase using the normalized
  // pore volume distribution for that phase
  //
  /// @todo Watch out that pore size distributions are indexed
  /// the same as the THAMES phase id numbers, or else change this
  /// code below.

  for (int i = 0; i < porevolume.size(); ++i) {
    if (i != ELECTROLYTEID && i != VOIDID) {
      for (int j = 0; j < porevolume[i].size(); ++j) {
        porevolume[i][j].volume = porevolume[i][j].volfrac * subpore_volume[i];
      }
    }
  }

  // At this point we have the non-normalized volume of all subvoxel pores
  // as a function of their diameters. Bin them in increments of
  // 1 nanometer

  // Create and initialize the binned volume distribution
  vector<vector<struct PoreSizeVolume>> binnedporevolume;
  vector<struct PoreSizeVolume> zpsvec;
  zpsvec.clear();
  binnedporevolume.resize(porevolume.size(), zpsvec);

  // Done initializing the binned pore volume distribution

  double maxsize = 1.0;
  double maxmaxsize = 1.0;
  double cumulative_volume = 0.0;
  double cumulative_volfrac = 0.0;
  struct PoreSizeVolume dpsv;

  for (int i = 0; i < porevolume.size(); ++i) {
    if (i != ELECTROLYTEID && i != VOIDID) {
      maxsize = 1.0;
      int j = 0;
      while (j < porevolume[i].size()) {
        while ((porevolume[i][j].diam <= maxsize) &&
               (j < porevolume[i].size())) {
          cumulative_volume += porevolume[i][j].volume;
          cumulative_volfrac += porevolume[i][j].volfrac;
          j++;
        }
        binnedporevolume[i].push_back(dpsv);
        binnedporevolume[i][binnedporevolume[i].size() - 1].diam = maxsize;
        binnedporevolume[i][binnedporevolume[i].size() - 1].volume =
            cumulative_volume;
        binnedporevolume[i][binnedporevolume[i].size() - 1].volfrac =
            cumulative_volfrac;
        cumulative_volume = cumulative_volfrac = 0.0;
        maxsize += 1.0;
      }
      if (maxsize > maxmaxsize)
        maxmaxsize = maxsize;
    }
  }

  if (verbose_) {
    cout << "Lattice::calculatePoreSizeDistribution  maxmaxsize = "
         << maxmaxsize << endl;
    cout << "Lattice::calculatePoreSizeDistribution  Binned pore distributions"
         << endl;
    for (int i = 0; i < porevolume.size(); ++i) {
      if (i != ELECTROLYTEID && i != VOIDID) {
        cout << "Lattice::calculatePoreSizeDistribution: Distribution " << i
             << " of " << (porevolume.size() - 1) << " now has "
             << porevolume[i].size() << " elements" << endl;
        cout << "Lattice::calculatePoreSizeDistribution  %%%% "
             << chemSys_->getMicroPhaseName(i) << endl;
        for (int j = 0; j < binnedporevolume[i].size(); ++j) {
          cout << "Lattice::calculatePoreSizeDistribution    "
               << "binnedporevolume[" << i << "][" << j
               << "]: diam = " << binnedporevolume[i][j].diam
               << ", volume = " << binnedporevolume[i][j].volume
               << ", volfrac = " << binnedporevolume[i][j].volfrac << endl;
          cout.flush();
          if (binnedporevolume[i][j].volume > 0.0) {
            cout << "Lattice::calculatePoreSizeDistribution: Distribution "
                 << "  %%%%%%% diam = " << binnedporevolume[i][j].diam << " nm,"
                 << " volume = " << binnedporevolume[i][j].volume << ","
                 << " volfrac = " << binnedporevolume[i][j].volfrac << endl;
          }
        }
      }
    }
    cout.flush();
  }

  // Now all subvoxel pores have been binned in 1-nm bins.
  // Combine them into a single distribution for all phases

  double totsubvoxel_volume = 0.0;
  struct PoreSizeVolume dumps;
  dumps.diam = 0.0;
  dumps.volfrac = 0.0;
  dumps.volume = 0.0;
  masterporevolume_.clear();
  masterporevolume_.resize(int(maxmaxsize) - 1, dumps);

  for (int i = 0; i < binnedporevolume.size(); ++i) {
    // cumulative_volume = 0.0;
    // cumulative_volfrac = 0.0;
    for (int j = 0; j < binnedporevolume[i].size(); ++j) {
      masterporevolume_[j].diam = binnedporevolume[i][j].diam;
      masterporevolume_[j].volume += binnedporevolume[i][j].volume;
      totsubvoxel_volume += binnedporevolume[i][j].volume;
      masterporevolume_[j].volfrac = 0.0;
    }
  }

  // Normalize the pore volume distribution relative to the
  // total subvoxel pore volume, stored already in totsubvoxel_volume

  // for (int i = 0; i < masterporevolume_.size(); ++i) {
  //     masterporevolume_[i].volume = masterporevolume_[i].volume
  //                                    / totsubvoxel_volume;
  // }

  if (verbose_) {
    cout << "Lattice::calculatePoreSizeDistribution  Master pore "
         << "size volume fractions" << endl;
    for (int i = 0; i < masterporevolume_.size(); ++i) {
      if (masterporevolume_[i].volume > 0.0) {
        cout << "Lattice::calculatePoreSizeDistribution diam = "
             << masterporevolume_[i].diam << " nm,"
             << " volume = " << masterporevolume_[i].volume << ","
             << " volfrac = " << masterporevolume_[i].volfrac << endl
             << endl;
      }
    }
    cout.flush();
  }

  // At this point we have a complete pore volume distribution
  // for the microstructure.  We next need to determine
  // the saturation state.

  // When we arrive at this function, we know the following
  // information:
  //
  // Volume fraction of saturated capillary pores on a total
  // microstructure volume basis = volumefraction_.at(ELECTROLYTEID)
  //
  // Volume fraction of unsaturated capillary pores
  // on a total microstructure volume basis
  // = volumefraction_.at(VOIDID)
  //
  // Volume fraction of capillary pores on a total
  // microstructure volume basis = capillaryporevolumefraction_
  //
  // Volume fraction of subvoxel pores on a total
  // microstructure volume basis = subvoxelporevolumefraction_
  //
  // We do NOT yet know the fraction of subvoxel pores
  // that are saturated

  // water_volume is the absolute volume (m3) of aqueous
  // solution according to GEMS, whether in capillary
  // pores, subvoxel pores, or squeezed outside the
  // system due to lack of porosity to contain it.

  double water_volume = chemSys_->getMicroPhaseVolume(ELECTROLYTEID);

  // microvol is the absolute volume (m3) of all the defined
  // microstructure phases, including subvoxel pores in
  // solid phases

  // double microvol = chemSys_->getMicroVolume();

  // microvol is the absolute initial volume (m3) of all the defined
  // microstructure phases, including subvoxel pores in
  // solid phases

  // double initmicrovol = chemSys_->getInitMicroVolume();

  // This is the volume fraction of liquid water whether
  // in capillary or subvoxel porosity, on a total
  // microstructure volume basis

  // We may have had to push some of the system's
  // capillary water outside the boundary of the
  // microstructure due to lack of space, so maybe
  // water_volume is larger than the actual volume
  // fraction of water available within the microstructure
  // We can check for that now, though.

  double excesswater =
      water_volume - capillaryporevolume_ - subvoxelporevolume_;

  // If excess water > 0 then we have a completely
  // saturated system and it is easy to write out
  // the water partitioning among pore sizes

  // bool isfullysaturated = false;
  // if (excesswater > 0.0)
  //   isfullysaturated = true;

  double water_volfrac = water_volume / microstructurevolume_;

  // This is the total porosity including capillary
  // pore volume fraction and subvoxel pore volume
  // fraction, all on a total microstructure volume
  // basis

  // double pore_volfrac =
  //     capillaryporevolumefraction_ + subvoxelporevolumefraction_;

  //  cout << "Lattice::calculatePoreSizeDistribution:" << endl;
  //  cout << "Lattice::calculatePoreSizeDistribution  "
  //       << "==== water_volume = " << water_volume << endl;
  //  cout << "Lattice::calculatePoreSizeDistribution  "
  //       << "======== microstructurevolume = " << microstructurevolume_ <<
  //       endl;
  //  cout << "Lattice::calculatePoreSizeDistribution  "
  //       << "==== initmicrostructurevolume = "
  //        << initialmicrostructurevolume_ << endl;
  //  cout << "Lattice::calculatePoreSizeDistribution  === "
  //       << "water_volfrac = " << water_volfrac << endl;
  //  cout << "Lattice::calculatePoreSizeDistribution  ==== "
  //       << "pore_volfrac = " << pore_volfrac << endl;
  //  cout << "Lattice::calculatePoreSizeDistribution  "
  //       << "====== (cap = " << capillaryporevolumefraction_
  //       << ", subvox = " << subvoxelporevolumefraction_
  //       << ")" << endl;
  //  cout << "Lattice::calculatePoreSizeDistribution  ====== "
  //       << "void fraction = " << volumefraction_.at(VOIDID) << endl;
  //  cout << "Lattice::calculatePoreSizeDistribution  ====== "
  //       << "is fully saturated? ";
  //  if (isfullysaturated) {
  //      cout << " YES" << endl;
  //  } else {
  //      cout << " NO" << endl;
  //  }
  //  cout.flush();

  // Only worry about unsaturated subvoxel pores if the capillary
  // pores are completely empty of water

  if (volumefraction_.at(ELECTROLYTEID) >= 0.0) {
    // The next variable represents the volume fraction of subvoxel
    // pores of a given size, on a total microstructure volume basis
    double volfrac_avail = 0.0;
    double volfrac_filled = 0.0;
    // masterporevolume is already a kind of volume fraction
    // because it has been normalized to the total subvoxel pore volume
    //    cout << "Lattice::calculatePoreSizeDistribution  "
    //          << "Master pore size volume filling" << endl;
    //    cout.flush();
    for (int i = 0; i < masterporevolume_.size(); ++i) {
      volfrac_avail = masterporevolume_[i].volume * subvoxelporevolumefraction_;
      volfrac_filled = water_volfrac / volfrac_avail;
      if (volfrac_filled > 1.0)
        volfrac_filled = 1.0;
      masterporevolume_[i].volfrac = volfrac_filled;
      if (!(chemSys_->isSaturated())) { // System is sealed
        water_volfrac -= volfrac_avail;
        if (water_volfrac < 0.0)
          water_volfrac = 0.0;
      }
      //    if (masterporevolume_[i].volume > 0.0) {
      //      cout << "Lattice::calculatePoreSizeDistribution diam = "
      //       << masterporevolume_[i].diam << " nm,"
      //       << " vfrac avail = " << volfrac_avail << ","
      //       << " volume = " << masterporevolume_[i].volume << ","
      //       << " volfilled = " << masterporevolume_[i].volfrac << ","
      //       << " waterfrac left = " << water_volfrac << endl;
      //    cout.flush();
      //    }
    }
    cout << endl;
    cout.flush();
  }

  return;
}

void Lattice::writePoreSizeDistribution(double curtime, const int simtype,
                                        const string &root) {

  // At this point we have a complete pore volume distribution
  // for the microstructure.  We next need to determine
  // the saturation state.

  // When we arrive at this function, we know the following
  // information:
  //
  // Volume fraction of saturated capillary pores on a total
  // microstructure volume basis = volumefraction_.at(ELECTROLYTEID)
  //
  // Volume fraction of unsaturated capillary pores
  // on a total microstructure volume basis
  // = volumefraction_.at(VOIDID)
  //
  // Volume fraction of capillary pores on a total
  // microstructure volume basis = capillaryporevolumefraction_
  //
  // Volume fraction of subvoxel pores on a total
  // microstructure volume basis = subvoxelporevolumefraction_
  //
  // We do NOT yet know the fraction of subvoxel pores
  // that are saturated

  // water_volume is the absolute volume (m3) of aqueous
  // solution according to GEMS, whether in capillary
  // pores, subvoxel pores, or squeezed outside the
  // system due to lack of porosity to contain it.

  if (verbose_) {
    cout << "In Lattice::writePoreSizeDistribution" << endl;
    cout.flush();
  }

  // double water_volume = chemSys_->getMicroPhaseVolume(ELECTROLYTEID);

  // This is the volume fraction of liquid water whether
  // in capillary or subvoxel porosity, on a total
  // microstructure volume basis

  // We may have had to push some of the system's
  // capillary water outside the boundary of the
  // microstructure due to lack of space, so maybe
  // watervolume_ is larger than the actual volume
  // fraction of water available within the microstructure
  // We can check for that now, though.

  double excesswater =
      watervolume_ - capillaryporevolume_ - subvoxelporevolume_;

  // If excess water > 0 then we have a completely
  // saturated system and it is easy to write out
  // the water partitioning among pore sizes

  // bool isfullysaturated = false;
  // if (excesswater > 0.0)
  //   isfullysaturated = true;

  double water_volfrac = watervolume_ / microstructurevolume_;

  // This is the total porosity including capillary
  // pore volume fraction and subvoxel pore volume
  // fraction, all on a total microstructure volume
  // basis

  double pore_volfrac =
      capillaryporevolumefraction_ + subvoxelporevolumefraction_;

  string ofileName(root);
  ostringstream ostr1, ostr2;
  // Add the time in minutes
  ostr1 << setfill('0') << setw(6) << (int)((curtime * 24.0 * 60.0) + 0.5);
  ostr2 << setprecision(3) << temperature_;
  string timestr(ostr1.str());
  string tempstr(ostr2.str());
  ofileName =
      ofileName + "_PoreSizeDistribution." + timestr + "." + tempstr + ".csv";

  ofstream out(ofileName.c_str());
  try {
    if (!out.is_open()) {
      throw FileException("Lattice", "writePoreSizeDistribution", ofileName,
                          "Could not open");
    }
  } catch (FileException fex) {
    fex.printException();
    exit(1);
  }

  // Write the header

  if (verbose_) {
    cout << "Time = " << (curtime * 24.0) << " h" << endl;
    cout << "Capillary pore volume fraction (> 100 nm) = "
         << capillaryporevolumefraction_ << endl;
    cout << "Capillary void volume fraction = " << volumefraction_.at(VOIDID)
         << endl;
    cout << "Saturated capillary pore volume fraction = "
         << capillaryporevolumefraction_ - volumefraction_.at(VOIDID) << endl;
    cout << "Nanopore volume fraction (<= 100 nm) = "
         << subvoxelporevolumefraction_ << endl;
    cout << "Total pore volume fraction = " << pore_volfrac << endl << endl;
    cout << "Total void volume fraction = " << volumefraction_.at(VOIDID)
         << endl;
    cout << "Pore size saturation data:" << endl;
    cout << "Diameter (nm),Volume Fraction,Fraction Saturated" << endl;
    cout << "Masterporevolume size = " << masterporevolume_.size() << endl;
    cout.flush();
  }

  out << "Time = " << (curtime * 24.0) << " h" << endl;
  out << "Capillary pore volume fraction (> 100 nm) = "
      << capillaryporevolumefraction_ << endl;
  out << "Capillary void volume fraction = " << volumefraction_.at(VOIDID)
      << endl;
  out << "Saturated capillary pore volume fraction = "
      << capillaryporevolumefraction_ - volumefraction_.at(VOIDID) << endl;
  out << "Nanopore volume fraction (<= 100 nm) = "
      << subvoxelporevolumefraction_ << endl;
  out << "Total pore volume fraction = " << pore_volfrac << endl;
  out << "Total void volume fraction = " << volumefraction_.at(VOIDID) << endl;
  out << "Pore size saturation data:" << endl;
  out << "Diameter (nm),Volume Fraction,Fraction Saturated" << endl;
  for (int i = 0; i < masterporevolume_.size(); ++i) {
    if (masterporevolume_[i].volume > 0.0) {
      out << masterporevolume_[i].diam << "," << masterporevolume_[i].volume
          << "," << masterporevolume_[i].volfrac << endl;
      out.flush();
    }
  }

  // This is the volume fraction of capillary pore water,
  // on a total microstructure volume basis, already
  // calculated and stored when altering the microstructure

  double capwater_volfrac = water_volfrac;
  double capvoid_volfrac = volumefraction_.at(VOIDID) +
                           (volumefraction_.at(ELECTROLYTEID) - water_volfrac);
  double capspace_volfrac = capvoid_volfrac + capwater_volfrac;
  out << ">" << masterporevolume_[masterporevolume_.size() - 1].diam << ","
      << capspace_volfrac << "," << (1.0 - volumefraction_.at(VOIDID)) << endl;
  out.flush();

  out.close();

  return;
}

void Lattice::writeMicroColors(const string &root) {
  unsigned int i, j, k;
  string ofileName(root);
  ofileName.append("_Colors.csv");

  ofstream out(ofileName.c_str());
  try {
    if (!out.is_open()) {
      throw FileException("Lattice", "writeLattice", ofileName,
                          "Could not open");
    }
  } catch (FileException fex) {
    fex.printException();
    exit(1);
  }

  int numMicroPhases = chemSys_->getNumMicroPhases();
  int microPhaseId;
  double red, green, blue;
  vector<double> colors;
  out << numMicroPhases << endl;
  for (int i = 0; i < numMicroPhases; i++) {
    microPhaseId = chemSys_->getMicroPhaseId(i);
    colors = chemSys_->getColor(microPhaseId);
    out << chemSys_->getMicroPhaseName(microPhaseId) << "," << colors[0] << ","
        << colors[1] << "," << colors[2] << endl;
  }

  out.flush();
  out.close();
  return;
}

void Lattice::writeLattice(double curtime, const int simtype,
                           const string &root) {
  unsigned int i, j, k;
  string ofileName(root);
  ostringstream ostr1, ostr2;
  ostr1 << setfill('0') << setw(6)
        << (int)((curtime * 24.0 * 60.0) + 0.5); // minutes
  ostr2 << setprecision(3) << temperature_;
  string timestr(ostr1.str());
  string tempstr(ostr2.str());
  ofileName = ofileName + "." + timestr + "m." + tempstr + ".img";
  if (verbose_) {
    cout << "    In Lattice::writeLattice, curtime = " << curtime
         << ", timestr = " << timestr << endl;
    cout.flush();
  }

  ofstream out(ofileName.c_str());
  try {
    if (!out.is_open()) {
      throw FileException("Lattice", "writeLattice", ofileName,
                          "Could not open");
    }
  } catch (FileException fex) {
    fex.printException();
    exit(1);
  }

  // Write image header information first

  out << VERSIONSTRING << " " << version_ << endl;
  out << XSIZESTRING << " " << xdim_ << endl;
  out << YSIZESTRING << " " << ydim_ << endl;
  out << ZSIZESTRING << " " << zdim_ << endl;
  out << IMGRESSTRING << " " << resolution_ << endl;

  for (k = 0; k < zdim_; k++) {
    for (j = 0; j < ydim_; j++) {
      for (i = 0; i < xdim_; i++) {
        int index = getIndex(i, j, k);
        out << site_[index].getMicroPhaseId() << endl;
      }
    }
  }

  out.close();

  // The next block is implemented only if we are dealing with sulfate attack
  if (simtype == SULFATE_ATTACK) {

    ofileName = root;
    ofileName = ofileName + "." + timestr + "." + tempstr + ".img.damage";

    ofstream out1(ofileName.c_str());
    try {
      if (!out1.is_open()) {
        throw FileException("Lattice", "writeLattice", ofileName,
                            "Could not open");
      }
    } catch (FileException fex) {
      fex.printException();
      exit(1);
    }

    // Write image header information first

    out1 << VERSIONSTRING << " " << version_ << endl;
    out1 << XSIZESTRING << " " << xdim_ << endl;
    out1 << YSIZESTRING << " " << ydim_ << endl;
    out1 << ZSIZESTRING << " " << zdim_ << endl;
    out1 << IMGRESSTRING << " " << resolution_ << endl;

    int DAMAGEID =
        100; // Some large number that cannot represent any other phase
    for (k = 0; k < zdim_; k++) {
      for (j = 0; j < ydim_; j++) {
        for (i = 0; i < xdim_; i++) {
          int index = getIndex(i, j, k);
          if (site_[index].IsDamage()) {
            out1 << DAMAGEID << endl;
          } else {
            out1 << site_[index].getMicroPhaseId() << endl;
          }
        }
      }
    }

    out1.close();
  } // The above block is implemented only if we are dealing with sulfate attack
}

void Lattice::writeLatticeIni(double curtime) {
  unsigned int i, j, k;
  string ofileName;
  ostringstream ostr1, ostr2;
  ostr1 << setfill('0') << setw(6)
        << (int)((curtime * 24.0 * 60.0) + 0.5); // minutes
  ostr2 << setprecision(3) << temperature_;
  string timestr(ostr1.str());
  string tempstr(ostr2.str());
  ofileName = "imgIni." + timestr + "m." + tempstr + "_TEST.img";
  if (verbose_) {
    cout << "    In Lattice::writeLatticeIni, curtime = " << curtime
         << ", timestr = " << timestr << endl;
    cout.flush();
  }

  ofstream out(ofileName.c_str());

  // Write image header information first

  out << VERSIONSTRING << " " << version_ << endl;
  out << XSIZESTRING << " " << xdim_ << endl;
  out << YSIZESTRING << " " << ydim_ << endl;
  out << ZSIZESTRING << " " << zdim_ << endl;
  out << IMGRESSTRING << " " << resolution_ << endl;

  vector<int> siteTest;
  siteTest.clear();
  siteTest.resize(numsites_, 18);

  for (j = 0; j < numsites_; j++) {
    if (site_[j].getMicroPhaseId() == 5) {
      if (site_[j].getWmc() == 0) {
        siteTest[j] = 5;
        for (i = 0; i < NN_NNN; i++) {
          siteTest[site_[j].nb(i)->getId()] = site_[j].nb(i)->getMicroPhaseId();
        }
      }
    }
  }
  for (j = 0; j < numsites_; j++) {
    out << siteTest[j] << endl;
  }
  out.close();

  string ofileName1;
  ofileName1 = "imgIni." + timestr + "m." + tempstr + ".img";
  ofstream out1(ofileName1.c_str());
  out1 << VERSIONSTRING << " " << version_ << endl;
  out1 << XSIZESTRING << " " << xdim_ << endl;
  out1 << YSIZESTRING << " " << ydim_ << endl;
  out1 << ZSIZESTRING << " " << zdim_ << endl;
  out1 << IMGRESSTRING << " " << resolution_ << endl;
  for (k = 0; k < zdim_; k++) {
    for (j = 0; j < ydim_; j++) {
      for (i = 0; i < xdim_; i++) {
        int index = getIndex(i, j, k);
        out1 << site_[index].getMicroPhaseId() << endl;
      }
    }
  }
  out1.close();
}

void Lattice::writeLatticeXYZ(double curtime, const int simtype,
                              const string &root) {
  unsigned int i, j, k;
  string ofileName(root);
  ostringstream ostr1, ostr2;
  ostr1 << setfill('0') << setw(6)
        << (int)((curtime * 24.0 * 60.0) + 0.5); // minutes
  ostr2 << setprecision(3) << temperature_;
  string timestr(ostr1.str());
  string tempstr(ostr2.str());
  ofileName = ofileName + "allSites." + timestr + "m." + tempstr + ".xyz";
  if (verbose_) {
    cout << "    In Lattice::writeLatticeXYZ, curtime = " << curtime
         << ", timestr = " << timestr << endl;
    cout.flush();
  }

  ofstream out(ofileName.c_str());

  int numvox = xdim_ * ydim_ * zdim_;

  // Write the file headers
  out << numvox << endl; // Number of voxels to visualize
  out << "Lattice=\"" << (float)xdim_ << " 0.0 0.0 0.0 " << (float)ydim_
      << " 0.0 0.0 0.0 " << (float)zdim_ << "\" ";
  out << "Properties=pos:R:3:color:R:3:transparency:R:1 ";
  out << "Time=" << timestr << endl;

  // Loop over all voxels and write out the solid ones

  float x, y, z;
  int mPhId;
  vector<double> colors;

  for (int i = 0; i < numsites_; i++) {
    x = site_[i].getX();
    y = site_[i].getY();
    z = site_[i].getZ();
    mPhId = site_[i].getMicroPhaseId();
    colors = chemSys_->getColor(mPhId);
    out << x << "\t" << y << "\t" << z << "\t" << colors[0] << "\t" << colors[1]
        << "\t" << colors[2] << "\t0.0" << endl;
  }
  out.close();
}

void Lattice::writeLatticeCFG_test(int testPhase) {

  int numMicroPhases = chemSys_->getNumMicroPhases();
  int tPh = testPhase;

  int i, j;

  vector<int> siteTest;
  siteTest.clear();
  siteTest.resize(numsites_, -1);
  int ck_0 = 0;
  for (j = 0; j < numsites_; j++) {
    if (site_[j].getMicroPhaseId() == tPh) {
      if (site_[j].getVisit() == 0) {
        siteTest[j] = tPh;
        ck_0++;
        for (i = 0; i < NN_NNN; i++) {
          siteTest[site_[j].nb(i)->getId()] = site_[j].nb(i)->getMicroPhaseId();
        }
      }
    }
  }
  int nh = 0;
  for (int i = 0; i < numsites_; i++) {
    if (siteTest[i] != -1) {
      nh++;
    }
  }
  /*
      //test_ini
      int cont = 0, contGood = 0;
      for (j = 0; j < numsites_; j++) {
          if (site_[j].getMicroPhaseId() == tPh){
              if (site_[j].getVisit() == 0){
                  bool testN = true;
                  if(site_[j].getWmc() > 0)testN = false;
                  for (int i = 0; i < NN_NNN; i++){
                      if(site_[j].nb(i)->getWmc0() > 0){
                          testN = false;
                      }
                  }
                  if(testN)cont++;
              }
              contGood++;
          }
      }

      //cout << endl <<
     "$$$$$$$$$$$$$$$$$$$$$$$$$$$$$$$$$$$$$$$$$$$$$$$$$$$$$$$$$$$$" << endl;
      cout << "   ck_0 = " << ck_0 << "   nh = " << nh << endl;
      cout << endl <<
     "$$$$$$$$$$$$$$$$$$$$$$$$$$$$$$$$$$$$$$$$$$$$$$$$$$$$$$$$$$$$  cont = " <<
     cont << "    contGood = " << contGood << endl;
      //exit(1);
      //test_end
  */
  string ofileName_cfg = "testIni_1.cfg";
  string ofileName_usr = "testIni_1.usr";
  ofstream outCFG(ofileName_cfg.c_str());
  ofstream outUSR(ofileName_usr.c_str());

  outCFG << "Number of particles = " << nh << endl;

  outCFG << "A = 2.0 Angstrom (basic length-scale)" << endl;

  outCFG << "H0(1,1) = " << xdim_ << " A" << endl;
  outCFG << "H0(1,2) = 0 A" << endl;
  outCFG << "H0(1,3) = 0 A" << endl;

  outCFG << "H0(2,1) = 0 A" << endl;
  outCFG << "H0(2,2) = " << ydim_ << " A" << endl;
  outCFG << "H0(2,3) = 0 A" << endl;

  outCFG << "H0(3,1) = 0 A" << endl;
  outCFG << "H0(3,2) = 0 A" << endl;
  outCFG << "H0(3,3) = " << zdim_ << " A" << endl;
  outCFG << ".NO_VELOCITY." << endl;
  outCFG << "entry_count = 3" << endl;

  double x, y, z;
  vector<double> colors;
  int mPhId;
  bool mPhNotExist;
  int ord = 0;
  for (mPhId = 2; mPhId < numMicroPhases; mPhId++) {
    mPhNotExist = true;
    colors = chemSys_->getColor(mPhId);
    for (int i = 0; i < numsites_; i++) {
      if (siteTest[i] == mPhId) {
        if (mPhNotExist) {
          outCFG << "  " << cfgElem_[mPhId].mass << endl;
          outCFG << cfgElem_[mPhId].symb << endl;
          mPhNotExist = false;
        }
        x = (site_[i].getX()) / (double)(xdim_);
        y = (site_[i].getY()) / (double)(ydim_);
        z = (site_[i].getZ()) / (double)(zdim_);
        outCFG << x << "\t" << y << "\t" << z << endl;
        outUSR << ord << "\t" << colors[0] << "\t" << colors[1] << "\t"
               << colors[2] << "\t0.7051" << endl;
        ord++;
      }
    }
  }
  outCFG.close();
  outUSR.close();
}

void Lattice::writeLatticeCFG(double curtime, const int simtype,
                              const string &root) {

  int numMicroPhases = chemSys_->getNumMicroPhases();

  string ofileNameCFG(root);
  string ofileNameUSR(root);
  ostringstream ostr1, ostr2;
  ostr1 << setfill('0') << setw(6)
        << (int)((curtime * 24.0 * 60.0) + 0.5); // minutes
  ostr2 << setprecision(3) << temperature_;
  string timestr(ostr1.str());
  string tempstr(ostr2.str());
  ofileNameCFG = ofileNameCFG + "allSites." + timestr + "m." + tempstr + ".cfg";
  ofileNameUSR = ofileNameUSR + "allSites." + timestr + "m." + tempstr + ".usr";
  if (verbose_) {
    cout << "    In Lattice::writeLatticeCFG, curtime = " << curtime
         << ", timestr = " << timestr << endl;
    cout.flush();
  }

  ofstream outCFG(ofileNameCFG.c_str());
  ofstream outUSR(ofileNameUSR.c_str());

  int ord;
  double x, y, z;
  vector<double> colors;
  int i, mPhId;
  bool mPhNotExist;

  int numPart;
  // numPart = numsites_ - count_[0] - count_[1];
  numPart = numsites_;

  // write cfg header
  outCFG << "Number of particles = " << numPart << endl;

  outCFG << "A = 3.0 Angstrom (basic length-scale)" << endl;

  outCFG << "H0(1,1) = " << xdim_ << " A" << endl;
  outCFG << "H0(1,2) = 0 A" << endl;
  outCFG << "H0(1,3) = 0 A" << endl;

  outCFG << "H0(2,1) = 0 A" << endl;
  outCFG << "H0(2,2) = " << ydim_ << " A" << endl;
  outCFG << "H0(2,3) = 0 A" << endl;

  outCFG << "H0(3,1) = 0 A" << endl;
  outCFG << "H0(3,2) = 0 A" << endl;
  outCFG << "H0(3,3) = " << zdim_ << " A" << endl;
  outCFG << ".NO_VELOCITY." << endl;
  outCFG << "entry_count = 3" << endl;

  // write cfg coordinates & usr file (colors)
  ord = 0;
  for (mPhId = 0; mPhId < numMicroPhases; mPhId++) {
    // for (mPhId = 2; mPhId < numMicroPhases; mPhId++){
    mPhNotExist = true;
    colors = chemSys_->getColor(mPhId);
    for (i = 0; i < numsites_; i++) {
      if (site_[i].getMicroPhaseId() == mPhId) {
        if (mPhNotExist) {
          outCFG << "  " << cfgElem_[mPhId].mass << endl;
          outCFG << cfgElem_[mPhId].symb << endl;
          mPhNotExist = false;
        }
        x = (site_[i].getX()) / (double)(xdim_);
        y = (site_[i].getY()) / (double)(ydim_);
        z = (site_[i].getZ()) / (double)(zdim_);
        outCFG << x << "\t" << y << "\t" << z << endl;
        outUSR << ord << "\t" << colors[0] << "\t" << colors[1] << "\t"
               << colors[2] << "\t0.7051" << endl;
        ord++;
      }
    }
  }
  outCFG.close();
  outUSR.close();

  if (ord != numPart) {
    cout << endl
         << "*************** error in writeLatticeCFG! ******************"
         << endl;
    cout << endl << "                    ord != numsites_" << endl;
    cout << "                                   STOP" << endl;
    exit(1);
  }
}

void Lattice::writeDamageLattice(double curtime, const string &root) {
  unsigned int i, j, k;
  string ofileName(root);
  ostringstream ostr1, ostr2;
  ostr1 << setfill('0') << setw(6)
        << (int)((curtime * 24.0 * 60.0) + 0.5); // minutes
  ostr2 << setprecision(3) << temperature_;
  string timestr(ostr1.str());
  string tempstr(ostr2.str());
  ofileName = ofileName + "." + timestr + "m." + tempstr + ".img";

  ofstream out(ofileName.c_str());
  try {
    if (!out.is_open()) {
      throw FileException("Lattice", "writeLattice", ofileName,
                          "Could not open");
    }
  } catch (FileException fex) {
    fex.printException();
    exit(1);
  }

  // Write image header information first

  out << VERSIONSTRING << " " << version_ << endl;
  out << XSIZESTRING << " " << xdim_ << endl;
  out << YSIZESTRING << " " << ydim_ << endl;
  out << ZSIZESTRING << " " << zdim_ << endl;
  out << IMGRESSTRING << " " << resolution_ << endl;

  for (k = 0; k < zdim_; k++) {
    for (j = 0; j < ydim_; j++) {
      for (i = 0; i < xdim_; i++) {
        int index = getIndex(i, j, k);
        if (site_[index].IsDamage()) {
          out << "1" << endl;
        } else {
          out << "0" << endl;
        }
      }
    }
  }

  out.close();
}

void Lattice::writeLatticePNG(double curtime, const int simtype,
                              const string &root) {
  unsigned int i, j, k;
  string ofileName(root);
  string ofbasename(root);
  string ofpngname(root);
  string ofpngbasename(root);

  vector<double> dumvec;
  vector<unsigned int> idumvec;
  vector<vector<unsigned int>> image;
  vector<vector<double>> dshade;
  dumvec.resize(ydim_, 0.0);
  idumvec.resize(ydim_, 0);
  dshade.resize(xdim_, dumvec);
  image.resize(xdim_, idumvec);
  bool done;

  ///
  /// Construct the name of the output file
  ///

  ostringstream ostr1, ostr2;
  ostr1 << setfill('0') << setw(6)
        << (int)((curtime * 24.0 * 60.0) + 0.5); // minutes
  ostr2 << setprecision(3) << temperature_;
  string timestr(ostr1.str());
  string tempstr(ostr2.str());
  string buff;
  ofileName = ofileName + "." + timestr + "m." + tempstr + ".ppm";
  ofpngname = ofpngname + "." + timestr + "m." + tempstr + ".png";

  ///
  /// Open the output file
  ///

  ofstream out(ofileName.c_str());
  try {
    if (!out.is_open()) {
      throw FileException("Lattice", "writeLatticePNG", ofileName,
                          "Could not open");
    }
  } catch (FileException fex) {
    fex.printException();
    exit(1);
  }

  ///
  /// Write PPM header for full color image
  ///

  out << "P3" << endl;
  out << xdim_ << " " << ydim_ << endl;
  out << COLORSATVAL << endl;

  unsigned int slice = zdim_ / 2;
  unsigned int nd, izz, valout;
  unsigned int sitenum;
  for (j = 0; j < ydim_; j++) {
    for (i = 0; i < xdim_; i++) {
      if (deptheffect_) {
        done = false;
        nd = 0;
        // sitenum = getIndex(i, j, slice);
        izz = slice;
        do {
          sitenum = getIndex(i, j, izz);
          if (nd == 10 || site_[sitenum].getMicroPhaseId() > 1) {
            done = true;
          } else {
            nd++;
            izz++;
            if (izz >= zdim_)
              izz -= zdim_;
          }
        } while (!done);
        sitenum = getIndex(i, j, izz);
        image[i][j] = site_[sitenum].getMicroPhaseId();
        dshade[i][j] = 0.1 * (10.0 - ((double)nd));
      } else {
        sitenum = getIndex(i, j, slice);
        image[i][j] = site_[sitenum].getMicroPhaseId();
        dshade[i][j] = 1.0;
      }
    }
  }

  double red, green, blue;
  vector<double> colors;
  for (j = 0; j < ydim_; j++) {
    for (i = 0; i < xdim_; i++) {
      colors = chemSys_->getColor(image[i][j]);
      red = dshade[i][j] * colors[0] + 0.5;
      green = dshade[i][j] * colors[1] + 0.5;
      blue = dshade[i][j] * colors[2] + 0.5;
      out << (int)(red);
      out << " " << (int)(green);
      out << " " << (int)(blue) << endl;
    }
  }

  out.close();

  ///
  /// Execute system call to convert PPM to PNG.
  ///
  /// @warning This relies on installation of ImageMagick
  ///

  buff = "convert " + ofileName + " " + ofpngname;
  system(buff.c_str());
  return;
}

void Lattice::writeDamageLatticePNG(double curtime, const string &root) {
  unsigned int i, j, k;
  string ofileName(root);
  string ofbasename(root);
  string ofpngname(root);
  string ofpngbasename(root);

  vector<double> dumvec;
  vector<unsigned int> idumvec;
  vector<vector<unsigned int>> image;
  vector<vector<double>> dshade;
  dumvec.resize(ydim_, 0.0);
  idumvec.resize(ydim_, 0);
  dshade.resize(xdim_, dumvec);
  image.resize(xdim_, idumvec);
  bool done;

  ///
  /// Construct the name of the output file
  ///

  ostringstream ostr1, ostr2;
  ostr1 << (int)((curtime * 100.0) + 0.5); // hundredths of an hour
  ostr2 << setprecision(3) << temperature_;
  string timestr(ostr1.str());
  string tempstr(ostr2.str());
  string buff;
  ofileName = ofileName + "." + timestr + "." + tempstr + ".ppm";
  ofpngname = ofpngname + "." + timestr + "." + tempstr + ".png";

  ///
  /// Open the output file
  ///

  ofstream out(ofileName.c_str());
  try {
    if (!out.is_open()) {
      throw FileException("Lattice", "writeLatticePNG", ofileName,
                          "Could not open");
    }
  } catch (FileException fex) {
    fex.printException();
    exit(1);
  }

  ///
  /// Write PPM header for full color image
  ///

  out << "P3" << endl;
  out << ydim_ << " " << zdim_ << endl;
  out << COLORSATVAL << endl;

  unsigned int slice = zdim_ / 2;
  unsigned int nd, izz, valout;
  unsigned int sitenum;
  for (j = 0; j < ydim_; j++) {
    for (i = 0; i < xdim_; i++) {
      done = false;
      nd = 0;
      // sitenum = getIndex(i, j, slice);
      izz = slice;
      do {
        sitenum = getIndex(i, j, izz);
        if (nd == 10 || site_[sitenum].getMicroPhaseId() > 1) {
          done = true;
        } else {
          nd++;
          izz++;
          if (izz >= zdim_)
            izz -= zdim_;
        }
      } while (!done);
      sitenum = getIndex(i, j, izz);
      if (site_[sitenum].IsDamage()) {
        image[i][j] = 1;
      } else {
        image[i][j] = 5;
      }
      dshade[i][j] = 1.0;
      /*
      dshade[j][k] = 0.1 * (10.0 - ((double)nd));
      */
    }
  }

  double red, green, blue;
  vector<double> colors;
  for (j = 0; j < ydim_; j++) {
    for (i = 0; i < xdim_; i++) {
      colors = chemSys_->getColor(image[i][j]);
      red = dshade[i][j] * colors[0] + 0.5;
      green = dshade[i][j] * colors[1] + 0.5;
      blue = dshade[i][j] * colors[2] + 0.5;
      out << (int)(red);
      out << " " << (int)(green);
      out << " " << (int)(blue) << endl;
    }
  }

  out.close();

  ///
  /// Execute system call to convert PPM to PNG.
  ///
  /// @warning This relies on installation of ImageMagick
  ///

  buff = "convert " + ofileName + " " + ofpngname;
  system(buff.c_str());
  return;
}

void Lattice::makeMovie(const string &root) {
  unsigned int i, j, k;
  string ofileName(root);
  string ofbasename(root);
  string ofgifileName(root);
  string ofgifbasename(root);

  vector<double> dumvec;
  vector<unsigned int> idumvec;
  vector<vector<unsigned int>> image;
  vector<vector<double>> dshade;
  dumvec.resize(ydim_, 0.0);
  idumvec.resize(ydim_, 0);
  dshade.resize(zdim_, dumvec);
  image.resize(zdim_, idumvec);
  bool done;

  ///
  /// Construct the name of the output file
  ///

  string buff;
  ostringstream ostr1, ostr2, ostr3;
  ostr1 << (int)(time_ * 100.0); // hundredths of an hour
  ostr2 << setprecision(3) << temperature_;
  string timestr(ostr1.str());
  string tempstr(ostr2.str());

  ///
  /// Loop over number of slices in the x direction, making one image per slice
  /// and appending it to the end of the master file.
  ///

  for (k = 10; k < zdim_; k++) {

    ///
    /// Open the output file.
    ///

    ostr3.clear();
    ostr3 << (int)(k); // x slice number
    string istr(ostr3.str());
    ofileName =
        ofbasename + "." + timestr + "." + tempstr + "." + istr + ".ppm";
    ofgifileName =
        ofgifbasename + "." + timestr + "." + tempstr + "." + istr + ".gif";

    ofstream out(ofileName.c_str());
    if (!out.is_open()) {
      throw FileException("Lattice", "makeMovie", ofileName, "Could not open");
    }

    ///
    /// Write PPM header for full color image.
    ///

    out << "P3" << endl;
    out << xdim_ << " " << ydim_ << endl;
    out << COLORSATVAL << endl;

    unsigned int slice = k;
    unsigned int nd, izz, valout;
    unsigned int sitenum;
    for (j = 0; j < ydim_; j++) {
      for (i = 0; i < xdim_; i++) {
        done = false;
        nd = 0;
        // sitenum = getIndex(i, j, slice);
        izz = slice;
        do {
          sitenum = getIndex(i, j, izz);
          if (nd == 10 || site_[sitenum].getMicroPhaseId() > 1) {
            done = true;
          } else {
            nd++;
            izz++;
            if (izz >= zdim_)
              izz -= zdim_;
          }
        } while (!done);
        sitenum = getIndex(i, j, izz);
        image[i][j] = site_[sitenum].getMicroPhaseId();
        dshade[i][j] = 0.1 * (10.0 - ((double)nd));
      }
    }

    double red, green, blue;
    vector<double> colors;
    for (j = 0; j < ydim_; j++) {
      for (i = 0; i < xdim_; i++) {
        colors = chemSys_->getColor(image[i][j]);
        red = dshade[i][j] * colors[0] + 0.5;
        green = dshade[i][j] * colors[1] + 0.5;
        blue = dshade[i][j] * colors[2] + 0.5;
        out << (int)(red);
        out << " " << (int)(green);
        out << " " << (int)(blue) << endl;
      }
    }
    out.close();

    ///
    /// Execute system call to convert PPM to GIF.
    ///
    /// @warning This relies on installation of ImageMagick
    ///

    buff = "convert " + ofileName + " " + ofgifileName;
    system(buff.c_str());
  }

  ///
  /// Execute system call to convert GIF frames to animated GIF.
  ///
  /// @warning This relies on installation of gifsicle
  ///

  buff = "gifsicle --delay=10 " + ofgifbasename + "*.gif > " + ofgifbasename +
         ".movie.gif";
  system(buff.c_str());
}

vector<unsigned int> Lattice::writeSubVolume(string fileName, Site *centerste,
                                             int size) {
  ofstream out(fileName.c_str());

  out << "Version: 7.0" << endl;
  out << "X_Size: 3" << endl;
  out << "Y_Size: 3" << endl;
  out << "Z_Size: 3" << endl;
  out << "Image_Resolution: 1" << endl;

  vector<unsigned int> alnb = getNeighborhood(centerste->getId(), size);

  for (int j = 0; j < alnb.size(); j++) {
    int phaseid = site_[alnb[j]].getMicroPhaseId();
    out << phaseid << endl;
  }
  out.close();

  return alnb;
}

void Lattice::applyExp(vector<unsigned int> alnb, double exp) {
  Site *ste;
  if (exp > 0.0) {
    for (int i = 0; i < alnb.size(); i++) {
      ste = &site_[alnb[i]];
      ste->setExpansionStrain(exp);

      map<int, vector<double>>::iterator p = expansion_.find(ste->getId());
      if (p != expansion_.end()) {
        for (int j = 0; j < (p->second).size(); j++) {
          (p->second)[j] = ste->getExpansionStrain();
        }
      } else {
        vector<double> expval;
        expval.clear();
        expval.resize(3, ste->getExpansionStrain());
        expansion_.insert(make_pair(ste->getId(), expval));
      }

      map<int, vector<int>>::iterator pp =
          expansion_coordin_.find(ste->getId());
      if (pp == expansion_coordin_.end()) {
        vector<int> coordin;
        coordin.clear();
        coordin.resize(3, 0);
        coordin[0] = ste->getX();
        coordin[1] = ste->getY();
        coordin[2] = ste->getZ();
        expansion_coordin_.insert(make_pair(ste->getId(), coordin));
      }
    }
  }

  return;
}

double Lattice::getSurfaceArea(int phaseid) {
  double surface1 = 0.0, surface2 = 0.0;
  Site *ste, *stenb;
  vector<Isite> isite = interface_[phaseid].getDissolutionSites();

  ///
  /// Method 1: Surface area is equal to the wmc (prop to volume of surrounding
  /// pores)
  ///

  for (int i = 0; i < isite.size(); i++) {
    ste = &site_[isite[i].getId()];
    surface1 += ste->getWmc();
  }

  ///
  /// Method 2: Surface area is related to interior porosity of neighbor sites
  ///

  for (int i = 0; i < site_.size(); i++) {
    ste = &site_[i];
    if (ste->getMicroPhaseId() == phaseid) {
      for (int j = 0; j < ste->nbSize(1); j++) {
        stenb = ste->nb(j);
        surface2 += chemSys_->getMicroPhasePorosity(stenb->getMicroPhaseId());
      }
    }
  }

  if (verbose_) {
    cout << "Lattice::getSurfaceArea Surface area of phase " << phaseid
         << " calculated by method 1 is: " << surface1 << endl;
    cout << "Lattice::getSurfaceArea Surface area of phase " << phaseid
         << " calculated by method 2 is: " << surface2 << endl;
  }

  ///
  /// Use Method 2
  ///

  surfacearea_ = surface2;

  return surfacearea_;
}

list<Sitesize> Lattice::findDomainSizeDistribution(int phaseid,
                                                   const int numsites,
                                                   int maxsize,
                                                   int sortorder = 0) {
  // if sortorder is 0 => sorting in descending order
  list<Sitesize> distlist;
  list<Sitesize>::iterator it;
  bool found = false;

  Sitesize ss;
  int domainsize = 0;
  // for (int i = 0; i < site_.size(); i++) {
  for (int i = 0; i < numsites_; i++) {
    if (site_[i].getMicroPhaseId() == phaseid) {
      domainsize = findDomainSize(i, maxsize);
      ss.siteid = i;
      ss.nsize = domainsize;
      it = distlist.begin();
      if (distlist.empty()) {
        distlist.push_back(ss);
      } else {
        found = false;
        if (sortorder == 0) {
          it = distlist.begin();
          while (it != distlist.end() && !found) {
            if (ss.nsize >= (*it).nsize) {
              distlist.insert(it, ss);
              found = true;
            } else {
              it++;
            }
          }
        } else {
          it = distlist.begin();
          while (it != distlist.end() && !found) {
            if (ss.nsize <= (*it).nsize) {
              distlist.insert(it, ss);
              found = true;
            } else {
              it++;
            }
          }
        }
        if (!found && (distlist.size() < numsites)) {
          distlist.push_back(ss);
        }
      }
      if (distlist.size() > numsites)
        distlist.pop_back();
    }
  }

  return (distlist);
}

int Lattice::findDomainSize(int siteid, int maxsize) {

  int boxhalf = maxsize / 2;
  int nfound = 0;

  int phaseid = (site_[siteid]).getMicroPhaseId();
  int qx = (site_[siteid]).getX();
  int qy = (site_[siteid]).getY();
  int qz = (site_[siteid]).getZ();

  int qxlo = qx - boxhalf;
  int qxhi = qx + boxhalf;
  int qylo = qy - boxhalf;
  int qyhi = qy + boxhalf;
  int qzlo = qz - boxhalf;
  int qzhi = qz + boxhalf;

  /***
   *    Count the number of requisite sites in the
   *    3-D cube box using whatever boundaries are specified
   ***/

  for (int ix = qxlo; ix <= qxhi; ix++) {
    for (int iy = qylo; iy <= qyhi; iy++) {
      for (int iz = qzlo; iz <= qzhi; iz++) {

        /// Count if phase id only

        if (site_[getIndex(ix, iy, iz)].getMicroPhaseId() == phaseid) {
          nfound++;
        }
      }
    }
  }

  return nfound;
}

void Lattice::findIsolatedClusters(void) {
  // voxels without contact with electrolyte i.e. voxels having low probability
  // to dissolve in this step
  // find "isolated" clusters (voxels without contact with electrolyte i.e.
  // voxels having low probability to dissolve in this step) these voxels will
  // not be send to GEMS computing vfrac we use canDissolve vector instead
  // count_ vector
  vector<int> canDissolve;
  int canDissLast;
  bool siteDiss;
  int i, j;
  int numMicroPhases = chemSys_->getNumMicroPhases();

  for (i = 0; i < numMicroPhases; i++) {
    canDissolve.push_back(0);
    if (i >= FIRST_SOLID) {
      canDissLast = -1;
      while (canDissLast != canDissolve[i]) {
        canDissLast = canDissolve[i];
        for (j = 0; j < numsites_; j++) {
          if (site_[j].getMicroPhaseId() == i) {
            if (site_[j].getVisit() == 0) {
              if (site_[j].getWmc() > 0) {
                canDissolve[i]++;
                site_[j].setVisit(1);
                for (int jj = 0; jj < NN_NNN; jj++) {
                  if (site_[j].nb(jj)->getMicroPhaseId() == i &&
                      site_[j].nb(jj)->getVisit() == 0) {
                    site_[j].nb(jj)->setVisit(1);
                    canDissolve[i]++;
                  }
                }
              } else {
                siteDiss = false;
                for (int jj = 0; jj < NN_NNN; jj++) {
                  if (site_[j].nb(jj)->getMicroPhaseId() == i &&
                      site_[j].nb(jj)->getVisit() == 1) {
                    canDissolve[i]++;
                    site_[j].setVisit(1);
                    siteDiss = true;
                    break;
                  }
                }
                if (siteDiss) {
                  for (int jj = 0; jj < NN_NNN; jj++) {
                    if (site_[j].nb(jj)->getMicroPhaseId() == i &&
                        site_[j].nb(jj)->getVisit() == 0) {
                      site_[j].nb(jj)->setVisit(1);
                      canDissolve[i]++;
                    }
                  }
                }
              }
            }
          }
        } // for
      } // while
    } // if
  } // for

  for (j = 0; j < numsites_; j++) {
    site_[j].setVisit(0);
  }

  cout << endl
       << "$$$$$$$$$$$$$$$$$$$$$$$$$$$$$$$$$$$$$$$$$$$$$$$$$$$$$$$$$$$$"
       << endl;
  for (i = 0; i < numMicroPhases; i++) {
    cout << "     i = " << i << "      canDissolve[" << i
         << "] = " << canDissolve[i] << endl;
  }
  cout << endl
       << "$$$$$$$$$$$$$$$$$$$$$$$$$$$$$$$$$$$$$$$$$$$$$$$$$$$$$$$$$$$$"
       << endl;

  return;
}

void Lattice::populateElementData(void) {
  chemElem elem;

  elem.z = 1;
  elem.symb = "H";
  elem.mass = 1.0080;
  cfgElem_.push_back(elem);

  elem.z = 2;
  elem.symb = "He";
  elem.mass = 4.0026;
  cfgElem_.push_back(elem);

  elem.z = 3;
  elem.symb = "Li";
  elem.mass = 6.94;
  cfgElem_.push_back(elem);

  elem.z = 4;
  elem.symb = "Be";
  elem.mass = 9.0122;
  cfgElem_.push_back(elem);

  elem.z = 5;
  elem.symb = "B";
  elem.mass = 10.81;
  cfgElem_.push_back(elem);

  elem.z = 6;
  elem.symb = "C";
  elem.mass = 12.011;
  cfgElem_.push_back(elem);

  elem.z = 7;
  elem.symb = "N";
  elem.mass = 14.007;
  cfgElem_.push_back(elem);

  elem.z = 8;
  elem.symb = "O";
  elem.mass = 15.999;
  cfgElem_.push_back(elem);

  elem.z = 9;
  elem.symb = "F";
  elem.mass = 18.998;
  cfgElem_.push_back(elem);

  elem.z = 10;
  elem.symb = "Ne";
  elem.mass = 20.180;
  cfgElem_.push_back(elem);

  elem.z = 11;
  elem.symb = "Na";
  elem.mass = 22.990;
  cfgElem_.push_back(elem);

  elem.z = 12;
  elem.symb = "Mg";
  elem.mass = 24.305;
  cfgElem_.push_back(elem);

  elem.z = 13;
  elem.symb = "Al";
  elem.mass = 26.982;
  cfgElem_.push_back(elem);

  elem.z = 14;
  elem.symb = "Si";
  elem.mass = 28.085;
  cfgElem_.push_back(elem);

  elem.z = 15;
  elem.symb = "P";
  elem.mass = 30.974;
  cfgElem_.push_back(elem);

  elem.z = 16;
  elem.symb = "S";
  elem.mass = 32.06;
  cfgElem_.push_back(elem);

  elem.z = 17;
  elem.symb = "Cl";
  elem.mass = 35.45;
  cfgElem_.push_back(elem);

  elem.z = 18;
  elem.symb = "Ar";
  elem.mass = 39.95;
  cfgElem_.push_back(elem);

  elem.z = 19;
  elem.symb = "K";
  elem.mass = 39.098;
  cfgElem_.push_back(elem);

  elem.z = 20;
  elem.symb = "Ca";
  elem.mass = 40.078;
  cfgElem_.push_back(elem);

  elem.z = 21;
  elem.symb = "Sc";
  elem.mass = 44.956;
  cfgElem_.push_back(elem);

  elem.z = 22;
  elem.symb = "Ti";
  elem.mass = 47.867;
  cfgElem_.push_back(elem);

  elem.z = 23;
  elem.symb = "V";
  elem.mass = 50.942;
  cfgElem_.push_back(elem);

  elem.z = 24;
  elem.symb = "Cr";
  elem.mass = 51.996;
  cfgElem_.push_back(elem);

  elem.z = 25;
  elem.symb = "Mn";
  elem.mass = 54.938;
  cfgElem_.push_back(elem);

  elem.z = 26;
  elem.symb = "Fe";
  elem.mass = 55.845;
  cfgElem_.push_back(elem);

  elem.z = 27;
  elem.symb = "Co";
  elem.mass = 58.933;
  cfgElem_.push_back(elem);

  elem.z = 28;
  elem.symb = "Ni";
  elem.mass = 58.693;
  cfgElem_.push_back(elem);

  elem.z = 29;
  elem.symb = "Cu";
  elem.mass = 63.546;
  cfgElem_.push_back(elem);

  elem.z = 30;
  elem.symb = "Zn";
  elem.mass = 65.38;
  cfgElem_.push_back(elem);

  elem.z = 31;
  elem.symb = "Ga";
  elem.mass = 69.723;
  cfgElem_.push_back(elem);

  elem.z = 32;
  elem.symb = "Ge";
  elem.mass = 72.630;
  cfgElem_.push_back(elem);

  elem.z = 33;
  elem.symb = "As";
  elem.mass = 74.922;
  cfgElem_.push_back(elem);

  elem.z = 34;
  elem.symb = "Se";
  elem.mass = 78.971;
  cfgElem_.push_back(elem);

  elem.z = 35;
  elem.symb = "Br";
  elem.mass = 79.904;
  cfgElem_.push_back(elem);

  elem.z = 36;
  elem.symb = "Kr";
  elem.mass = 83.798;
  cfgElem_.push_back(elem);

  elem.z = 37;
  elem.symb = "Rb";
  elem.mass = 85.468;
  cfgElem_.push_back(elem);

  elem.z = 38;
  elem.symb = "Sr";
  elem.mass = 87.62;
  cfgElem_.push_back(elem);

  elem.z = 39;
  elem.symb = "Y";
  elem.mass = 88.906;
  cfgElem_.push_back(elem);

  elem.z = 40;
  elem.symb = "Zr";
  elem.mass = 91.224;
  cfgElem_.push_back(elem);

  elem.z = 41;
  elem.symb = "Nb";
  elem.mass = 92.906;
  cfgElem_.push_back(elem);

  elem.z = 42;
  elem.symb = "Mo";
  elem.mass = 95.95;
  cfgElem_.push_back(elem);

  elem.z = 43;
  elem.symb = "Tc";
  elem.mass = 97.0;
  cfgElem_.push_back(elem);

  elem.z = 44;
  elem.symb = "Ru";
  elem.mass = 101.07;
  cfgElem_.push_back(elem);

  elem.z = 45;
  elem.symb = "Rh";
  elem.mass = 102.91;
  cfgElem_.push_back(elem);

  elem.z = 46;
  elem.symb = "Pd";
  elem.mass = 106.42;
  cfgElem_.push_back(elem);

  elem.z = 47;
  elem.symb = "Ag";
  elem.mass = 107.87;
  cfgElem_.push_back(elem);

  elem.z = 48;
  elem.symb = "Cd";
  elem.mass = 112.41;
  cfgElem_.push_back(elem);

  elem.z = 49;
  elem.symb = "In";
  elem.mass = 114.82;
  cfgElem_.push_back(elem);

  elem.z = 50;
  elem.symb = "Sn";
  elem.mass = 118.71;
  cfgElem_.push_back(elem);

  elem.z = 51;
  elem.symb = "Sb";
  elem.mass = 121.76;
  cfgElem_.push_back(elem);

  elem.z = 52;
  elem.symb = "Te";
  elem.mass = 127.60;
  cfgElem_.push_back(elem);

  elem.z = 53;
  elem.symb = "I";
  elem.mass = 126.90;
  cfgElem_.push_back(elem);

  elem.z = 54;
  elem.symb = "Xe";
  elem.mass = 131.29;
  cfgElem_.push_back(elem);

  elem.z = 55;
  elem.symb = "Cs";
  elem.mass = 132.91;
  cfgElem_.push_back(elem);

  elem.z = 56;
  elem.symb = "Ba";
  elem.mass = 137.33;
  cfgElem_.push_back(elem);

  elem.z = 57;
  elem.symb = "La";
  elem.mass = 138.91;
  cfgElem_.push_back(elem);

  elem.z = 58;
  elem.symb = "Ce";
  elem.mass = 140.12;
  cfgElem_.push_back(elem);

  elem.z = 59;
  elem.symb = "Pr";
  elem.mass = 140.91;
  cfgElem_.push_back(elem);

  elem.z = 60;
  elem.symb = "Nd";
  elem.mass = 144.24;
  cfgElem_.push_back(elem);

  elem.z = 61;
  elem.symb = "Pm";
  elem.mass = 145.0;
  cfgElem_.push_back(elem);

  elem.z = 62;
  elem.symb = "Sm";
  elem.mass = 150.36;
  cfgElem_.push_back(elem);

  elem.z = 63;
  elem.symb = "Eu";
  elem.mass = 151.96;
  cfgElem_.push_back(elem);

  elem.z = 64;
  elem.symb = "Gd";
  elem.mass = 157.25;
  cfgElem_.push_back(elem);

  elem.z = 65;
  elem.symb = "Tb";
  elem.mass = 158.93;
  cfgElem_.push_back(elem);

  elem.z = 66;
  elem.symb = "Dy";
  elem.mass = 162.50;
  cfgElem_.push_back(elem);

  elem.z = 67;
  elem.symb = "Ho";
  elem.mass = 164.93;
  cfgElem_.push_back(elem);

  elem.z = 68;
  elem.symb = "Er";
  elem.mass = 167.26;
  cfgElem_.push_back(elem);

  elem.z = 69;
  elem.symb = "Tm";
  elem.mass = 168.93;
  cfgElem_.push_back(elem);

  elem.z = 70;
  elem.symb = "Yb";
  elem.mass = 173.05;
  cfgElem_.push_back(elem);

  elem.z = 71;
  elem.symb = "Lu";
  elem.mass = 174.97;
  cfgElem_.push_back(elem);

  elem.z = 72;
  elem.symb = "Hf";
  elem.mass = 178.49;
  cfgElem_.push_back(elem);

  elem.z = 73;
  elem.symb = "Ta";
  elem.mass = 180.95;
  cfgElem_.push_back(elem);

  elem.z = 74;
  elem.symb = "W";
  elem.mass = 183.84;
  cfgElem_.push_back(elem);

  elem.z = 75;
  elem.symb = "Re";
  elem.mass = 186.21;
  cfgElem_.push_back(elem);

  elem.z = 76;
  elem.symb = "Os";
  elem.mass = 190.23;
  cfgElem_.push_back(elem);

  elem.z = 77;
  elem.symb = "Ir";
  elem.mass = 192.22;
  cfgElem_.push_back(elem);

  elem.z = 78;
  elem.symb = "Pt";
  elem.mass = 195.08;
  cfgElem_.push_back(elem);

  elem.z = 79;
  elem.symb = "Au";
  elem.mass = 196.97;
  cfgElem_.push_back(elem);

  elem.z = 80;
  elem.symb = "Hg";
  elem.mass = 200.59;
  cfgElem_.push_back(elem);

  elem.z = 81;
  elem.symb = "Tl";
  elem.mass = 204.38;
  cfgElem_.push_back(elem);

  elem.z = 82;
  elem.symb = "Pb";
  elem.mass = 207.2;
  cfgElem_.push_back(elem);

  elem.z = 83;
  elem.symb = "Bi";
  elem.mass = 208.98;
  cfgElem_.push_back(elem);

  elem.z = 84;
  elem.symb = "Po";
  elem.mass = 209.0;
  cfgElem_.push_back(elem);

  elem.z = 85;
  elem.symb = "At";
  elem.mass = 210.0;
  cfgElem_.push_back(elem);

  elem.z = 86;
  elem.symb = "Rn";
  elem.mass = 222.0;
  cfgElem_.push_back(elem);

  elem.z = 87;
  elem.symb = "Fr";
  elem.mass = 223.0;
  cfgElem_.push_back(elem);

  elem.z = 88;
  elem.symb = "Ra";
  elem.mass = 226.0;
  cfgElem_.push_back(elem);

  elem.z = 89;
  elem.symb = "Ac";
  elem.mass = 227.0;
  cfgElem_.push_back(elem);

  elem.z = 90;
  elem.symb = "Th";
  elem.mass = 232.04;
  cfgElem_.push_back(elem);

  elem.z = 91;
  elem.symb = "Pa";
  elem.mass = 231.04;
  cfgElem_.push_back(elem);

  elem.z = 92;
  elem.symb = "U";
  elem.mass = 238.03;
  cfgElem_.push_back(elem);

  elem.z = 93;
  elem.symb = "Np";
  elem.mass = 237.0;
  cfgElem_.push_back(elem);

  elem.z = 94;
  elem.symb = "Pu";
  elem.mass = 244.0;
  cfgElem_.push_back(elem);

  elem.z = 95;
  elem.symb = "Am";
  elem.mass = 243.0;
  cfgElem_.push_back(elem);

  elem.z = 96;
  elem.symb = "Cm";
  elem.mass = 247.0;
  cfgElem_.push_back(elem);

  elem.z = 97;
  elem.symb = "Bk";
  elem.mass = 247.0;
  cfgElem_.push_back(elem);

  elem.z = 98;
  elem.symb = "Cf";
  elem.mass = 251.0;
  cfgElem_.push_back(elem);

  elem.z = 99;
  elem.symb = "Es";
  elem.mass = 252.0;
  cfgElem_.push_back(elem);

  elem.z = 100;
  elem.symb = "Fm";
  elem.mass = 257.0;
  cfgElem_.push_back(elem);

  elem.z = 101;
  elem.symb = "Md";
  elem.mass = 258.0;
  cfgElem_.push_back(elem);

  elem.z = 102;
  elem.symb = "No";
  elem.mass = 259.0;
  cfgElem_.push_back(elem);

  elem.z = 103;
  elem.symb = "Lr";
  elem.mass = 266.0;
  cfgElem_.push_back(elem);

  elem.z = 104;
  elem.symb = "Rf";
  elem.mass = 267.0;
  cfgElem_.push_back(elem);

  elem.z = 105;
  elem.symb = "Db";
  elem.mass = 268.0;
  cfgElem_.push_back(elem);

  elem.z = 106;
  elem.symb = "Sg";
  elem.mass = 269.0;
  cfgElem_.push_back(elem);

  elem.z = 107;
  elem.symb = "Bh";
  elem.mass = 270.0;
  cfgElem_.push_back(elem);

  elem.z = 108;
  elem.symb = "Hs";
  elem.mass = 269.0;
  cfgElem_.push_back(elem);

  elem.z = 109;
  elem.symb = "Mt";
  elem.mass = 278.0;
  cfgElem_.push_back(elem);

  elem.z = 110;
  elem.symb = "Ds";
  elem.mass = 281.0;
  cfgElem_.push_back(elem);

  elem.z = 111;
  elem.symb = "Rg";
  elem.mass = 282.0;

  elem.z = 112;
  elem.symb = "Cn";
  elem.mass = 285.0;
  cfgElem_.push_back(elem);

  elem.z = 113;
  elem.symb = "Nh";
  elem.mass = 286.0;
  cfgElem_.push_back(elem);

  elem.z = 114;
  elem.symb = "Fl";
  elem.mass = 289.0;
  cfgElem_.push_back(elem);

  elem.z = 115;
  elem.symb = "Mc";
  elem.mass = 290.0;
  cfgElem_.push_back(elem);

  elem.z = 116;
  elem.symb = "Lv";
  elem.mass = 293.0;
  cfgElem_.push_back(elem);

  elem.z = 117;
  elem.symb = "Ts";
  elem.mass = 294.0;
  cfgElem_.push_back(elem);

  elem.z = 118;
  elem.symb = "Og";
  elem.mass = 294.0;
  cfgElem_.push_back(elem);

  return;
}<|MERGE_RESOLUTION|>--- conflicted
+++ resolved
@@ -2895,7 +2895,6 @@
     // The capillary water volume is now calculated, during
     // which the subvoxel pore volume is calculated as well
 
-<<<<<<< HEAD
     // calcSolidvolumewithpores;
     solidvolumewithpores_ = 0.0;
     for (i = 0; i < volSize; ++i) {
@@ -2903,16 +2902,6 @@
         solidvolumewithpores_ += vol.at(i);
     }
     if (solidvolumewithpores_ <= 0.0)
-=======
-    calcCapillarywatervolume(vol);
-    calcCapillaryvoidvolume(vol);
-    watervolume_ = vol.at(ELECTROLYTEID);
-    cout << ")))) Water volume 01 = " << watervolume_ << endl;
-
-    calcSolidvolumewithpores(vol);
-
-    if (solidvolumewithpores_ <= 0.0) {
->>>>>>> e80b51a3
       throw DataException("Lattice", "adjustMicrostructureVolumes",
                           "totvolume is NOT positive");
 
