--- conflicted
+++ resolved
@@ -136,12 +136,9 @@
   count_.clear();
   count_.resize(numMicroPhases, 0);
 
-<<<<<<< HEAD
-=======
   SI_.clear();
   SI_.resize(numMicroPhases, 1.0);
 
->>>>>>> 93b60526
   expansion_.clear();
   expansion_coordin_.clear();
 
@@ -678,13 +675,6 @@
              << " g out of " << solidMass << " g total" << endl;
         // Setting the phase mass will also automatically calculate the phase
         // volume
-<<<<<<< HEAD
-
-        cout << "Lattice::normalizePhaseMasses Setting initial micphase "
-             << "mass, volume, and DC moles of "
-             << chemSys_->getMicroPhaseName(microPhaseId) << endl;
-=======
->>>>>>> 93b60526
         cout.flush();
       }
 
@@ -2087,14 +2077,9 @@
   return (unsigned int)(ix + (xdim_ * iy) + ((xdim_ * ydim_) * iz));
 }
 
-<<<<<<< HEAD
-void Lattice::changeMicrostructure(double time, const int simtype, bool isFirst,
-                                   bool &capWater) {
-=======
 int Lattice::changeMicrostructure(double time, const int simtype, bool isFirst,
                                   bool &capWater, int &numDiff, int &phDiff,
                                   string &nameDiff, int repeat) {
->>>>>>> 93b60526
   unsigned int i, ii;
   int numadded, numadded_actual;
   unsigned int tpid;
@@ -2295,8 +2280,53 @@
   /// strain data from a file and loads it into the appropriate
   /// class members.
   ///
-  /// Used to be sulfate attack stuff here
-
+
+  /*
+expansion_.clear();
+expansion_coordin_.clear();
+string fexpansion = jobroot_ + "_exp.dat";
+string fexpansioncoor = jobroot_ + "_exp_coor.dat";
+ifstream in(fexpansion.c_str());
+if (!in) {
+  cout << "can't open file " << fexpansion << ", so exit program." << endl;
+  exit(1);
+} else {
+  while (!in.eof()) {
+    int index;
+    vector<double> expval;
+    expval.clear();
+    expval.resize(3,0.0);
+    in >> index;
+    //cout << "index = " << index << endl;
+    in >> expval[0];
+    in >> expval[1];
+    in >> expval[2];
+    //cout << "expval[0]: " << expval[0] << " expval[1]: " << expval[1]
+         //<< " expval[2]: " << expval[2] << endl;
+    expansion_.insert(make_pair(index,expval));
+    site_[index].setExpansionStrain(expval[0]);
+  }
+  in.close();
+}
+cout << "open fexpansioncoor file" << endl;
+ifstream in1(fexpansioncoor.c_str());
+if (!in1) {
+  cout << "can't open file " << fexpansioncoor << ", so exit program." <<
+endl; exit(1); } else { while (!in1.eof()) { int index; vector<int> coordin;
+    coordin.clear();
+    coordin.resize(3,0);
+    in1 >> index;
+    in1 >> coordin[0];
+    in1 >> coordin[1];
+    in1 >> coordin[2];
+    expansion_coordin_.insert(make_pair(index,coordin));
+  }
+  in1.close();
+}
+
+cout << "expansion_.size() = " << expansion_.size() << " at the beginning of "
+     << time << endl;
+*/
   ///
   /// Zero out the amount of water to add to the microstructure.
   ///
@@ -2393,16 +2423,8 @@
     ///  sulfate attack simulation actually starts?
     ///
 
-    ///
-    /// Next block gets executed only if we are now simulating
-    /// sulfate attack.
-    ///
-
-    ///
-    /// The relevant stress-free molar volume ratios for sulfate
-    /// attack phase transformations.
-    ///
-*/
+    /// Used to be a bunch of sulfate atack stuff here
+    */
 
   } else {
 
@@ -2424,7 +2446,6 @@
         netsites.at(i) = newsites - cursites;
         pid.at(i) = i;
         phName[i] = phasenames.at(i);
-        // if ((verbose_) && (netsites.at(i) != 0)) {
         if (netsites.at(i) != 0) {
           cout << "Lattice::changeMicrostructure ***netsites["
                << phasenames.at(i) << "] in this state = " << netsites.at(i)
@@ -2442,12 +2463,10 @@
     }
   }
 
-  // cout << endl << "lattice 1st cicle" << endl; exit(0);
-
   ///
   /// Sort netsites in ascending order, except we will handle
   /// void space differently.
-  ///
+
   int netsitesSize_;
   netsitesSize_ = netsites.size();
   try {
@@ -2773,14 +2792,6 @@
                        "volumefraction_ or count_", volumefraction_.size(), i);
   }
 
-<<<<<<< HEAD
-  if (volumefraction_[ELECTROLYTEID] <= 0.0) {
-=======
-  //    for (i = FIRST_SOLID; i < interface_.size(); i++) {
-  //        interface_[i].sortGrowthSites(site_, i);
-  //        interface_[i].sortDissolutionSites(site_, i);
-  //    }
-
   ///  This is a local variable and the value is never used.
   ///
   ///  @todo Why not eliminate this line completely?
@@ -2789,9 +2800,7 @@
   // double surfa = getSurfaceArea(chemSys_->getMicroPhaseId(CSHMicroName));
 
   if (volumefraction_[ELECTROLYTEID] <= 0.0)
->>>>>>> 93b60526
     capWater = false;
-  }
 
   return 1;
 }
@@ -2843,27 +2852,6 @@
     // This is based on forcing the total volume to be constant
     // and then calculating how much total material volume there is.
 
-<<<<<<< HEAD
-    nonsolidvolume_ =
-        microstructurevolume_ - (solidvolumewithpores_ - subvoxelporevolume_);
-
-    cout << "Microstructure volume = " << microstructurevolume_ << endl;
-    cout << "Solid volume with pores = " << solidvolumewithpores_ << endl;
-    cout << "Subvoxel pore volume = " << subvoxelporevolume_ << endl;
-    cout << "Nonsolid volume = " << nonsolidvolume_ << endl;
-
-    /// @note BULLARD trying to assign any change in total microstructure
-    /// volume to capillary porosity.  Try to do this with one line here
-
-    nonsolidvolume_ += (initialmicrostructurevolume_ - microstructurevolume_);
-
-    cout << "Initial microstructure volume = " << initialmicrostructurevolume_
-         << endl;
-    cout << "Solid volume with pores = " << solidvolumewithpores_ << endl;
-    cout << "Subvoxel pore volume = " << subvoxelporevolume_ << endl;
-    cout << "Nonsolid volume = " << nonsolidvolume_ << endl;
-
-=======
     // nonsolidvolume_ =
     //     microstructurevolume_ - (solidvolumewithpores_ -
     //     subvoxelporevolume_);
@@ -2876,7 +2864,6 @@
 
     nonsolidvolume_ = initialmicrostructurevolume_ + subvoxelporevolume_ -
                       solidvolumewithpores_;
->>>>>>> 93b60526
     calcCapillaryvoidvolume(vol);
     // capillaryporevolume_ = nonsolidvolume_ - subvoxelporevolume_;
     // capillaryvoidvolume_ = capillaryporevolume_ - capillarywatervolume_;
