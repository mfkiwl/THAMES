--- conflicted
+++ resolved
@@ -144,16 +144,10 @@
   DCName_ = chemSys_->getDCName();
   GEMPhaseNum_ = chemSys_->getNumGEMPhases();
 
-<<<<<<< HEAD
-  ICMoles_.resize(ICNum_,0.0);
-  ICMolesTot_.resize(ICNum_,0.0);
-  DCMoles_.resize(DCNum_,0.0);
-  DCMolesIni_.resize(DCNum_,0.0);
-=======
   ICMoles_.resize(ICNum_, 0.0);
   ICMolesTot_.resize(ICNum_, 0.0);
   DCMoles_.resize(DCNum_, 0.0);
->>>>>>> e80b51a3
+  DCMolesIni_.resize(DCNum_, 0.0);
 
   calcPhaseMasses();
 
@@ -766,33 +760,6 @@
 void KineticController::calculateKineticStep(const double timestep,
                                              const double temperature,
                                              int cyc) {
-<<<<<<< HEAD
-    ///
-    /// Initialize local variables
-    ///
-    ///
-
-    double T = temperature;
-    double arrhenius = 1.0;
-    int i;
-
-    //double massDissolved = 0.0;
-    cout << scientific << setprecision(15);
-    ///
-    /// Determine if this is a normal step or a necessary
-    /// tweak from a failed GEM_run call
-    ///
-
-    vector<double> impurityRelease;
-    impurityRelease.clear();
-    impurityRelease.resize(chemSys_->getNumMicroImpurities(), 0.0);
-    vector <int> impurityDCID;
-    impurityDCID.clear();
-    impurityDCID.push_back(chemSys_->getDCId("K2O"));
-    impurityDCID.push_back(chemSys_->getDCId("Na2O"));
-    impurityDCID.push_back(chemSys_->getDCId("Per"));//170
-    impurityDCID.push_back(chemSys_->getDCId("SO3"));
-=======
   ///
   /// Initialize local variables
   ///
@@ -801,7 +768,6 @@
   double T = temperature;
   double arrhenius = 1.0;
   int i;
->>>>>>> e80b51a3
 
   // double massDissolved = 0.0;
   cout << scientific << setprecision(15);
@@ -810,253 +776,6 @@
   /// tweak from a failed GEM_run call
   ///
 
-  bool doTweak = (chemSys_->getTimesGEMFailed() > 0) ? true : false;
-
-  static double hyd_time = 0.0;
-  if (!doTweak)
-    hyd_time = hyd_time + timestep;
-
-  if (verbose_) {
-    cout << "KineticController::calculateKineticStep Hydration Time = "
-         << hyd_time << endl;
-    cout.flush();
-  }
-
-<<<<<<< HEAD
-    int DCId;
-    int pKMsize = phaseKineticModel_.size();
-    static vector <double> scaledMassIni;
-    double keepNumDCMoles;
-    vector <int> phaseDissolvedId;
-    phaseDissolvedId.resize(pKMsize,0);
-    double numDCMolesDissolved, scaledMass, massDissolved;
-
-    static double hyd_time_ini = 0.0;
-    static double hyd_time = 0.0;
-
-    for (int i = 0; i < ICNum_; i++) {
-        ICMoles_[i] = 0.0;
-    }
-
-    bool doTweak = (chemSys_->getTimesGEMFailed() > 0) ? true : false;
-
-    if (doTweak) {
-        hyd_time = hyd_time_ini + timestep;
-        cout << endl << "tweak before for cyc = " << cyc << "   hyd_time: " << hyd_time
-             << "   hyd_time_ini: " << hyd_time_ini << "   timestep: " << timestep << endl;
-
-        for (int midx = 0; midx < pKMsize; ++midx) {
-            phaseDissolvedId[midx] = phaseKineticModel_[midx]->getMicroPhaseId();
-            chemSys_->setMicroPhaseMass(phaseDissolvedId[midx], scaledMassIni[midx]);
-            cout << "     midx = " << midx << "     scaledMassIni[midx] = " << scaledMassIni[midx] << endl;
-        }
-
-        for (int i = 0; i < DCNum_; i++) {
-            DCMoles_[i] = DCMolesIni_[i];
-            //cout <<"hydT   " << i << "\tDCName: " << chemSys_->getDCName(i)
-            //     << "\tDCId: " << chemSys_->getDCId(chemSys_->getDCName(i)) << "\t" << DCMoles_[i] << endl; cout.flush();
-        }
-
-
-        //    cout << endl << "tweak after:" << endl;
-        //    for (int midx = 0; midx < pKMsize; ++midx) {
-        //        cout << "   midx = " << midx << "     scaledMass[midx] = " << scaledMass[midx]
-        //             << "     massDissolved[midx] = " << massDissolved[midx] << endl;
-        //    }
-
-
-
-    } else {
-        hyd_time = hyd_time + timestep;
-        hyd_time_ini = hyd_time;
-
-        scaledMassIni.resize(pKMsize,0.0);
-        for (int midx = 0; midx < pKMsize; ++midx) {
-            phaseDissolvedId[midx] = phaseKineticModel_[midx]->getMicroPhaseId();
-            scaledMassIni[midx] = chemSys_->getMicroPhaseMass(phaseDissolvedId[midx]);
-        }
-
-        for (int i = 0; i < DCNum_; i++) {
-            DCMoles_[i] = chemSys_->getDCMoles(i);
-            DCMolesIni_[i] = DCMoles_[i];
-            //cout <<"hydT   " << i << "\tDCName: " << chemSys_->getDCName(i)
-            //     << "\tDCId: " << chemSys_->getDCId(chemSys_->getDCName(i)) << "\t" << DCMoles_[i] << endl; cout.flush();
-        }
-
-    }
-
-    if (verbose_) {
-        cout << "KineticController::calculateKineticStep Hydration Time = "
-             << hyd_time << endl;
-        cout.flush();
-    }
-
-    try {
-
-        //DCMoles_local.resize(DCNum_,0.0);
-
-        cout << endl << "KineticController::calculateKineticStep     hyd_time = " << hyd_time << "\tcyc = " << cyc << endl;
-        //cout << endl << "hydT     IC/DC/GEM/SOL - ini" << endl;
-
-        if (hyd_time < leachTime_ && hyd_time < sulfateAttackTime_) {
-
-
-            //if (!doTweak) {
-                // @todo BULLARD PLACEHOLDER
-                // Still need to implement constant gas phase composition
-                // Will involve equilibrating gas with aqueous solution
-                //
-                // First step each iteration is to equilibrate gas phase
-                // with the electrolyte, while forbidding anything new
-                // from precipitating.
-
-                //vector<double> impurityRelease;= getDegreeOfReaction();
-                //impurityRelease.clear();
-                //impurityRelease.resize(chemSys_->getNumMicroImpurities(), 0.0);
-
-                // RH factor is the same for all clinker phases
-                //double vfvoid = lattice_->getVolumefraction(VOIDID);
-                //double vfh2o = lattice_->getVolumefraction(ELECTROLYTEID);
-
-                /// This is a big kluge for internal relative humidity
-                /// @note Using new gel and interhydrate pore size distribution model
-                ///       which is currently contained in the Lattice object.
-                ///
-                /// Surface tension of water is gamma = 0.072 J/m2
-                /// Molar volume of water is Vm = 1.8e-5 m3/mole
-                /// The Kelvin equation is
-                ///    p/p0 = exp (-4 gamma Vm / d R T) = exp (-6.23527e-7 / (d T))
-                ///
-                ///    where d is the pore diameter in meters and T is absolute
-                ///    temperature
-
-                /// Assume a zero contact angle for now.
-                /// @todo revisit the contact angle issue
-
-                double critporediam = lattice_->getLargestSaturatedPore(); // in nm
-                critporediam *= 1.0e-9;                                    // in m
-                double rh = exp(-6.23527e-7 / critporediam / T);
-                rh = rh > 0.55 ? rh : 0.551;
-
-                /// Assume a zero contact angle for now.
-                /// @todo revisit the contact angle issue
-
-                /// Loop over all kinetic models
-
-                //keepNumDCMoles.resize(pKMsize,0.0);
-
-
-                //*******
-                double totalDOR = (initScaledCementMass_  - chemSys_->getScaledCementMass()) / initScaledCementMass_;
-                cout << "kineticController initScaledCementMass_/scaledCementMass : " << initScaledCementMass_
-                     << " / " << chemSys_->getScaledCementMass() << endl;
-                //*******
-
-                for (int midx = 0; midx < pKMsize; ++midx) {
-
-                    DCId = phaseKineticModel_[midx]->getDCId();
-                    phaseKineticModel_[midx]->calculateKineticStep(timestep, temperature, rh, scaledMass, massDissolved, cyc, totalDOR);
-
-                    chemSys_->setMicroPhaseMass(phaseDissolvedId[midx], scaledMass);
-                    chemSys_->setMicroPhaseMassDissolved(phaseDissolvedId[midx], massDissolved);
-
-                    if (verbose_) {
-                        cout << "New scaled mass = "
-                             << chemSys_->getMicroPhaseMass(phaseDissolvedId[midx])
-                             << " and new volume = "
-                             << chemSys_->getMicroPhaseVolume(phaseDissolvedId[midx]) << endl;
-                        cout.flush();
-                    }
-
-                    //cout << "    midx/DCId/phaseDissolvedId : " << midx << " / " << DCId
-                    //     << " / " << phaseDissolvedId[midx] << endl;
-                    //cout << "      mass(%) K2O/Na2O/MgO/SO3 : " << chemSys_->getK2o(phaseDissolvedId[midx]) << " / "
-                    //     << chemSys_->getNa2o(phaseDissolvedId[midx]) << //endl; cout.flush();
-                    //     " / " << chemSys_->getMgo(phaseDissolvedId[midx]) <<
-                    //     " / " << chemSys_->getSo3(phaseDissolvedId[midx]) << endl; cout.flush();
-
-                    totMassImpurity = 0;
-                    keepNumDCMoles = 0;
-                    numDCMolesDissolved = 0;
-
-                    massImpurity = massDissolved * chemSys_->getK2o(phaseDissolvedId[midx]);
-                    totMassImpurity += massImpurity;
-                    DCMoles_[impurityDCID[0]] += massImpurity / chemSys_->getDCMolarMass("K2O");
-                    //DCMoles_[impurityDCID[0]] += massDissolved[midx] * chemSys_->getK2o(phaseDissolvedId[midx]) / chemSys_->getDCMolarMass("K2O");
-
-                    massImpurity = massDissolved * chemSys_->getNa2o(phaseDissolvedId[midx]);
-                    totMassImpurity += massImpurity;
-                    DCMoles_[impurityDCID[1]] += massImpurity / chemSys_->getDCMolarMass("Na2O");
-
-                    massImpurity = massDissolved * chemSys_->getMgo(phaseDissolvedId[midx]);
-                    totMassImpurity += massImpurity;
-                    DCMoles_[impurityDCID[2]] += massImpurity / chemSys_->getDCMolarMass("Per"); //MgO
-
-                    massImpurity = massDissolved * chemSys_->getSo3(phaseDissolvedId[midx]);
-                    totMassImpurity += massImpurity;
-                    DCMoles_[impurityDCID[3]] += massImpurity / chemSys_->getDCMolarMass("SO3");
-
-                    //DCMoles_[DCId] += (massDissolved[midx] - totMassImpurity) / chemSys_->getDCMolarMass(DCId);
-                    numDCMolesDissolved = (massDissolved - totMassImpurity) / chemSys_->getDCMolarMass(DCId);
-                    keepNumDCMoles = DCMoles_[DCId] - numDCMolesDissolved;
-                    chemSys_->setDCLowerLimit(DCId,keepNumDCMoles);
-                    cout << "kineticController midx/DCId/DCMoles_/numDCMolesDissolved/keepNumDCMoles[midx] : "
-                         << midx << " / " << DCId << " / " << DCMoles_[DCId] << " / " << numDCMolesDissolved
-                         << " / " << keepNumDCMoles << endl;
-                }
-
-                if (doTweak) {
-                    cout << endl << "tweak after for cyc = " << cyc << endl;
-                }
-
-               // cout << endl << " ******************** kinetic models ************************" << endl; //exit(0);
-               // cout << " midx/name_/phaseDissolvedId[midx] :" << endl;
-               // for (int midx = 0; midx < phaseKineticModel_.size(); ++midx) {
-               //     cout << "  " << midx << "\tname: " << phaseKineticModel_[midx]->getName()
-               //          << "\tmicroPhaseId_: " << phaseDissolvedId[midx]
-               //          << "\tscldMass : " << scaledMass[midx] << "\tmassDiss : "
-               //          << massDissolved[midx] << "\tDCId_loc : " << phaseKineticModel_[midx]->getDCId() << endl;
-               // }
-               //cout << endl << " ******************** kinetic models end ************************" << endl;exit(1);
-
-
-            //    cout << endl << "tweak for cyc = " << cyc << "   varMassDissolved = " << VMD << endl;
-            //    cout << endl << "tweak before:" << endl;
-            //    for (int midx = 0; midx < pKMsize; ++midx) {
-            //        cout << "   midx = " << midx << "     scaledMass[midx] = "
-            //             << scaledMass[midx] << "     massDissolved[midx] = "
-            //             << massDissolved[midx] << endl;
-            //    }
-
-            //    cout << endl << "tweak after:" << endl;
-            //    for (int midx = 0; midx < pKMsize; ++midx) {
-            //        cout << "   midx = " << midx << "     scaledMass[midx] = " << scaledMass[midx]
-            //             << "     massDissolved[midx] = " << massDissolved[midx] << endl;
-            //    }
-
-            //}
-
-            //cout << endl << "ICMoles_ in chemSys_ before transfer from kinetic in cyc = " << cyc << endl;
-            //chemSys_->writeICMoles();
-
-        } // End of normal hydration block
-    } // End of try block
-
-    catch (EOBException eex) {
-        eex.printException();
-        exit(1);
-    } catch (DataException dex) {
-        dex.printException();
-        exit(1);
-    } catch (FloatException fex) {
-        fex.printException();
-        exit(1);
-    } catch (out_of_range &oor) {
-        EOBException ex("KineticController", "calculateKineticStep", oor.what(), 0, 0);
-        ex.printException();
-        exit(1);
-    }
-=======
   vector<double> impurityRelease;
   impurityRelease.clear();
   impurityRelease.resize(chemSys_->getNumMicroImpurities(), 0.0);
@@ -1079,9 +798,74 @@
 
   int DCId;
   int pKMsize = phaseKineticModel_.size();
-  static vector<double> scaledMass, massDissolved, keepNumDCMoles;
-  static vector<int> phaseDissolvedId;
-  double numDCMolesDissolved;
+  static vector<double> scaledMassIni;
+  double keepNumDCMoles;
+  vector<int> phaseDissolvedId;
+  phaseDissolvedId.resize(pKMsize, 0);
+  double numDCMolesDissolved, scaledMass, massDissolved;
+
+  static double hyd_time_ini = 0.0;
+  static double hyd_time = 0.0;
+
+  for (int i = 0; i < ICNum_; i++) {
+    ICMoles_[i] = 0.0;
+  }
+
+  bool doTweak = (chemSys_->getTimesGEMFailed() > 0) ? true : false;
+
+  if (doTweak) {
+    hyd_time = hyd_time_ini + timestep;
+    cout << endl
+         << "tweak before for cyc = " << cyc << "   hyd_time: " << hyd_time
+         << "   hyd_time_ini: " << hyd_time_ini << "   timestep: " << timestep
+         << endl;
+
+    for (int midx = 0; midx < pKMsize; ++midx) {
+      phaseDissolvedId[midx] = phaseKineticModel_[midx]->getMicroPhaseId();
+      chemSys_->setMicroPhaseMass(phaseDissolvedId[midx], scaledMassIni[midx]);
+      cout << "     midx = " << midx
+           << "     scaledMassIni[midx] = " << scaledMassIni[midx] << endl;
+    }
+
+    for (int i = 0; i < DCNum_; i++) {
+      DCMoles_[i] = DCMolesIni_[i];
+      // cout <<"hydT   " << i << "\tDCName: " << chemSys_->getDCName(i)
+      //      << "\tDCId: " << chemSys_->getDCId(chemSys_->getDCName(i)) << "\t"
+      //      << DCMoles_[i] << endl; cout.flush();
+    }
+
+    //    cout << endl << "tweak after:" << endl;
+    //    for (int midx = 0; midx < pKMsize; ++midx) {
+    //        cout << "   midx = " << midx << "     scaledMass[midx] = " <<
+    //        scaledMass[midx]
+    //             << "     massDissolved[midx] = " << massDissolved[midx] <<
+    //             endl;
+    //    }
+
+  } else {
+    hyd_time = hyd_time + timestep;
+    hyd_time_ini = hyd_time;
+
+    scaledMassIni.resize(pKMsize, 0.0);
+    for (int midx = 0; midx < pKMsize; ++midx) {
+      phaseDissolvedId[midx] = phaseKineticModel_[midx]->getMicroPhaseId();
+      scaledMassIni[midx] = chemSys_->getMicroPhaseMass(phaseDissolvedId[midx]);
+    }
+
+    for (int i = 0; i < DCNum_; i++) {
+      DCMoles_[i] = chemSys_->getDCMoles(i);
+      DCMolesIni_[i] = DCMoles_[i];
+      // cout <<"hydT   " << i << "\tDCName: " << chemSys_->getDCName(i)
+      //      << "\tDCId: " << chemSys_->getDCId(chemSys_->getDCName(i)) << "\t"
+      //      << DCMoles_[i] << endl; cout.flush();
+    }
+  }
+
+  if (verbose_) {
+    cout << "KineticController::calculateKineticStep Hydration Time = "
+         << hyd_time << endl;
+    cout.flush();
+  }
 
   try {
 
@@ -1092,273 +876,164 @@
          << hyd_time << "\tcyc = " << cyc << endl;
     // cout << endl << "hydT     IC/DC/GEM/SOL - ini" << endl;
 
-    for (int i = 0; i < DCNum_; i++) {
-      DCMoles_[i] = chemSys_->getDCMoles(i);
-      // cout <<"hydT   " << i << "\tDCName: " << chemSys_->getDCName(i)
-      //      << "\tDCId: " << chemSys_->getDCId(chemSys_->getDCName(i)) << "\t"
-      //      << DCMoles_[i] << endl; cout.flush();
-    }
-
-    for (int i = 0; i < ICNum_; i++) {
-      ICMoles_[i] = 0.0;
-    }
-
     if (hyd_time < leachTime_ && hyd_time < sulfateAttackTime_) {
 
-      if (!doTweak) {
-        // @todo BULLARD PLACEHOLDER
-        // Still need to implement constant gas phase composition
-        // Will involve equilibrating gas with aqueous solution
-        //
-        // First step each iteration is to equilibrate gas phase
-        // with the electrolyte, while forbidding anything new
-        // from precipitating.
-
-        // vector<double> impurityRelease;= getDegreeOfReaction();
-        // impurityRelease.clear();
-        // impurityRelease.resize(chemSys_->getNumMicroImpurities(), 0.0);
-
-        // RH factor is the same for all clinker phases
-        // double vfvoid = lattice_->getVolumefraction(VOIDID);
-        // double vfh2o = lattice_->getVolumefraction(ELECTROLYTEID);
-
-        /// This is a big kluge for internal relative humidity
-        /// @note Using new gel and interhydrate pore size distribution model
-        ///       which is currently contained in the Lattice object.
-        ///
-        /// Surface tension of water is gamma = 0.072 J/m2
-        /// Molar volume of water is Vm = 1.8e-5 m3/mole
-        /// The Kelvin equation is
-        ///    p/p0 = exp (-4 gamma Vm / d R T) = exp (-6.23527e-7 / (d T))
-        ///
-        ///    where d is the pore diameter in meters and T is absolute
-        ///    temperature
-
-        /// Assume a zero contact angle for now.
-        /// @todo revisit the contact angle issue
-
-        double critporediam = lattice_->getLargestSaturatedPore(); // in nm
-        critporediam *= 1.0e-9;                                    // in m
-        double rh = exp(-6.23527e-7 / critporediam / T);
-        rh = rh > 0.55 ? rh : 0.551;
-
-        /// Assume a zero contact angle for now.
-        /// @todo revisit the contact angle issue
-
-        /// Loop over all kinetic models
-        // vector <double> rate;
-        // rate.resize(pKMsize,0.0);
-        scaledMass.resize(pKMsize, 0.0);
-        massDissolved.resize(pKMsize, 0.0);
-        phaseDissolvedId.resize(pKMsize, 0.0);
-        keepNumDCMoles.resize(pKMsize, 0.0);
-        double scMs, dsMs;
-
-        //*******
-        double totalDOR =
-            (initScaledCementMass_ - chemSys_->getScaledCementMass()) /
-            initScaledCementMass_;
-        cout << "kineticController initScaledCementMass_/scaledCementMass : "
-             << initScaledCementMass_ << " / "
-             << chemSys_->getScaledCementMass() << endl;
-        //*******
-
-        for (int midx = 0; midx < pKMsize; ++midx) {
-          // phaseKineticModel_[midx]->calculateKineticStep(
-          //     timestep, temperature, isFirst, rh, dICMoles, dsolutICMoles,
-          //     tDCMoles, tGEMPhaseMoles);
-          DCId = phaseKineticModel_[midx]->getDCId();
-          phaseKineticModel_[midx]->calculateKineticStep(
-              timestep, temperature, rh, scMs, dsMs, cyc, totalDOR);
-          scaledMass[midx] = scMs;
-          massDissolved[midx] = dsMs;
-          phaseDissolvedId[midx] = phaseKineticModel_[midx]->getMicroPhaseId();
-          chemSys_->setMicroPhaseMass(phaseDissolvedId[midx], scaledMass[midx]);
-          chemSys_->setMicroPhaseMassDissolved(phaseDissolvedId[midx],
-                                               massDissolved[midx]);
-
-          if (verbose_) {
-            cout << "New scaled mass = "
-                 << chemSys_->getMicroPhaseMass(phaseDissolvedId[midx])
-                 << " and new volume = "
-                 << chemSys_->getMicroPhaseVolume(phaseDissolvedId[midx])
-                 << endl;
-            cout.flush();
-          }
-
-          // cout << "    midx/DCId/phaseDissolvedId : " << midx << " / " <<
-          // DCId
-          //      << " / " << phaseDissolvedId[midx] << endl;
-          // cout << "      mass(%) K2O/Na2O/MgO/SO3 : " <<
-          // chemSys_->getK2o(phaseDissolvedId[midx]) << " / "
-          //      << chemSys_->getNa2o(phaseDissolvedId[midx]) << //endl;
-          //      cout.flush(); " / " <<
-          //      chemSys_->getMgo(phaseDissolvedId[midx]) << " / " <<
-          //      chemSys_->getSo3(phaseDissolvedId[midx]) << endl;
-          //      cout.flush();
-
-          totMassImpurity = 0;
-
-          massImpurity =
-              massDissolved[midx] * chemSys_->getK2o(phaseDissolvedId[midx]);
-          totMassImpurity += massImpurity;
-          DCMoles_[impurityDCID[0]] +=
-              massImpurity / chemSys_->getDCMolarMass("K2O");
-          // DCMoles_[impurityDCID[0]] += massDissolved[midx] *
-          // chemSys_->getK2o(phaseDissolvedId[midx]) /
-          // chemSys_->getDCMolarMass("K2O");
-
-          massImpurity =
-              massDissolved[midx] * chemSys_->getNa2o(phaseDissolvedId[midx]);
-          totMassImpurity += massImpurity;
-          DCMoles_[impurityDCID[1]] +=
-              massImpurity / chemSys_->getDCMolarMass("Na2O");
-
-          massImpurity =
-              massDissolved[midx] * chemSys_->getMgo(phaseDissolvedId[midx]);
-          totMassImpurity += massImpurity;
-          DCMoles_[impurityDCID[2]] +=
-              massImpurity / chemSys_->getDCMolarMass("Per"); // MgO
-
-          massImpurity =
-              massDissolved[midx] * chemSys_->getSo3(phaseDissolvedId[midx]);
-          totMassImpurity += massImpurity;
-          DCMoles_[impurityDCID[3]] +=
-              massImpurity / chemSys_->getDCMolarMass("SO3");
-
-          // DCMoles_[DCId] += (massDissolved[midx] - totMassImpurity) /
-          // chemSys_->getDCMolarMass(DCId);
-          numDCMolesDissolved = (massDissolved[midx] - totMassImpurity) /
-                                chemSys_->getDCMolarMass(DCId);
-          keepNumDCMoles[midx] = DCMoles_[DCId] - numDCMolesDissolved;
-          chemSys_->setDCLowerLimit(DCId, keepNumDCMoles[midx]);
-
-          // check for tweak!!!
+      // if (!doTweak) {
+      //  @todo BULLARD PLACEHOLDER
+      //  Still need to implement constant gas phase composition
+      //  Will involve equilibrating gas with aqueous solution
+      //
+      //  First step each iteration is to equilibrate gas phase
+      //  with the electrolyte, while forbidding anything new
+      //  from precipitating.
+
+      // vector<double> impurityRelease;= getDegreeOfReaction();
+      // impurityRelease.clear();
+      // impurityRelease.resize(chemSys_->getNumMicroImpurities(), 0.0);
+
+      // RH factor is the same for all clinker phases
+      // double vfvoid = lattice_->getVolumefraction(VOIDID);
+      // double vfh2o = lattice_->getVolumefraction(ELECTROLYTEID);
+
+      /// This is a big kluge for internal relative humidity
+      /// @note Using new gel and interhydrate pore size distribution model
+      ///       which is currently contained in the Lattice object.
+      ///
+      /// Surface tension of water is gamma = 0.072 J/m2
+      /// Molar volume of water is Vm = 1.8e-5 m3/mole
+      /// The Kelvin equation is
+      ///    p/p0 = exp (-4 gamma Vm / d R T) = exp (-6.23527e-7 / (d T))
+      ///
+      ///    where d is the pore diameter in meters and T is absolute
+      ///    temperature
+
+      /// Assume a zero contact angle for now.
+      /// @todo revisit the contact angle issue
+
+      double critporediam = lattice_->getLargestSaturatedPore(); // in nm
+      critporediam *= 1.0e-9;                                    // in m
+      double rh = exp(-6.23527e-7 / critporediam / T);
+      rh = rh > 0.55 ? rh : 0.551;
+
+      /// Assume a zero contact angle for now.
+      /// @todo revisit the contact angle issue
+
+      /// Loop over all kinetic models
+
+      // keepNumDCMoles.resize(pKMsize,0.0);
+
+      //*******
+      double totalDOR =
+          (initScaledCementMass_ - chemSys_->getScaledCementMass()) /
+          initScaledCementMass_;
+      cout << "kineticController initScaledCementMass_/scaledCementMass : "
+           << initScaledCementMass_ << " / " << chemSys_->getScaledCementMass()
+           << endl;
+      //*******
+
+      for (int midx = 0; midx < pKMsize; ++midx) {
+
+        DCId = phaseKineticModel_[midx]->getDCId();
+        phaseKineticModel_[midx]->calculateKineticStep(
+            timestep, temperature, rh, scaledMass, massDissolved, cyc,
+            totalDOR);
+
+        chemSys_->setMicroPhaseMass(phaseDissolvedId[midx], scaledMass);
+        chemSys_->setMicroPhaseMassDissolved(phaseDissolvedId[midx],
+                                             massDissolved);
+
+        if (verbose_) {
+          cout << "New scaled mass = "
+               << chemSys_->getMicroPhaseMass(phaseDissolvedId[midx])
+               << " and new volume = "
+               << chemSys_->getMicroPhaseVolume(phaseDissolvedId[midx]) << endl;
+          cout.flush();
         }
 
-        // cout << endl << " ******************** kinetic models
-        // ************************" << endl; //exit(0); cout << "
-        // midx/name_/phaseDissolvedId[midx] :" << endl; for (int midx = 0; midx
-        // < phaseKineticModel_.size(); ++midx) {
-        //     cout << "  " << midx << "\tname: " <<
-        //     phaseKineticModel_[midx]->getName()
-        //          << "\tmicroPhaseId_: " << phaseDissolvedId[midx]
-        //          << "\tscldMass : " << scaledMass[midx] << "\tmassDiss : "
-        //          << massDissolved[midx] << "\tDCId_loc : " <<
-        //          phaseKineticModel_[midx]->getDCId() << endl;
-        // }
-        // cout << endl << " ******************** kinetic models end
-        // ************************" << endl;exit(1);
-
-      } else {
-        // tweak!!!
-
-        ///
-        /// We will just tweak the icmoles a bit to try to
-        /// cure a previous failed convergence with GEM_run
-        ///
-
-        // for (int ii = 0; ii < ICNum_; ii++) {
-        //     if (ICName_[ii] != "H" && ICName_[ii] != "O" && ICName_[ii] !=
-        //     "Zz") {
-        //         cout << "    " << ii << "    ICMoles_ini = " << ICMoles_[ii];
-        //         ICMoles_[ii] *= 1.01;
-        //         cout << "    ICMoles_fin = " << ICMoles[ii] << endl;
-        //     }
-        // }
-
-        // correction on scaledMass/massdissolved of each kinetic controlled
-        // DC???
-
-        double VMD = 0.01; // varMassDissolved
-        cout << endl
-             << "tweak for cyc = " << cyc << "   varMassDissolved = " << VMD
-             << endl;
-        cout << endl << "tweak before:" << endl;
-        for (int midx = 0; midx < pKMsize; ++midx) {
-          cout << "   midx = " << midx
-               << "     scaledMass[midx] = " << scaledMass[midx]
-               << "     massDissolved[midx] = " << massDissolved[midx] << endl;
-        }
-        double deltaMassDissolved;
-
-        for (int midx = 0; midx < pKMsize; ++midx) {
-          deltaMassDissolved = VMD * massDissolved[midx];
-          massDissolved[midx] += deltaMassDissolved;
-          scaledMass[midx] -= deltaMassDissolved;
-          phaseDissolvedId[midx] = phaseKineticModel_[midx]->getMicroPhaseId();
-          chemSys_->setMicroPhaseMass(phaseDissolvedId[midx], scaledMass[midx]);
-          chemSys_->setMicroPhaseMassDissolved(phaseDissolvedId[midx],
-                                               massDissolved[midx]);
-
-          if (verbose_) {
-            cout << "New scaled mass = "
-                 << chemSys_->getMicroPhaseMass(phaseDissolvedId[midx])
-                 << " and new volume = "
-                 << chemSys_->getMicroPhaseVolume(phaseDissolvedId[midx])
-                 << endl;
-            cout.flush();
-          }
-          DCId = phaseKineticModel_[midx]->getDCId();
-          // cout << "    midx/pKMsize : " << midx << "/" << pKMsize
-          //      << " , " << chemSys_->getK2o(phaseDissolvedId[midx])
-          //      << " , " << chemSys_->getNa2o(phaseDissolvedId[midx])
-          //      << " , " << chemSys_->getMgo(phaseDissolvedId[midx])
-          //      << " , " << chemSys_->getSo3(phaseDissolvedId[midx]) << endl;
-
-          totMassImpurity = 0;
-
-          massImpurity =
-              deltaMassDissolved * chemSys_->getK2o(phaseDissolvedId[midx]);
-          totMassImpurity += massImpurity;
-          DCMoles_[impurityDCID[0]] +=
-              massImpurity / chemSys_->getDCMolarMass("K2O");
-
-          massImpurity =
-              deltaMassDissolved * chemSys_->getNa2o(phaseDissolvedId[midx]);
-          totMassImpurity += massImpurity;
-          DCMoles_[impurityDCID[1]] +=
-              massImpurity / chemSys_->getDCMolarMass("Na2O");
-
-          massImpurity =
-              deltaMassDissolved * chemSys_->getMgo(phaseDissolvedId[midx]);
-          totMassImpurity += massImpurity;
-          DCMoles_[impurityDCID[2]] +=
-              massImpurity / chemSys_->getDCMolarMass("Per"); // MgO
-
-          massImpurity =
-              deltaMassDissolved * chemSys_->getSo3(phaseDissolvedId[midx]);
-          totMassImpurity += massImpurity;
-          DCMoles_[impurityDCID[3]] +=
-              massImpurity / chemSys_->getDCMolarMass("SO3");
-
-          // DCMoles_[DCId] += (deltaMassDissolved - totMassImpurity) /
-          // chemSys_->getDCMolarMass(DCId);
-          numDCMolesDissolved = (deltaMassDissolved - totMassImpurity) /
-                                chemSys_->getDCMolarMass(DCId);
-          keepNumDCMoles[midx] -= numDCMolesDissolved;
-          chemSys_->setDCLowerLimit(DCId, keepNumDCMoles[midx]);
-
-          // DCMoles_[DCId] += deltaMassDissolved /
-          // chemSys_->getDCMolarMass(DCId); DCMoles_[impurityDCID[0]] +=
-          // deltaMassDissolved * chemSys_->getK2o(phaseDissolvedId[midx]) /
-          // chemSys_->getDCMolarMass("K2O"); DCMoles_[impurityDCID[1]] +=
-          // deltaMassDissolved * chemSys_->getNa2o(phaseDissolvedId[midx]) /
-          // chemSys_->getDCMolarMass("Na2O"); DCMoles_[impurityDCID[2]] +=
-          // deltaMassDissolved * chemSys_->getMgo(phaseDissolvedId[midx]) /
-          // chemSys_->getDCMolarMass("Per");//MgO DCMoles_[impurityDCID[3]] +=
-          // deltaMassDissolved * chemSys_->getSo3(phaseDissolvedId[midx]) /
-          // chemSys_->getDCMolarMass("SO3");
-        }
-
-        cout << endl << "tweak after:" << endl;
-        for (int midx = 0; midx < pKMsize; ++midx) {
-          cout << "   midx = " << midx
-               << "     scaledMass[midx] = " << scaledMass[midx]
-               << "     massDissolved[midx] = " << massDissolved[midx] << endl;
-        }
+        // cout << "    midx/DCId/phaseDissolvedId : " << midx << " / " << DCId
+        //      << " / " << phaseDissolvedId[midx] << endl;
+        // cout << "      mass(%) K2O/Na2O/MgO/SO3 : " <<
+        // chemSys_->getK2o(phaseDissolvedId[midx]) << " / "
+        //      << chemSys_->getNa2o(phaseDissolvedId[midx]) << //endl;
+        //      cout.flush(); " / " << chemSys_->getMgo(phaseDissolvedId[midx])
+        //      << " / " << chemSys_->getSo3(phaseDissolvedId[midx]) << endl;
+        //      cout.flush();
+
+        totMassImpurity = 0;
+        keepNumDCMoles = 0;
+        numDCMolesDissolved = 0;
+
+        massImpurity = massDissolved * chemSys_->getK2o(phaseDissolvedId[midx]);
+        totMassImpurity += massImpurity;
+        DCMoles_[impurityDCID[0]] +=
+            massImpurity / chemSys_->getDCMolarMass("K2O");
+        // DCMoles_[impurityDCID[0]] += massDissolved[midx] *
+        // chemSys_->getK2o(phaseDissolvedId[midx]) /
+        // chemSys_->getDCMolarMass("K2O");
+
+        massImpurity =
+            massDissolved * chemSys_->getNa2o(phaseDissolvedId[midx]);
+        totMassImpurity += massImpurity;
+        DCMoles_[impurityDCID[1]] +=
+            massImpurity / chemSys_->getDCMolarMass("Na2O");
+
+        massImpurity = massDissolved * chemSys_->getMgo(phaseDissolvedId[midx]);
+        totMassImpurity += massImpurity;
+        DCMoles_[impurityDCID[2]] +=
+            massImpurity / chemSys_->getDCMolarMass("Per"); // MgO
+
+        massImpurity = massDissolved * chemSys_->getSo3(phaseDissolvedId[midx]);
+        totMassImpurity += massImpurity;
+        DCMoles_[impurityDCID[3]] +=
+            massImpurity / chemSys_->getDCMolarMass("SO3");
+
+        // DCMoles_[DCId] += (massDissolved[midx] - totMassImpurity) /
+        // chemSys_->getDCMolarMass(DCId);
+        numDCMolesDissolved =
+            (massDissolved - totMassImpurity) / chemSys_->getDCMolarMass(DCId);
+        keepNumDCMoles = DCMoles_[DCId] - numDCMolesDissolved;
+        chemSys_->setDCLowerLimit(DCId, keepNumDCMoles);
+        cout << "kineticController "
+                "midx/DCId/DCMoles_/numDCMolesDissolved/keepNumDCMoles[midx] : "
+             << midx << " / " << DCId << " / " << DCMoles_[DCId] << " / "
+             << numDCMolesDissolved << " / " << keepNumDCMoles << endl;
       }
->>>>>>> e80b51a3
+
+      if (doTweak) {
+        cout << endl << "tweak after for cyc = " << cyc << endl;
+      }
+
+      // cout << endl << " ******************** kinetic models
+      // ************************" << endl; //exit(0); cout << "
+      // midx/name_/phaseDissolvedId[midx] :" << endl; for (int midx = 0; midx <
+      // phaseKineticModel_.size(); ++midx) {
+      //     cout << "  " << midx << "\tname: " <<
+      //     phaseKineticModel_[midx]->getName()
+      //          << "\tmicroPhaseId_: " << phaseDissolvedId[midx]
+      //          << "\tscldMass : " << scaledMass[midx] << "\tmassDiss : "
+      //          << massDissolved[midx] << "\tDCId_loc : " <<
+      //          phaseKineticModel_[midx]->getDCId() << endl;
+      // }
+      // cout << endl << " ******************** kinetic models end
+      // ************************" << endl;exit(1);
+
+      //    cout << endl << "tweak for cyc = " << cyc << "   varMassDissolved =
+      //    " << VMD << endl; cout << endl << "tweak before:" << endl; for (int
+      //    midx = 0; midx < pKMsize; ++midx) {
+      //        cout << "   midx = " << midx << "     scaledMass[midx] = "
+      //             << scaledMass[midx] << "     massDissolved[midx] = "
+      //             << massDissolved[midx] << endl;
+      //    }
+
+      //    cout << endl << "tweak after:" << endl;
+      //    for (int midx = 0; midx < pKMsize; ++midx) {
+      //        cout << "   midx = " << midx << "     scaledMass[midx] = " <<
+      //        scaledMass[midx]
+      //             << "     massDissolved[midx] = " << massDissolved[midx] <<
+      //             endl;
+      //    }
+
+      //}
 
       // cout << endl << "ICMoles_ in chemSys_ before transfer from kinetic in
       // cyc = " << cyc << endl; chemSys_->writeICMoles();
