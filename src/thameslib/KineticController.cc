/**
@file  KineticController.cc
@brief Method definitions for the KineticController class.

*/
#include "KineticController.h"

KineticController::KineticController() {
  temperature_ = 293.15;

  // default temperature (K)
  refT_ = 293.15;

  ///
  /// Clear out the vectors so they can be populated with values from the
  ///

  numPhases_ = 0;
  chemSys_ = NULL;
  lattice_ = NULL;
  phaseKineticModel_.clear();
  name_.clear();
  initScaledMass_.clear();
  scaledMass_.clear();
  specificSurfaceArea_.clear();
  refSpecificSurfaceArea_.clear();
  isKinetic_.clear();
  // waterId_ = 1;
  ICNum_ = 0;
  ICName_.clear();
  DCNum_ = 0;
  DCName_.clear();
  GEMPhaseNum_ = 0;

  ///
  /// The default is to not have sulfate attack or leaching, so we set the
  /// default time for initiating these simulations to an absurdly large value:
  /// 10 billion days or 27 million years
  ///

  sulfateAttackTime_ = 1.0e10;
  leachTime_ = 1.0e10;

  verbose_ = warning_ = false;

  return;
}

KineticController::KineticController(ChemicalSystem *cs, Lattice *lattice,
                                     const string &fileName, const bool verbose,
                                     const bool warning)
    : chemSys_(cs), lattice_(lattice) {
  ///
  /// Clear out the vectors so they can be populated with values from the
  ///

  numPhases_ = 0;
  phaseKineticModel_.clear();
  name_.clear();
  isKinetic_.clear();

  // Set the verbose and warning flags

#ifdef DEBUG
  verbose_ = true;
  warning_ = true;
  cout << "KineticController::KineticController Constructor" << endl;
  cout.flush();
#else
  verbose_ = verbose;
  warning_ = warning;
#endif

  ///
  /// Default temperature in the PK model is 20 C (or 293 K)
  ///

  temperature_ = 293.15;
  refT_ = 293.15;

  ///
  /// Clear out the vectors so they can be populated with values from the
  /// JSON input file
  ///

  name_.clear();
  microPhaseId_.clear();

  ///
  /// The default is to not have sulfate attack or leaching, so we set the
  /// default time for initiating these simulations to an absurdly large value:
  /// 10 billion days or 27 million years
  ///

  sulfateAttackTime_ = 1.0e10;
  leachTime_ = 1.0e10;

  ///
  /// Open the input JSON file for kinetic data and parse it
  ///

  string jsonext = ".json";
  size_t foundjson;
  foundjson = fileName.find(jsonext);
  try {
    if (foundjson != string::npos) {
      if (verbose_) {
        cout << "KineticModel data file is a JSON file" << endl;
      }
      parseDoc(fileName);
    } else {
      throw FileException("KineticModel", "KineticModel", fileName,
                          "NOT in JSON format");
    }
  } catch (FileException fex) {
    fex.printException();
    exit(1);
  } catch (DataException dex) {
    dex.printException();
    exit(1);
  }

  int microPhaseId;

  if (verbose_) {
    cout << "KineticController::KineticController Finished reading "
            "chemistry.json "
         << endl;
    int size = microPhaseId_.size();
    for (int i = 0; i < size; ++i) {
      microPhaseId = microPhaseId_[i];
      if (isKinetic_[i]) {
        cout << "KineticController::KineticController kinetic phase "
             << microPhaseId << endl;
        cout << "KineticController::KineticController     name = "
             << chemSys_->getMicroPhaseName(microPhaseId) << endl;
      }
    }
    cout.flush();
  }

  // Assign the DC index for water

  // waterId_ = chemSys_->getDCId(WaterDCName);
  ICNum_ = chemSys_->getNumICs();
  DCNum_ = chemSys_->getNumDCs();
  ICName_ = chemSys_->getICName();
  DCName_ = chemSys_->getDCName();
  GEMPhaseNum_ = chemSys_->getNumGEMPhases();

  ICMoles_.resize(ICNum_, 0.0);
  ICMolesTot_.resize(ICNum_, 0.0);
  DCMoles_.resize(DCNum_, 0.0);
  DCMolesIni_.resize(DCNum_, 0.0);

  calcPhaseMasses();

  initScaledCementMass_ = chemSys_->getInitScaledCementMass();

  pKMsize_ = phaseKineticModel_.size();
  impurity_K2O_.resize(pKMsize_, 0);
  impurity_Na2O_.resize(pKMsize_, 0);
  impurity_Per_.resize(pKMsize_, 0);
  impurity_SO3_.resize(pKMsize_, 0);

  impurityDCID_.clear();
  impurityDCID_.push_back(chemSys_->getDCId("K2O"));
  impurityDCID_.push_back(chemSys_->getDCId("Na2O"));
  impurityDCID_.push_back(chemSys_->getDCId("Per")); // 170
  impurityDCID_.push_back(chemSys_->getDCId("SO3"));

  // initScaledMass_, scaledMass_ & scaledMassIni_ are
  // initialized in KineticController::parseMicroPhase :
  // initScaledMass_.push_back(0.0);
  // scaledMass_.push_back(0.0);
  // scaledMassIni_.push_back(0.0);

  return;
}

KineticController::~KineticController() {
  for (int midx = 0; midx < pKMsize_; ++midx) {
    delete phaseKineticModel_[midx];
  }
}

void KineticController::parseDoc(const string &docName) {
  int numEntry = -1; // Tracks number of solid phases
  int testgemid;

  ///
  /// The kineticData structure is used to temporarily hold parsed data
  /// for a given phase before the data are loaded permanently into class
  /// members.
  ///

  struct KineticData kineticData;

  /// Test for JSON existenc

  ifstream f(docName.c_str());
  cout << "Contents of " << docName << ":" << endl;
  cout << "#######" << endl;
  json data = json::parse(f);
  cout << "#######" << endl;
  f.close();

  try {

    /// Get an iterator to the root node of the JSON file
    /// @todo Add a better JSON validity check.

    json::iterator it = data.find("chemistry_data");
    json::iterator cdi = it.value().begin();

    // Test for non-emptiness
    if (cdi == it.value().end() || it == data.end()) {
      throw FileException("Controller", "parseDoc", docName, "Empty JSON file");
    }

    cdi = it.value().find("temperature");
    temperature_ = cdi.value();
    cdi = it.value().find("reftemperature");
    refT_ = cdi.value();
    cdi = it.value().find("phases");

    /// Each phase is a more complicated grouping of data that
    /// has a separate method for parsing.

    try {
      parseMicroPhases(cdi, numEntry, kineticData);
    } catch (DataException dex) {
      throw dex;
    }

    /// Push a copy of the isKinetic vector to the ChemicalSystem

    chemSys_->setIsKinetic(isKinetic_);

  } catch (FileException fex) {
    fex.printException();
    exit(1);
  }

  /// All kinetic components have been parsed now.  Next, this block tries
  /// to handle pozzolanic effects (loi, SiO2 content, etc.) on any other
  /// kinetic phases

  setPozzEffectOnPK();

  return;
}

void KineticController::parseMicroPhases(const json::iterator cdi,
                                         int &numEntry,
                                         struct KineticData &kineticData) {
  int proposedgemphaseid, proposedDCid;
  int testgemid, testdcid;
  string testname;
  bool kineticfound = false;
  bool ispozz = false;
  bool isParrotKilloh = false;
  bool istherm = false;
  bool issol = false;

  initKineticData(kineticData);

  isKinetic_.push_back(false);

  json::iterator p = cdi.value().begin();

  for (int i = 0; i < cdi.value().size(); ++i) {
    p = cdi.value()[i].find("thamesname");
    testname = p.value();
    kineticData.name = testname;
    kineticData.microPhaseId = chemSys_->getMicroPhaseId(testname);
    kineticfound = ispozz = isParrotKilloh = false;
    ;

    p = cdi.value()[i].find("kinetic_data");
    if (p != cdi.value()[i].end()) {
      numEntry += 1;
      kineticfound = true;
      isKinetic_[isKinetic_.size() - 1] = true;
      kineticData.GEMPhaseId =
          chemSys_->getMicroPhaseToGEMPhase(kineticData.microPhaseId, 0);
      kineticData.DCId =
          chemSys_->getMicroPhaseDCMembers(kineticData.microPhaseId, 0);

      ///
      /// Kinetic data are grouped together,
      /// so there is a method written just for parsing that grouping
      ///

      try {
        parseKineticData(p, kineticData);
      } catch (DataException dex) {
        throw dex;
      }
    }
    if (kineticfound) {
      kineticData.scaledMass =
          chemSys_->getMicroPhaseMass(kineticData.microPhaseId);
      kineticData.temperature = temperature_;
      kineticData.reftemperature = refT_;
      makeModel(kineticData);
    }

    /// Some items should be added to vectors whether kinetically controlled or
    /// not

    name_.push_back(kineticData.name);
    microPhaseId_.push_back(kineticData.microPhaseId);
    initScaledMass_.push_back(0.0);
    scaledMass_.push_back(0.0);
    scaledMassIni_.push_back(0.0);
  }

  return;
}

void KineticController::parseKineticData(const json::iterator p,
                                         struct KineticData &kineticData) {
  bool typefound = false;

  try {
    json::iterator pp = p.value().find("type");
    kineticData.type = pp.value();
    if (kineticData.type == ParrotKillohType) {
      typefound = true;
      try {
        parseKineticDataForParrotKilloh(p, kineticData);
      } catch (DataException dex) {
        throw dex;
      }
    } else if (kineticData.type == StandardType) {
      typefound = true;
      try {
        parseKineticDataForStandard(p, kineticData);
      } catch (DataException dex) {
        throw dex;
      }
    } else if (kineticData.type == PozzolanicType) {
      typefound = true;
      try {
        parseKineticDataForPozzolanic(p, kineticData);
      } catch (DataException dex) {
        throw dex;
      }
    } else {
      throw HandleException("KineticController", "parseKineticData", "type",
                            "Model type not found");
    }

    if (!typefound) {
      throw HandleException("KineticController", "parseKineticData", "type",
                            "Model type not specified");
    }
  } catch (HandleException hex) {
    hex.printException();
  }

  return;
}

void KineticController::parseKineticDataForParrotKilloh(
    const json::iterator p, struct KineticData &kineticData) {

  if (verbose_) {
    cout << "--->Parsing PK data for " << kineticData.name << endl;
    cout.flush();
  }

  json::iterator pp = p.value().find("specificSurfaceArea");
  kineticData.specificSurfaceArea = pp.value();
  cout << "  Specific surface area = " << kineticData.specificSurfaceArea
       << endl;
  cout.flush();

  // Reference specific surface area (m2/kg)
  pp = p.value().find("refSpecificSurfaceArea");
  kineticData.refSpecificSurfaceArea = pp.value();
  cout << "  Reference specific surface area = "
       << kineticData.refSpecificSurfaceArea << endl;
  cout.flush();

  // Parrot-Killoh k1 parameter
  pp = p.value().find("k1");
  kineticData.k1 = pp.value();
  cout << "  k1 = " << kineticData.k1 << endl;
  cout.flush();

  // Parrot-Killoh k2 parameter
  pp = p.value().find("k2");
  kineticData.k2 = pp.value();
  cout << "  k2 = " << kineticData.k2 << endl;
  cout.flush();

  // Parrot-Killoh k3 parameter
  pp = p.value().find("k3");
  kineticData.k3 = pp.value();
  cout << "  k3 = " << kineticData.k3 << endl;
  cout.flush();

  // Parrot-Killoh n1 parameter
  pp = p.value().find("n1");
  kineticData.n1 = pp.value();
  cout << "  n1 = " << kineticData.n1 << endl;
  cout.flush();

  // Parrot-Killoh n3 parameter
  pp = p.value().find("n3");
  kineticData.n3 = pp.value();
  cout << "  n3 = " << kineticData.n3 << endl;
  cout.flush();

  // Parrot-Killoh DOR_Hcoeff parameter
  pp = p.value().find("dorHcoeff");
  kineticData.dorHcoeff = pp.value();
  cout << "  dorHcoeff = " << kineticData.dorHcoeff << endl;
  cout.flush();

  // Activation energy
  pp = p.value().find("activationEnergy");
  kineticData.activationEnergy = pp.value();
  cout << "  activationEnergy = " << kineticData.activationEnergy << endl;
  cout.flush();

  return;
}

void KineticController::parseKineticDataForStandard(
    const json::iterator p, struct KineticData &kineticData) {

  if (verbose_) {
    cout << "--->Parsing standard kinetic data for " << kineticData.name
         << endl;
    cout.flush();
  }

  // Specific surface area (m2/kg)
  json::iterator pp = p.value().find("specificSurfaceArea");
  if (pp != p.value().end()) {
    kineticData.specificSurfaceArea = pp.value();
    cout << "specificSurfaceArea = " << kineticData.specificSurfaceArea << endl;
    cout.flush();
  } else {
    throw DataException("KineticController", "parseKineticDataForStandard",
                        "specificSurfaceArea not found");
  }

  // Reference specific surface area (m2/kg)
  pp = p.value().find("refSpecificSurfaceArea");
  if (pp != p.value().end()) {
    kineticData.refSpecificSurfaceArea = pp.value();
    cout << "refSpecificSurfaceArea = " << kineticData.refSpecificSurfaceArea
         << endl;
    cout.flush();
  } else {
    throw DataException("KineticController", "parseKineticDataForStandard",
                        "refSpecificSurfaceArea not found");
  }

  // Dissolution rate constant (mol/m2/s)
  pp = p.value().find("dissolutionRateConst");
  if (pp != p.value().end()) {
    kineticData.dissolutionRateConst = pp.value();
    cout << "dissolutionRateConst = " << kineticData.dissolutionRateConst
         << endl;
    cout.flush();
  } else {
    throw DataException("KineticController", "parseKineticDataForStandard",
                        "dissolutionRateConst not found");
  }

  // Rate constant for early-age diffusion (mol/m2/s)
  pp = p.value().find("diffusionRateConstEarly");
  if (pp != p.value().end()) {
    kineticData.diffusionRateConstEarly = pp.value();
    cout << "diffusionRateConstEarly = " << kineticData.diffusionRateConstEarly
         << endl;
    cout.flush();
  } else {
    throw DataException("KineticController", "parseKineticDataForStandard",
                        "diffusionRateConstEarly not found");
  }

  // Dissolution rate constant (mol/m2/s)
  pp = p.value().find("diffusionRateConstLate");
  if (pp != p.value().end()) {
    kineticData.diffusionRateConstLate = pp.value();
    cout << "diffusionRateConstEarly = " << kineticData.diffusionRateConstLate
         << endl;
    cout.flush();
  } else {
    kineticData.diffusionRateConstLate = kineticData.diffusionRateConstEarly;
    cout << "WARNING: For " << kineticData.name
         << " diffusionRateConstLate not found; setting it to "
            "diffusionRateConstEarly"
         << endl;
  }

  // Number of DC units produced in dissociation reaction
  pp = p.value().find("dissolvedUnits");
  if (pp != p.value().end()) {
    kineticData.dissolvedUnits = pp.value();
    cout << "dissolvedUnits = " << kineticData.dissolvedUnits << endl;
    cout.flush();
  } else {
    kineticData.dissolvedUnits = 1.0;
    cout << "WARNING: For " << kineticData.name
         << " dissolvedUnits not found; setting it to 1" << endl;
  }

  // Exponent on  the saturation index in the rate equation
  pp = p.value().find("siexp");
  if (pp != p.value().end()) {
    kineticData.siexp = pp.value();
    cout << "sio2 = " << kineticData.sio2 << endl;
    cout.flush();
  } else {
    kineticData.sio2 = 1.0;
    cout << "WARNING: For " << kineticData.name
         << " sio2 not found; setting it to 1" << endl;
  }

  // Exponent on  the driving force term in the rate equation
  pp = p.value().find("dfexp");
  if (pp != p.value().end()) {
    kineticData.dfexp = pp.value();
    cout << "dfexp = " << kineticData.dfexp << endl;
    cout.flush();
  } else {
    kineticData.dfexp = 1.0;
    cout << "WARNING: For " << kineticData.name
         << " dfexp not found; setting it to 1" << endl;
  }

  // Loss on ignition of the material
  pp = p.value().find("loi");
  if (pp != p.value().end()) {
    kineticData.loi = pp.value();
    cout << "loi = " << kineticData.loi << endl;
    cout.flush();
  } else {
    kineticData.loi = 1.0e-6;
    cout << "WARNING: For " << kineticData.name
         << " loi not found; setting it to 1.0e-6" << endl;
  }

  // Activation energy for dissolution
  pp = p.value().find("activationEnergy");
  if (pp != p.value().end()) {
    kineticData.activationEnergy = pp.value();
    cout << "activationEnergy = " << kineticData.activationEnergy << endl;
    cout.flush();
  } else {
    throw DataException("KineticController", "parseKineticDataForStandard",
                        "activationEnergy not found");
  }

  return;
}

void KineticController::parseKineticDataForPozzolanic(
    const json::iterator p, struct KineticData &kineticData) {

  if (verbose_) {
    cout << "--->Parsing pozzolanic data for " << kineticData.name << endl;
    cout.flush();
  }

  json::iterator pp = p.value().find("specificSurfaceArea");
  if (pp != p.value().end()) {
    kineticData.specificSurfaceArea = pp.value();
    cout << "specificSurfaceArea = " << kineticData.specificSurfaceArea << endl;
    cout.flush();
  } else {
    throw DataException("KineticController", "parseKineticDataForPozzolanic",
                        "specificSurfaceArea not found");
  }

  pp = p.value().find("refSpecificSurfaceArea");
  if (pp != p.value().end()) {
    kineticData.refSpecificSurfaceArea = pp.value();
    cout << "refSpecificSurfaceArea = " << kineticData.refSpecificSurfaceArea
         << endl;
    cout.flush();
  } else {
    throw DataException("KineticController", "parseKineticDataForPozzolanic",
                        "refSpecificSurfaceArea not found");
  }

  // Dissolution rate constant (mol/m2/s)
  pp = p.value().find("dissolutionRateConst");
  if (pp != p.value().end()) {
    kineticData.dissolutionRateConst = pp.value();
    cout << "dissolutionRateConst = " << kineticData.dissolutionRateConst
         << endl;
    cout.flush();
  } else {
    throw DataException("KineticController", "parseKineticDataForPozzolanic",
                        "dissolutionRateConst not found");
  }

  // Early-age diffusion rate constant (mol/m2/s)
  pp = p.value().find("diffusionRateConstEarly");
  if (pp != p.value().end()) {
    kineticData.diffusionRateConstEarly = pp.value();
    cout << "diffusionRateConstEarly = " << kineticData.diffusionRateConstEarly
         << endl;
    cout.flush();
  } else {
    throw DataException("KineticController", "parseKineticDataForPozzolanic",
                        "diffusionRateConstEarly not found");
  }

  // Later-age diffusion rate constant (mol/m2/s)
  pp = p.value().find("diffusionRateConstLate");
  if (pp != p.value().end()) {
    kineticData.diffusionRateConstLate = pp.value();
    cout << "diffusionRateConstEarly = " << kineticData.diffusionRateConstLate
         << endl;
    cout.flush();
  } else {
    kineticData.diffusionRateConstLate = kineticData.diffusionRateConstEarly;
    cout << "WARNING: For " << kineticData.name
         << " diffusionRateConstLate not found; setting it to "
            "diffusionRateConstEarly"
         << endl;
  }

  // Number of DC units produced in dissociation reaction
  pp = p.value().find("dissolvedUnits");
  if (pp != p.value().end()) {
    kineticData.dissolvedUnits = pp.value();
    cout << "dissolvedUnits = " << kineticData.dissolvedUnits << endl;
    cout.flush();
  } else {
    kineticData.dissolvedUnits = 1.0;
    cout << "WARNING: For " << kineticData.name
         << " dissolvedUnits not found; setting it to 1" << endl;
  }

  // Exponent on the saturation index in the rate equation
  pp = p.value().find("siexp");
  if (pp != p.value().end()) {
    kineticData.siexp = pp.value();
    cout << "siexp = " << kineticData.siexp << endl;
    cout.flush();
  } else {
    kineticData.siexp = 1.0;
    cout << "WARNING: For " << kineticData.name
         << " siexp not found; setting it to 1" << endl;
  }

  // Exponent on the driving force term in the rate equation
  pp = p.value().find("dfexp");
  if (pp != p.value().end()) {
    kineticData.dfexp = pp.value();
    cout << "dfexp = " << kineticData.dfexp << endl;
    cout.flush();
  } else {
    kineticData.dfexp = 1.0;
    cout << "WARNING: For " << kineticData.name
         << " dfexp not found; setting it to 1" << endl;
  }

  // Exponent on the degree of reaction term in the diffusion rate equation
  pp = p.value().find("dorexp");
  if (pp != p.value().end()) {
    kineticData.dorexp = pp.value();
    cout << "dorexp = " << kineticData.dorexp << endl;
    cout.flush();
  } else {
    kineticData.dorexp = 1.0;
    cout << "WARNING: For " << kineticData.name
         << " dorexp not found; setting it to 1" << endl;
  }

  // Exponent on the hydroxy ion activity in the rate equation
  pp = p.value().find("ohexp");
  if (pp != p.value().end()) {
    kineticData.ohexp = pp.value();
    cout << "ohexp = " << kineticData.ohexp << endl;
    cout.flush();
  } else {
    kineticData.ohexp = 1.0;
    cout << "WARNING: For " << kineticData.name
         << " ohexp not found; setting it to 1" << endl;
  }

  // SiO2 mass fraction in the material
  pp = p.value().find("sio2");
  if (pp != p.value().end()) {
    kineticData.sio2 = pp.value();
    cout << "sio2 = " << kineticData.sio2 << endl;
    cout.flush();
    // } else {
    //   throw DataException("KineticController",
    //   "parseKineticDataForPozzolanic",
    //                       "sio2 not found");
  }

  // Al2O3 mass fraction in the material
  pp = p.value().find("al2o3");
  if (pp != p.value().end()) {
    kineticData.al2o3 = pp.value();
    cout << "al2o3 = " << kineticData.al2o3 << endl;
    cout.flush();
    // } else {
    //   throw DataException("KineticController",
    //   "parseKineticDataForPozzolanic",
    //                       "al2o3 not found");
  }

  // CaO mass fraction in the material
  pp = p.value().find("cao");
  if (pp != p.value().end()) {
    kineticData.cao = pp.value();
    cout << "cao = " << kineticData.cao << endl;
    cout.flush();
    // } else {
    //   throw DataException("KineticController",
    //   "parseKineticDataForPozzolanic",
    //                       "cao not found");
  }

  // Loss on ignition of the material
  pp = p.value().find("loi");
  if (pp != p.value().end()) {
    kineticData.loi = pp.value();
    cout << "loi = " << kineticData.loi << endl;
    cout.flush();
    // } else {
    //   throw DataException("KineticController",
    //   "parseKineticDataForPozzolanic",
    //                       "loi not found");
  }

  pp = p.value().find("activationEnergy");
  if (pp != p.value().end()) {
    kineticData.activationEnergy = pp.value();
    cout << "activationEnergy = " << kineticData.activationEnergy << endl;
    cout.flush();
  } else {
    throw DataException("KineticController", "parseKineticDataForPozzolanic",
                        "activationEnergy not found");
  }

  return;
}

void KineticController::calcPhaseMasses(void) {
  int microPhaseId;
  double pscaledMass = 0.0;

  int size = microPhaseId_.size();

  for (int i = 0; i < size; i++) {
    microPhaseId = microPhaseId_[i];
    if (microPhaseId != VOIDID && microPhaseId != ELECTROLYTEID) {
      pscaledMass = chemSys_->getMicroPhaseMass(microPhaseId);
      scaledMass_[i] = pscaledMass;
      initScaledMass_[i] = pscaledMass;
      scaledMassIni_[i] = pscaledMass;

      // Setting the phase mass will also automatically calculate the phase
      // volume

      if (verbose_) {
        cout
            << "KineticController::getPhaseMasses reads solid micphase mass of "
            << chemSys_->getMicroPhaseName(microPhaseId) << " as "
            << initScaledMass_[i] << endl;
        cout.flush();
      }
    }
  }

  return;
}

double KineticController::getSolidMass(void) {
  int microPhaseId;
  double totmass = 0.0;
  int size = microPhaseId_.size();
  for (int i = 0; i < size; i++) {
    microPhaseId = microPhaseId_[i];
    if (microPhaseId != VOIDID && microPhaseId != ELECTROLYTEID) {
      totmass += chemSys_->getMicroPhaseMass(microPhaseId);
    }
  }

  return (totmass);
}

void KineticController::makeModel(struct KineticData &kineticData) {
  KineticModel *km = NULL;

  if (kineticData.type == ParrotKillohType) {
    // Read remaining Parrot and Killoh model parameters
    km = new ParrotKillohModel(chemSys_, lattice_, kineticData, verbose_,
                               warning_);
  } else if (kineticData.type == StandardType) {
    // Read remaining pozzolanic model parameters
    km = new StandardKineticModel(chemSys_, lattice_, kineticData, verbose_,
                                  warning_);
  } else if (kineticData.type == PozzolanicType) {
    // Read remaining pozzolanic model parameters
    km = new PozzolanicModel(chemSys_, lattice_, kineticData, verbose_,
                             warning_);
  }

  phaseKineticModel_.push_back(km);

  return;
}

void KineticController::setPozzEffectOnPK(void) {

  /// @todo This is the block where the influence of some components on the
  /// kinetic parameters of other components can be set.

  double refloi = 0.8;
  double loi = refloi;
  double maxloi = refloi;
  double fillareaeff = 1.0;
  double sio2val = 0.94;
  double refsio2val = 0.94;
  double betval = 29.0;
  double refbetval = 29.0;
  // double minpozzeffect = 1000.0;
  double minpozzeffect = 1.0;
  double pozzeffect = 1.0;

  int size = phaseKineticModel_.size();

  for (int midx = 0; midx < size; ++midx) {
    loi = phaseKineticModel_[midx]->getLossOnIgnition();
    if (loi > maxloi)
      maxloi = loi;
    if (phaseKineticModel_[midx]->getType() == PozzolanicType) {
      sio2val = phaseKineticModel_[midx]->getSio2();
      betval = phaseKineticModel_[midx]->getSpecificSurfaceArea();
      refbetval = phaseKineticModel_[midx]->getRefSpecificSurfaceArea();
      pozzeffect = pow((sio2val / refsio2val), 2.0) * (betval / refbetval);
      if (pozzeffect < minpozzeffect)
        minpozzeffect = pozzeffect;
      cout << endl
           << "KineticController::setPozzEffectOnPK for midx = " << midx
           << " (microPhaseId =  "
           << phaseKineticModel_[midx]->getMicroPhaseId()
           << ", microPhaseName = " << phaseKineticModel_[midx]->getName()
           << endl;

      cout << "  Ref LOI = " << refloi << endl;
      cout << "  LOI     = " << loi << endl;
      cout << "  Max LOI = " << maxloi << endl;
      cout << "  SiO2     = " << sio2val << endl;
      cout << "  Ref SiO2 = " << refsio2val << endl;
      cout << "  BET      = " << betval << endl;
      cout << "  Ref BET  = " << refbetval << endl;
      cout << "  Pozz Effect     = " << pozzeffect << endl;
      cout << "  Min Pozz Effect = " << minpozzeffect << endl;
      cout.flush();
    }
  }

  minpozzeffect *= (refloi / maxloi);

  /// The way this is set up, 0.0 <= refloi / maxloi <= 1.0
  for (int midx = 0; midx < size; ++midx) {
    if (phaseKineticModel_[midx]->getType() == ParrotKillohType) {
      phaseKineticModel_[midx]->setPfk(minpozzeffect);
    }
  }

  return;
}

void KineticController::calculateKineticStep(const double timestep, int cyc) {
  ///
  /// Initialize local variables
  ///
  ///

  int i;

  // double massDissolved = 0.0;
  cout << scientific << setprecision(15);
  ///
  /// Determine if this is a normal step or a necessary
  /// tweak from a failed GEM_run call
  ///

  // vector<int> impurityDCID;
  // impurityDCID.clear();
  // impurityDCID.push_back(chemSys_->getDCId("K2O"));
  // impurityDCID.push_back(chemSys_->getDCId("Na2O"));
  // impurityDCID.push_back(chemSys_->getDCId("Per")); // 170
  // impurityDCID.push_back(chemSys_->getDCId("SO3"));

  // cout << endl << "impurityDCID : " << endl;
  // for(i = 0; i < chemSys_->getNumMicroImpurities(); i++){
  //     cout << i << "\t" << impurityDCID[i] << endl; cout.flush();
  // }
  // cout << endl ;

  double totMassImpurity, massImpurity;

  int DCId;
  // int pKMsize = phaseKineticModel_.size();
  // static vector<double> scaledMassIni;
  double keepNumDCMoles;
  vector<int> phaseDissolvedId;
  phaseDissolvedId.resize(pKMsize_, 0);
  double numDCMolesDissolved, scaledMass, massDissolved;

  //static double hyd_time_ini = 0.0;
  double hyd_time = 0.0;

  for (i = 0; i < ICNum_; i++) {
    ICMoles_[i] = 0.0;
  }

  bool doTweak = (chemSys_->getTimesGEMFailed() > 0) ? true : false;

  if (doTweak) {
<<<<<<< HEAD
    hyd_time = hyd_time_ini + timestep;
    cout
        << endl
        << "  KineticController::calculateKineticStep - tweak before for cyc = "
        << cyc << "   hyd_time: " << hyd_time
        << "   hyd_time_ini: " << hyd_time_ini << "   timestep: " << timestep
        << endl;

=======
    hyd_time = hyd_time_ini_ + timestep;
    if (verbose_) {
      cout << endl
           << "  KineticController::calculateKineticStep - tweak before for cyc = " << cyc
           << "   hyd_time: " << hyd_time << "   hyd_time_ini_: " << hyd_time_ini_
           << "   timestep: " << timestep << endl;
    }
>>>>>>> be044a6d
    for (int midx = 0; midx < pKMsize_; ++midx) {
      phaseDissolvedId[midx] = phaseKineticModel_[midx]->getMicroPhaseId();
      chemSys_->setMicroPhaseMass(phaseDissolvedId[midx], scaledMassIni_[midx]);
      if (verbose_) {
        cout << "    midx = " << midx << "     scaledMassIni[midx] = " << scaledMassIni_[midx]
             << endl;
      }
    }

    for (i = 0; i < DCNum_; i++) {
      DCMoles_[i] = DCMolesIni_[i];
    }

  } else {

    hyd_time = hyd_time_ini_ + timestep;
    cout << endl
<<<<<<< HEAD
         << "  KineticController::calculateKineticStep - initial for cyc = "
         << cyc << "   hyd_time: " << hyd_time
         << "   hyd_time_ini: " << hyd_time_ini << "   timestep: " << timestep
=======
         << "  KineticController::calculateKineticStep - initial for cyc = " << cyc
         << "   hyd_time: " << hyd_time
         << "   hyd_time_ini_: " << hyd_time_ini_ << "   timestep: " << timestep
>>>>>>> be044a6d
         << endl;

    for (int midx = 0; midx < pKMsize_; ++midx) {
      phaseDissolvedId[midx] = phaseKineticModel_[midx]->getMicroPhaseId();
<<<<<<< HEAD
      scaledMassIni_[midx] =
          chemSys_->getMicroPhaseMass(phaseDissolvedId[midx]);
      cout << "    midx = " << midx
           << "     scaledMassIni[midx] = " << scaledMassIni_[midx] << endl;
=======
      scaledMassIni_[midx] = chemSys_->getMicroPhaseMass(phaseDissolvedId[midx]);
      if (verbose_) {
        cout << "    midx = " << midx << "     scaledMassIni[midx] = " << scaledMassIni_[midx]
             << endl;
      }
>>>>>>> be044a6d
    }

    for (i = 0; i < DCNum_; i++) {
      DCMoles_[i] = chemSys_->getDCMoles(i);
      DCMolesIni_[i] = DCMoles_[i];
    }
  }

  if (verbose_) {
    cout << "  KineticController::calculateKineticStep Hydration Time = "
         << hyd_time << endl;
    cout.flush();
  }

  try {
    // cout << "  KineticController::calculateKineticStep     hyd_time = "
    //      << hyd_time << "\tcyc = " << cyc << endl;

    if (hyd_time < leachTime_ && hyd_time < sulfateAttackTime_) {

      // if (!doTweak) {
      //  @todo BULLARD PLACEHOLDER
      //  Still need to implement constant gas phase composition
      //  Will involve equilibrating gas with aqueous solution
      //
      //  First step each iteration is to equilibrate gas phase
      //  with the electrolyte, while forbidding anything new
      //  from precipitating.

      /// This is a big kluge for internal relative humidity
      /// @note Using new gel and interhydrate pore size distribution model
      ///       which is currently contained in the Lattice object.
      ///
      /// Surface tension of water is gamma = 0.072 J/m2
      /// Molar volume of water is Vm = 1.8e-5 m3/mole
      /// The Kelvin equation is
      ///    p/p0 = exp (-4 gamma Vm / d R T) = exp (-6.23527e-7 / (d T))
      ///
      ///    where d is the pore diameter in meters and T is absolute
      ///    temperature

      /// Assume a zero contact angle for now.
      /// @todo revisit the contact angle issue

      /// Loop over all kinetic models

      //*******
      double totalDOR = 0;

<<<<<<< HEAD
      if (initScaledCementMass_ > 0)
        totalDOR = (initScaledCementMass_ - chemSys_->getScaledCementMass()) /
                   initScaledCementMass_;
      cout << "  KineticController::calculateKineticStep "
              "initScaledCementMass_/scaledCementMass : "
           << initScaledCementMass_ << " / " << chemSys_->getScaledCementMass()
           << endl;
=======
      if (initScaledCementMass_> 0) totalDOR = (initScaledCementMass_ - chemSys_->getScaledCementMass()) /
          initScaledCementMass_;
      if (!doTweak) {
        cout
            << "  KineticController::calculateKineticStep initScaledCementMass_/scaledCementMass : "
            << initScaledCementMass_ << " / " << chemSys_->getScaledCementMass() << endl;
      }
>>>>>>> be044a6d
      //*******

      double dcmoles;
      for (int midx = 0; midx < pKMsize_; ++midx) {

        DCId = phaseKineticModel_[midx]->getDCId();
        phaseKineticModel_[midx]->calculateKineticStep(
            timestep, scaledMass, massDissolved, cyc, totalDOR);

        // chemSys_->setMicroPhaseMass(phaseDissolvedId[midx], scaledMass);
        // chemSys_->setMicroPhaseMassDissolved(phaseDissolvedId[midx],
        //                                      massDissolved);
        chemSys_->updateMicroPhaseMasses(phaseDissolvedId[midx], scaledMass, 0);

        if (verbose_) {
          cout << "New scaled mass = "
               << chemSys_->getMicroPhaseMass(phaseDissolvedId[midx])
               << " and new volume = "
               << chemSys_->getMicroPhaseVolume(phaseDissolvedId[midx]) << endl;
          cout.flush();
        }

        totMassImpurity = 0;
        keepNumDCMoles = 0;
        numDCMolesDissolved = 0;

        massImpurity = massDissolved * chemSys_->getK2o(phaseDissolvedId[midx]);
        totMassImpurity += massImpurity;
        dcmoles = massImpurity / chemSys_->getDCMolarMass("K2O");
        DCMoles_[impurityDCID_[0]] += dcmoles;
        impurity_K2O_[midx] = dcmoles;
        // DCMoles_[impurityDCID[0]] +=
        //     massImpurity / chemSys_->getDCMolarMass("K2O");

        massImpurity =
            massDissolved * chemSys_->getNa2o(phaseDissolvedId[midx]);
        totMassImpurity += massImpurity;
        dcmoles = massImpurity / chemSys_->getDCMolarMass("Na2O");
        DCMoles_[impurityDCID_[1]] += dcmoles;
        impurity_Na2O_[midx] = dcmoles;
        // DCMoles_[impurityDCID[1]] +=
        //     massImpurity / chemSys_->getDCMolarMass("Na2O");

        massImpurity = massDissolved * chemSys_->getMgo(phaseDissolvedId[midx]);
        totMassImpurity += massImpurity;
        dcmoles = massImpurity / chemSys_->getDCMolarMass("Per");
        DCMoles_[impurityDCID_[2]] += dcmoles;
        impurity_Per_[midx] = dcmoles;
        // DCMoles_[impurityDCID[2]] +=
        //     massImpurity / chemSys_->getDCMolarMass("Per"); // MgO

        massImpurity = massDissolved * chemSys_->getSo3(phaseDissolvedId[midx]);
        totMassImpurity += massImpurity;
        dcmoles = massImpurity / chemSys_->getDCMolarMass("SO3");
        DCMoles_[impurityDCID_[3]] += dcmoles;
        impurity_SO3_[midx] = dcmoles;
        // DCMoles_[impurityDCID[3]] +=
        //     massImpurity / chemSys_->getDCMolarMass("SO3");

        numDCMolesDissolved =
            (massDissolved - totMassImpurity) / chemSys_->getDCMolarMass(DCId);
        keepNumDCMoles = DCMoles_[DCId] - numDCMolesDissolved;
        chemSys_->setDCLowerLimit(DCId, keepNumDCMoles);
<<<<<<< HEAD
        cout << "    calculateKineticStep - "
                "midx/DCId/DCMoles_/numDCMolesDissolved/keepNumDCMoles : "
             << midx << " / " << DCId << " / " << DCMoles_[DCId] << " / "
             << numDCMolesDissolved << " / " << keepNumDCMoles << endl;
        cout << "    calculateKineticStep - scaledMass/massDissolved/"
                "totMassImpurity/massDissolved - totMassImpurity : "
             << scaledMass << " / " << massDissolved << " / " << totMassImpurity
             << " / " << massDissolved - totMassImpurity << endl;
      }

      if (doTweak) {
        cout << endl
             << "  KineticController::calculateKineticStep "
                "- tweak after for cyc = "
             << cyc << endl;
=======
        if (verbose_) {
          cout << "    calculateKineticStep - "
                  "midx/DCId/DCMoles_/numDCMolesDissolved/keepNumDCMoles : "
               << midx << " / " << DCId << " / " << DCMoles_[DCId] << " / " << numDCMolesDissolved
               << " / " << keepNumDCMoles << endl;
          cout << "    calculateKineticStep - scaledMass/massDissolved/"
                  "totMassImpurity/massDissolved - totMassImpurity : "
               << scaledMass << " / " << massDissolved << " / " << totMassImpurity << " / "
               << massDissolved - totMassImpurity << endl;
        }
      }

      if (verbose_ && doTweak) {
        cout << endl << "  KineticController::calculateKineticStep "
                "- tweak after for cyc = " << cyc << endl;
>>>>>>> be044a6d
      }

    } // End of normal hydration block
  } // End of try block

  catch (EOBException eex) {
    eex.printException();
    exit(1);
  } catch (DataException dex) {
    dex.printException();
    exit(1);
  } catch (FloatException fex) {
    fex.printException();
    exit(1);
  } catch (out_of_range &oor) {
    EOBException ex("KineticController", "calculateKineticStep", oor.what(), 0,
                    0);
    ex.printException();
    exit(1);
  }

  for (i = 0; i < DCNum_; i++) {
    // cout << " " << i << "\t" << DCName_[i] << ": " << DCMoles_[i] << " mol"
    // << endl;
    chemSys_->setDCMoles(i, DCMoles_[i]);
    // cout << "          " << DCName_[i] << ": " << chemSys_->getDCMoles(i) <<
    // " mol" << endl;
  }

<<<<<<< HEAD
  cout << "  KineticController::calculateKineticStep end - cyc = " << cyc
       << endl;
  cout.flush();
=======
  if (!doTweak) {
    cout << "  KineticController::calculateKineticStep end - cyc = " << cyc << endl;
    cout.flush();
  }
>>>>>>> be044a6d

  return;
}

double KineticController::updateKineticStep(int cyc, int pId,
                                            double scaledMass) {
  int i;
  string modelName;
  double totMassImpurity, massImpurity;
  int DCId;
  double keepNumDCMoles;
  int phaseDissolvedId;
  double numDCMolesDissolved, massDissolved;

  for (i = 0; i < ICNum_; i++) {
    ICMoles_[i] = 0.0;
  }

  int midx;
  for (midx = 0; midx < pKMsize_; ++midx) {
    phaseDissolvedId = phaseKineticModel_[midx]->getMicroPhaseId();
    if (pId == phaseDissolvedId) {
      DCId = phaseKineticModel_[midx]->getDCId();
      break;
    }
  }
  chemSys_->setMicroPhaseMass(phaseDissolvedId, scaledMassIni_[midx]);
  modelName =
      phaseKineticModel_[midx]
          ->getModelName(); // updateKineticStep(scaledMass , massDissolved);
  cout << endl
<<<<<<< HEAD
       << "  KineticController::updateKineticStep - for cyc = " << cyc
       << " & phaseId = " << pId << endl;
  cout << "    midx = " << midx << "   modelName : " << modelName
       << "   scaledMassIni[midx] = " << scaledMassIni_[midx]
       << "   scaledMass = " << scaledMass << endl;

  // int numMicroPhases = isKinetic_.size();
  // int microPhaseMemberSize;
  // vector<int> DCIdMicroPhaseMembers;
  // for (i = 1; i < numMicroPhases; i++) {
  //   if (!isKinetic_[i]) {
  //     DCIdMicroPhaseMembers = chemSys_->getMicroPhaseDCMembers(i);
  //     microPhaseMemberSize = DCIdMicroPhaseMembers.size();
  //     for (int j = 0; j < microPhaseMemberSize; j++) {
  //        DCMoles_[DCIdMicroPhaseMembers[j]] =
  //        DCMolesIni_[DCIdMicroPhaseMembers[j]];
  //     }
  //   }
  // }

  for (i = 0; i < DCNum_; i++) {
    if (chemSys_->getIsDCKinetic(i)) {
      if (i == DCId)
        DCMoles_[DCId] = DCMolesIni_[DCId];
    } else {
      if ((i != impurityDCID_[0]) && (i != impurityDCID_[1]) &&
          (i != impurityDCID_[2]) && (i != impurityDCID_[3]))
        DCMoles_[i] = DCMolesIni_[i];
    }
  }
  // DCMoles_[DCId] = DCMolesIni_[DCId];
=======
       << "  KineticController::updateKineticStep - for cyc = " << cyc << " & phaseId = " << pId
       << " [" << phaseKineticModel_[midx]->getName() << " / DCId:"
       << chemSys_->getMicroPhaseDCMembers(pId, 0) << "]" << endl;
  cout << "    midx = " << midx << "   modelName : " << modelName
       << "   scaledMassIni[midx] = " << scaledMassIni_[midx] << "   scaledMass = " << scaledMass
       << endl;


  //int numMicroPhases = isKinetic_.size();
  //int microPhaseMemberSize;
  //vector<int> DCIdMicroPhaseMembers;
  //for (i = 1; i < numMicroPhases; i++) {
  //  if (!isKinetic_[i]) {
  //    DCIdMicroPhaseMembers = chemSys_->getMicroPhaseDCMembers(i);
  //    microPhaseMemberSize = DCIdMicroPhaseMembers.size();
  //    for (int j = 0; j < microPhaseMemberSize; j++) {
  //       DCMoles_[DCIdMicroPhaseMembers[j]] = DCMolesIni_[DCIdMicroPhaseMembers[j]];
  //    }
  //  }
  //}


  //for (i = 0; i < DCNum_; i++) {
  //  if (chemSys_->getIsDCKinetic(i)) {
  //    if (i == DCId) DCMoles_[DCId] = DCMolesIni_[DCId];
  //  } else {
  //    if ((i != impurityDCID_[0]) && (i != impurityDCID_[1]) &&
  //    (i != impurityDCID_[2]) && (i != impurityDCID_[3])) DCMoles_[i] = DCMolesIni_[i];
  //  }
  //}
  //DCMoles_[DCId] = DCMolesIni_[DCId];
>>>>>>> be044a6d
  DCMoles_[impurityDCID_[0]] -= impurity_K2O_[midx];
  DCMoles_[impurityDCID_[1]] -= impurity_Na2O_[midx];
  DCMoles_[impurityDCID_[2]] -= impurity_Per_[midx];
  DCMoles_[impurityDCID_[3]] -= impurity_SO3_[midx];

  /// for this kinetic model

  massDissolved = scaledMassIni_[midx] - scaledMass;

  // chemSys_->setMicroPhaseMass(phaseDissolvedId, scaledMass);
  // chemSys_->setMicroPhaseMassDissolved(phaseDissolvedId, massDissolved);
  chemSys_->updateMicroPhaseMasses(phaseDissolvedId, scaledMass, 1);

  totMassImpurity = 0;
  keepNumDCMoles = 0;
  numDCMolesDissolved = 0;

  double dcmoles;
  massImpurity = massDissolved * chemSys_->getK2o(phaseDissolvedId);
  totMassImpurity += massImpurity;
  dcmoles = massImpurity / chemSys_->getDCMolarMass("K2O");
  DCMoles_[impurityDCID_[0]] += dcmoles;
  impurity_K2O_[midx] = dcmoles;
  // DCMoles_[impurityDCID[0]] +=
  //     massImpurity / chemSys_->getDCMolarMass("K2O");

  massImpurity = massDissolved * chemSys_->getNa2o(phaseDissolvedId);
  totMassImpurity += massImpurity;
  dcmoles = massImpurity / chemSys_->getDCMolarMass("Na2O");
  DCMoles_[impurityDCID_[1]] += dcmoles;
  impurity_Na2O_[midx] = dcmoles;
  // DCMoles_[impurityDCID[1]] +=
  //     massImpurity / chemSys_->getDCMolarMass("Na2O");

  massImpurity = massDissolved * chemSys_->getMgo(phaseDissolvedId);
  totMassImpurity += massImpurity;
  dcmoles = massImpurity / chemSys_->getDCMolarMass("Per");
  DCMoles_[impurityDCID_[2]] += dcmoles;
  impurity_Per_[midx] = dcmoles;
  // DCMoles_[impurityDCID[2]] +=
  //     massImpurity / chemSys_->getDCMolarMass("Per"); // MgO

  massImpurity = massDissolved * chemSys_->getSo3(phaseDissolvedId);
  totMassImpurity += massImpurity;
  dcmoles = massImpurity / chemSys_->getDCMolarMass("SO3");
  DCMoles_[impurityDCID_[3]] += dcmoles;
  impurity_SO3_[midx] = dcmoles;
  // DCMoles_[impurityDCID[3]] +=
  //     massImpurity / chemSys_->getDCMolarMass("SO3");

  numDCMolesDissolved =
      (massDissolved - totMassImpurity) / chemSys_->getDCMolarMass(DCId);
  keepNumDCMoles = DCMoles_[DCId] - numDCMolesDissolved;
  chemSys_->setDCLowerLimit(DCId, keepNumDCMoles);
<<<<<<< HEAD
  cout << "    updateKineticStep "
          "midx/DCId/DCMoles_/numDCMolesDissolved/keepNumDCMoles[midx]/"
          "massDissolved/"
          "totMassImpurity/massDissolved - totMassImpurity : "
       << midx << " / " << DCId << " / " << DCMoles_[DCId] << " / "
       << numDCMolesDissolved << " / " << keepNumDCMoles << " / "
=======
  cout << "    DCId/DCMoles_/numDCMolesDissolved/keepNumDCMoles : "
       << DCId << " / " << DCMoles_[DCId] << " / " << numDCMolesDissolved << " / "
       << keepNumDCMoles << endl;
  cout << "    massDissolved/totMassImpurity/massDissolved - totMassImpurity : "
>>>>>>> be044a6d
       << massDissolved << " / " << totMassImpurity << " / "
       << massDissolved - totMassImpurity << endl;

  for (i = 0; i < DCNum_; i++) {
    // cout << " " << i << "\t" << DCName_[i] << ": " << DCMoles_[i] << " mol"
    // << endl;
    chemSys_->setDCMoles(i, DCMoles_[i]);
    // cout << "          " << DCName_[i] << ": " << chemSys_->getDCMoles(i) <<
    // " mol" << endl;
  }

  cout << "  KineticController::updateKineticStep end - cyc = " << cyc << endl;
  cout.flush();

  return massDissolved;
}<|MERGE_RESOLUTION|>--- conflicted
+++ resolved
@@ -917,7 +917,7 @@
   phaseDissolvedId.resize(pKMsize_, 0);
   double numDCMolesDissolved, scaledMass, massDissolved;
 
-  //static double hyd_time_ini = 0.0;
+  // static double hyd_time_ini = 0.0;
   double hyd_time = 0.0;
 
   for (i = 0; i < ICNum_; i++) {
@@ -927,30 +927,21 @@
   bool doTweak = (chemSys_->getTimesGEMFailed() > 0) ? true : false;
 
   if (doTweak) {
-<<<<<<< HEAD
-    hyd_time = hyd_time_ini + timestep;
-    cout
-        << endl
-        << "  KineticController::calculateKineticStep - tweak before for cyc = "
-        << cyc << "   hyd_time: " << hyd_time
-        << "   hyd_time_ini: " << hyd_time_ini << "   timestep: " << timestep
-        << endl;
-
-=======
     hyd_time = hyd_time_ini_ + timestep;
     if (verbose_) {
       cout << endl
-           << "  KineticController::calculateKineticStep - tweak before for cyc = " << cyc
-           << "   hyd_time: " << hyd_time << "   hyd_time_ini_: " << hyd_time_ini_
+           << "  KineticController::calculateKineticStep - tweak before for "
+              "cyc = "
+           << cyc << "   hyd_time: " << hyd_time
+           << "   hyd_time_ini_: " << hyd_time_ini_
            << "   timestep: " << timestep << endl;
     }
->>>>>>> be044a6d
     for (int midx = 0; midx < pKMsize_; ++midx) {
       phaseDissolvedId[midx] = phaseKineticModel_[midx]->getMicroPhaseId();
       chemSys_->setMicroPhaseMass(phaseDissolvedId[midx], scaledMassIni_[midx]);
       if (verbose_) {
-        cout << "    midx = " << midx << "     scaledMassIni[midx] = " << scaledMassIni_[midx]
-             << endl;
+        cout << "    midx = " << midx
+             << "     scaledMassIni[midx] = " << scaledMassIni_[midx] << endl;
       }
     }
 
@@ -962,31 +953,19 @@
 
     hyd_time = hyd_time_ini_ + timestep;
     cout << endl
-<<<<<<< HEAD
          << "  KineticController::calculateKineticStep - initial for cyc = "
          << cyc << "   hyd_time: " << hyd_time
-         << "   hyd_time_ini: " << hyd_time_ini << "   timestep: " << timestep
-=======
-         << "  KineticController::calculateKineticStep - initial for cyc = " << cyc
-         << "   hyd_time: " << hyd_time
          << "   hyd_time_ini_: " << hyd_time_ini_ << "   timestep: " << timestep
->>>>>>> be044a6d
          << endl;
 
     for (int midx = 0; midx < pKMsize_; ++midx) {
       phaseDissolvedId[midx] = phaseKineticModel_[midx]->getMicroPhaseId();
-<<<<<<< HEAD
       scaledMassIni_[midx] =
           chemSys_->getMicroPhaseMass(phaseDissolvedId[midx]);
-      cout << "    midx = " << midx
-           << "     scaledMassIni[midx] = " << scaledMassIni_[midx] << endl;
-=======
-      scaledMassIni_[midx] = chemSys_->getMicroPhaseMass(phaseDissolvedId[midx]);
       if (verbose_) {
-        cout << "    midx = " << midx << "     scaledMassIni[midx] = " << scaledMassIni_[midx]
-             << endl;
+        cout << "    midx = " << midx
+             << "     scaledMassIni[midx] = " << scaledMassIni_[midx] << endl;
       }
->>>>>>> be044a6d
     }
 
     for (i = 0; i < DCNum_; i++) {
@@ -1036,7 +1015,6 @@
       //*******
       double totalDOR = 0;
 
-<<<<<<< HEAD
       if (initScaledCementMass_ > 0)
         totalDOR = (initScaledCementMass_ - chemSys_->getScaledCementMass()) /
                    initScaledCementMass_;
@@ -1044,15 +1022,6 @@
               "initScaledCementMass_/scaledCementMass : "
            << initScaledCementMass_ << " / " << chemSys_->getScaledCementMass()
            << endl;
-=======
-      if (initScaledCementMass_> 0) totalDOR = (initScaledCementMass_ - chemSys_->getScaledCementMass()) /
-          initScaledCementMass_;
-      if (!doTweak) {
-        cout
-            << "  KineticController::calculateKineticStep initScaledCementMass_/scaledCementMass : "
-            << initScaledCementMass_ << " / " << chemSys_->getScaledCementMass() << endl;
-      }
->>>>>>> be044a6d
       //*******
 
       double dcmoles;
@@ -1116,39 +1085,24 @@
             (massDissolved - totMassImpurity) / chemSys_->getDCMolarMass(DCId);
         keepNumDCMoles = DCMoles_[DCId] - numDCMolesDissolved;
         chemSys_->setDCLowerLimit(DCId, keepNumDCMoles);
-<<<<<<< HEAD
-        cout << "    calculateKineticStep - "
-                "midx/DCId/DCMoles_/numDCMolesDissolved/keepNumDCMoles : "
-             << midx << " / " << DCId << " / " << DCMoles_[DCId] << " / "
-             << numDCMolesDissolved << " / " << keepNumDCMoles << endl;
-        cout << "    calculateKineticStep - scaledMass/massDissolved/"
-                "totMassImpurity/massDissolved - totMassImpurity : "
-             << scaledMass << " / " << massDissolved << " / " << totMassImpurity
-             << " / " << massDissolved - totMassImpurity << endl;
+        if (verbose_) {
+          cout << "    calculateKineticStep - "
+                  "midx/DCId/DCMoles_/numDCMolesDissolved/keepNumDCMoles : "
+               << midx << " / " << DCId << " / " << DCMoles_[DCId] << " / "
+               << numDCMolesDissolved << " / " << keepNumDCMoles << endl;
+          cout << "    calculateKineticStep - scaledMass/massDissolved/"
+                  "totMassImpurity/massDissolved - totMassImpurity : "
+               << scaledMass << " / " << massDissolved << " / "
+               << totMassImpurity << " / " << massDissolved - totMassImpurity
+               << endl;
+        }
       }
 
-      if (doTweak) {
+      if (verbose_ && doTweak) {
         cout << endl
              << "  KineticController::calculateKineticStep "
                 "- tweak after for cyc = "
              << cyc << endl;
-=======
-        if (verbose_) {
-          cout << "    calculateKineticStep - "
-                  "midx/DCId/DCMoles_/numDCMolesDissolved/keepNumDCMoles : "
-               << midx << " / " << DCId << " / " << DCMoles_[DCId] << " / " << numDCMolesDissolved
-               << " / " << keepNumDCMoles << endl;
-          cout << "    calculateKineticStep - scaledMass/massDissolved/"
-                  "totMassImpurity/massDissolved - totMassImpurity : "
-               << scaledMass << " / " << massDissolved << " / " << totMassImpurity << " / "
-               << massDissolved - totMassImpurity << endl;
-        }
-      }
-
-      if (verbose_ && doTweak) {
-        cout << endl << "  KineticController::calculateKineticStep "
-                "- tweak after for cyc = " << cyc << endl;
->>>>>>> be044a6d
       }
 
     } // End of normal hydration block
@@ -1178,16 +1132,9 @@
     // " mol" << endl;
   }
 
-<<<<<<< HEAD
   cout << "  KineticController::calculateKineticStep end - cyc = " << cyc
        << endl;
   cout.flush();
-=======
-  if (!doTweak) {
-    cout << "  KineticController::calculateKineticStep end - cyc = " << cyc << endl;
-    cout.flush();
-  }
->>>>>>> be044a6d
 
   return;
 }
@@ -1219,7 +1166,6 @@
       phaseKineticModel_[midx]
           ->getModelName(); // updateKineticStep(scaledMass , massDissolved);
   cout << endl
-<<<<<<< HEAD
        << "  KineticController::updateKineticStep - for cyc = " << cyc
        << " & phaseId = " << pId << endl;
   cout << "    midx = " << midx << "   modelName : " << modelName
@@ -1251,39 +1197,6 @@
     }
   }
   // DCMoles_[DCId] = DCMolesIni_[DCId];
-=======
-       << "  KineticController::updateKineticStep - for cyc = " << cyc << " & phaseId = " << pId
-       << " [" << phaseKineticModel_[midx]->getName() << " / DCId:"
-       << chemSys_->getMicroPhaseDCMembers(pId, 0) << "]" << endl;
-  cout << "    midx = " << midx << "   modelName : " << modelName
-       << "   scaledMassIni[midx] = " << scaledMassIni_[midx] << "   scaledMass = " << scaledMass
-       << endl;
-
-
-  //int numMicroPhases = isKinetic_.size();
-  //int microPhaseMemberSize;
-  //vector<int> DCIdMicroPhaseMembers;
-  //for (i = 1; i < numMicroPhases; i++) {
-  //  if (!isKinetic_[i]) {
-  //    DCIdMicroPhaseMembers = chemSys_->getMicroPhaseDCMembers(i);
-  //    microPhaseMemberSize = DCIdMicroPhaseMembers.size();
-  //    for (int j = 0; j < microPhaseMemberSize; j++) {
-  //       DCMoles_[DCIdMicroPhaseMembers[j]] = DCMolesIni_[DCIdMicroPhaseMembers[j]];
-  //    }
-  //  }
-  //}
-
-
-  //for (i = 0; i < DCNum_; i++) {
-  //  if (chemSys_->getIsDCKinetic(i)) {
-  //    if (i == DCId) DCMoles_[DCId] = DCMolesIni_[DCId];
-  //  } else {
-  //    if ((i != impurityDCID_[0]) && (i != impurityDCID_[1]) &&
-  //    (i != impurityDCID_[2]) && (i != impurityDCID_[3])) DCMoles_[i] = DCMolesIni_[i];
-  //  }
-  //}
-  //DCMoles_[DCId] = DCMolesIni_[DCId];
->>>>>>> be044a6d
   DCMoles_[impurityDCID_[0]] -= impurity_K2O_[midx];
   DCMoles_[impurityDCID_[1]] -= impurity_Na2O_[midx];
   DCMoles_[impurityDCID_[2]] -= impurity_Per_[midx];
@@ -1338,19 +1251,12 @@
       (massDissolved - totMassImpurity) / chemSys_->getDCMolarMass(DCId);
   keepNumDCMoles = DCMoles_[DCId] - numDCMolesDissolved;
   chemSys_->setDCLowerLimit(DCId, keepNumDCMoles);
-<<<<<<< HEAD
   cout << "    updateKineticStep "
           "midx/DCId/DCMoles_/numDCMolesDissolved/keepNumDCMoles[midx]/"
           "massDissolved/"
           "totMassImpurity/massDissolved - totMassImpurity : "
        << midx << " / " << DCId << " / " << DCMoles_[DCId] << " / "
        << numDCMolesDissolved << " / " << keepNumDCMoles << " / "
-=======
-  cout << "    DCId/DCMoles_/numDCMolesDissolved/keepNumDCMoles : "
-       << DCId << " / " << DCMoles_[DCId] << " / " << numDCMolesDissolved << " / "
-       << keepNumDCMoles << endl;
-  cout << "    massDissolved/totMassImpurity/massDissolved - totMassImpurity : "
->>>>>>> be044a6d
        << massDissolved << " / " << totMassImpurity << " / "
        << massDissolved - totMassImpurity << endl;
 
