/**
@file Interface.cc
@brief Definition of methods for the Interface class.

*/
#include "Interface.h"
#include "ChemicalSystem.h"
#include "RanGen.h"

bool cmp(const Site *s1, const Site *s2) { return s1->getWmc() < s2->getWmc(); }

bool affinitySort(const Isite s1, const Isite s2) {
  return s1.getAffinity() > s2.getAffinity();
}

Interface::Interface() {
  microPhaseId_ = 0;
  growthSites_.clear();
  dissolutionSites_.clear();
}

Interface::Interface(RanGen *rg, const bool verbose) {
  microPhaseId_ = 0;
  growthSites_.clear();
  dissolutionSites_.clear();
  rg_ = rg;

#ifdef DEBUG
  verbose_ = true;
#else
  verbose_ = verbose;
#endif
}

Interface::Interface(ChemicalSystem *csys, RanGen *rg, vector<Site *> gv,
                     vector<Site *> dv, unsigned int pid, const bool verbose) {
  unsigned int j;
  unsigned int i;
  int afty;

  vector<Site *>::iterator beginLocation, endLocation;
  vector<Isite>::iterator start, end;

#ifdef DEBUG
  verbose_ = true;
#else
  verbose_ = verbose;
#endif

  rg_ = rg;
  microPhaseId_ = pid;
  chemSys_ = csys;

  dissolutionSites_.clear();
  growthSites_.clear();

  ///
  /// Eliminate duplicate values from the growth site vector
  ///

  if (gv.size() > 0) {
    sort(gv.begin(), gv.end());
    //i = 1;
    beginLocation = gv.begin();
    endLocation = unique(gv.begin(), gv.end());
    gv.erase(endLocation, gv.end());
  }

  ///
  /// Now do the same thing to the dissolution site vector
  ///

  if (dv.size() > 0) {
    sort(dv.begin(), dv.end());
    //i = 1;
    beginLocation = dv.begin();
    endLocation = unique(dv.begin(), dv.end());
    dv.erase(endLocation, dv.end());
  }

  ///
  /// Now sort the growth sites according to the affinity
  ///

  for (j = 0; j < gv.size(); j++) {
    afty = 0;
    for (i = 0; i < NN_NNN; i++) {
      afty += chemSys_->getAffinity(pid, gv[j]->nb(i)->getMicroPhaseId());
    }

    ///
    /// Add to the list of Isites.  An Isite is an object consisting
    /// of a pointer to a site and an affinity value
    ///

    growthSites_.push_back(Isite(gv[j]->getId(), afty));
  }

  /*
    if (growthSites_.size() > 0) {
      start = growthSites_.begin();
      end = growthSites_.end();

      ///
      /// The sort is built in to the STL for vectors or portions of vectors,
      /// as long as you give it a comparison function, which in this case is
    the
      /// `affinitySort` function already defined
      ///
      sort(start, end, affinitySort);
    }

    ///
    /// At this point the sites are perfectly sorted in descending order of
    /// affinity. Now shuffle the sorted sites according to the random growth
    /// factor. Each phase has a certain amount of randomness to its growth,
    which
    /// can be accessed through the `getRandomgrowth` method of the
    ChemicalSystem
    /// object.
    ///

    unsigned int site1, site2;
    unsigned int numgsites = growthSites_.size();

    for (j = 0; j < (chemSys_->getRandomGrowth(pid) * numgsites); j++) {

      // Choose two sites at random and switch their places
      site1 = (unsigned int)(rg_->Ran3() * numgsites);
      site2 = (unsigned int)(rg_->Ran3() * numgsites);
      swap(growthSites_[site1], growthSites_[site2]);
    }
  */

  ///
  /// Now sort the dissolution sites according to the affinity
  ///

  try {
    for (j = 0; j < dv.size(); j++) {
      afty = 0;
      for (i = 0; i < NN_NNN; i++) {
        afty += chemSys_->getAffinity(pid, dv[j]->nb(i)->getMicroPhaseId());
      }
      dissolutionSites_.push_back(Isite(dv[j]->getId(), afty));
    }
  } catch (EOBException e) {
    e.printException();
    exit(0);
  }

  /*
    if (dissolutionSites_.size() > 0) {
      start = dissolutionSites_.begin();
      end = dissolutionSites_.end();
      sort(start, end, affinitySort);
    }

    numgsites = dissolutionSites_.size();

    ///
    /// The dissolution sites are perfectly ordered by affinity, just like the
    /// growth sites were.  Now add the randomness factor for this phase.
    ///

    try {
      for (j = 0; j < (chemSys_->getRandomGrowth(pid) * numgsites); j++) {

        // Choose two sites at random and switch their places
        site1 = (unsigned int)(rg_->Ran3() * numgsites);
        site2 = (unsigned int)(rg_->Ran2() * numgsites);
        swap(dissolutionSites_[site1], dissolutionSites_[site2]);
      }
    } catch (EOBException e) {
      e.printException();
      exit(0);
    }
  */
} // End of constructors

Interface::~Interface() {
  growthSites_.clear();
  dissolutionSites_.clear();
}

<<<<<<< HEAD
bool Interface::addGrowthSiteMod_newInterface(int id, int aff) {

  Isite tisite(id, aff);
  growthSites_.push_back(tisite);
  return true;
}

bool Interface::addGrowthSiteMod(Site *loc) {
  bool answer = false;
  bool found = false;
  unsigned int i;
  // vector<Isite>::iterator p, q, start, end;
  // start = growthSites_.begin();
  // end = growthSites_.end();

  /// See if site is already present
  int size = growthSites_.size();
  int id = loc->getId();
  for (i = 0; i < size; i++) {
    if (id == growthSites_[i].getId()) {
      found = true;
      break;
=======
bool Interface::addGrowthSite_newInterface(int id, int aff) {
    Isite tisite(id, aff);
    growthSites_.push_back(tisite);
    return true;
}

bool Interface::addGrowthSite(Site *loc) {
    bool answer = false;
    bool found = false;
    unsigned int i;
    //vector<Isite>::iterator p, q, start, end;
    //start = growthSites_.begin();
    //end = growthSites_.end();

    /// See if site is already present
    int size = growthSites_.size();
    int id = loc->getId();
    for (i = 0; i < size; i++) {
        if (id == growthSites_[i].getId()){
            found = true;
            break;
        }
>>>>>>> 93b60526
    }
  }

  /// Add the site only if it was not found already
  if (!found) {
    int afty = 0;
    for (i = 0; i < NN_NNN;
         i++) { // NN_NNN = NUM_NEAREST_NEIGHBORS + NUM_SECONDNEAREST_NEIGHBORS
      afty +=
          chemSys_->getAffinity(microPhaseId_, loc->nb(i)->getMicroPhaseId());
    }
    Isite tisite(id, afty);
    // q = lower_bound(start, end, tisite, affinitySort);
    // growthSites_.insert(q, tisite);
    growthSites_.push_back(tisite);
    answer = true;
  }
  return answer;
}

<<<<<<< HEAD
bool Interface::addDissolutionSiteMod(Site *loc) {
  bool answer = false;
  bool found = false;
  unsigned int i;
  unsigned int siteId = loc->getId();
=======
bool Interface::addDissolutionSite(Site *loc) {
    bool answer = false;
    bool found = false;
    unsigned int i;
    unsigned int siteId =loc->getId();

    /// See if site is already present
    for (i = 0; i < dissolutionSites_.size(); i++) {
        if (siteId == dissolutionSites_[i].getId()) {
           found = true;
           break;
        }
    }
>>>>>>> 93b60526

  /// See if site is already present
  for (i = 0; i < dissolutionSites_.size(); i++) {
    if (siteId == dissolutionSites_[i].getId()) {
      found = true;
      break;
    }
  }

  /// Add the site only if it was not found already
  if (!found) {
    // int afty = 0;
    // for (i = 0; i < loc->nbSize(2); i++) {
    //    afty +=
    //         chemSys_->getAffinity(microPhaseId_,
    //         loc->nb(i)->getMicroPhaseId());
    // }
    // Isite tisite(siteId,afty);
    // q = lower_bound(start, end, tisite, affinitySort);
    // dissolutionSites_.insert(q, tisite);
    Isite tisite(siteId, 0);
    dissolutionSites_.push_back(tisite);
    answer = true;
  }
  return answer;
}

bool Interface::sortGrowthSites(vector<Site> &ste, unsigned int pid) {
  unsigned int i, j;
  int afty;
  Site gs;

  ///
  /// The list of growth sites already exists or has been constructed, so we
  /// only need to update the affinities for each site
  ///

  for (j = 0; j < growthSites_.size(); j++) {
    afty = 0;
    gs = ste[growthSites_[j].getId()];
    for (i = 0; i < gs.nbSize(2); i++) {
      afty += chemSys_->getAffinity(pid, gs.nb(i)->getMicroPhaseId());
    }
    growthSites_[j].setAffinity(afty);
  }

  ///
  /// Now we sort the list of growth sites in descending order of affinity.
  /// Remember that `affinitySort` is the comparison function, already defined
  /// in this class, that must be passed to the STL sort function.
  ///

  if (growthSites_.size() > 0) {
    vector<Isite>::iterator start, end;
    start = growthSites_.begin();
    end = growthSites_.end();
    sort(start, end, affinitySort);
  }

  ///
  /// At this point the growth sites are perfectly sorted in descending
  /// order of affinity.  Next, we shuffle this sorting somewhat depending
  /// on how much randomization of growth sites is indicated for this particular
  /// phase.  The amount of randomness is obtained from the `getRandomgrowth`
  /// method of the ChemicalSystem object for this simulation
  ///

  unsigned int site1, site2;
  unsigned int numgsites = growthSites_.size();
  for (j = 0; j < (chemSys_->getRandomGrowth(pid) * numgsites); j++) {

    ///
    /// Choose two sites at random and switch their places
    ///

    site1 = (unsigned int)(rg_->Ran3() * numgsites);
    site2 = (unsigned int)(rg_->Ran3() * numgsites);
    swap(growthSites_[site1], growthSites_[site2]);
  }

  return true; // successful sorting
}

bool Interface::sortDissolutionSites(vector<Site> &ste, unsigned int pid) {
  unsigned int i, j;
  int afty;
  Site ds;

  ///
  /// The list of dissolution sites already exists or has been constructed, so
  /// we only need to update the affinities for each site
  ///

  for (j = 0; j < dissolutionSites_.size(); j++) {
    afty = 0;
    ds = ste[dissolutionSites_[j].getId()];
    for (i = 0; i < ds.nbSize(2); i++) {
      afty += chemSys_->getAffinity(pid, ds.nb(i)->getMicroPhaseId());
    }
    dissolutionSites_[j].setAffinity(afty);
  }

  ///
  /// Now we sort the list of dissolution sites in descending order of affinity.
  /// Remember that `affinitySort` is the comparison function, already defined
  /// in this class, that must be passed to the STL sort function.
  ///

  if (dissolutionSites_.size() > 0) {
    vector<Isite>::iterator start, end;
    start = dissolutionSites_.begin();
    end = dissolutionSites_.end();
    sort(start, end, affinitySort);
  }

  ///
  /// At this point the dissolution sites are perfectly sorted in descending
  /// order of affinity.  Next, we shuffle this sorting somewhat depending
  /// on how much randomization of growth sites is indicated for this particular
  /// phase.  The amount of randomness is obtained from the `getRandomgrowth`
  /// method of the ChemicalSystem object for this simulation
  ///

  unsigned int site1, site2;
  unsigned int numdsites = dissolutionSites_.size();
  for (j = 0; j < (chemSys_->getRandomGrowth(pid) * numdsites); j++) {

    // Choose two sites at random and switch their places
    site1 = (unsigned int)(rg_->Ran3() * numdsites);
    site2 = (unsigned int)(rg_->Ran3() * numdsites);
    swap(dissolutionSites_[site1], dissolutionSites_[site2]);
  }

  return true;
}

/*
bool Interface::removeGrowthSite(Site *loc) {
  bool found = false;
  vector<Isite>::iterator p = growthSites_.begin();
  while ((p != growthSites_.end()) && (!found)) {
    if (p->getId() == loc->getId()) {
      growthSites_.erase(p);
      found = true;
    }
    p++;
  }

  return found;
}
*/

<<<<<<< HEAD
bool Interface::removeGrowthSiteMod1_grow(Site *loc) {
  bool found = false;
  int size = growthSites_.size();
  int siteId = loc->getId();

  for (int i = 0; i < size; i++) {
    if (growthSites_[i].getId() == siteId) {
      growthSites_[i] = growthSites_[size - 1];
      growthSites_.pop_back();
      found = true;
      break;
=======
bool Interface::removeGrowthSite_0(Site *loc, int pos) {
    bool found = false;
    //int size = growthSites_.size();
    if (growthSites_[pos].getId() == loc->getId()) {
        growthSites_[pos]= growthSites_[growthSites_.size() - 1];
        growthSites_.pop_back();
        found = true;
    }else{
        cout << endl << "error site doesn't belong to this interface or wrong site position - phaseId/siteId/isitePos/growthSites_.size(): " << loc->getMicroPhaseId() << " / " <<
            loc->getId() << " / " << pos << " / " << growthSites_.size() << endl;
        cout << "STOP:  Interface::removeGrowthSite_0(Site *loc, int pos)" << endl;
        exit(1);
    }
    return found;
}

bool Interface::removeGrowthSite_1(Site *loc) {
    bool found = false;
    int size = growthSites_.size();
    int siteId = loc->getId();

    for(int i = 0; i < size; i++){
        if (growthSites_[i].getId() == siteId) {
            growthSites_[i] = growthSites_[size - 1];
            growthSites_.pop_back();
            found = true;
            break;
        }
    }
    if(found == false) {
        cout << endl << "error site doesn't belong to this interface - phaseId/siteId/growthSites_.size(): " << loc->getMicroPhaseId() << " / " <<
            loc->getId() << " / " << growthSites_.size() << endl;
        cout << "STOP:  Interface::removeGrowthSite_1(Site *loc)" << endl;
        exit(1);
>>>>>>> 93b60526
    }
  }
  if (found == false) {
    cout << endl
         << "error site doesn't belong to this interface - "
            "phaseId/siteId/growthSites_.size(): "
         << loc->getMicroPhaseId() << " / " << loc->getId() << " / "
         << growthSites_.size() << endl;
    cout << "STOP:  Interface::removeGrowthSiteMod1_grow(Site *loc)" << endl;
    exit(1);
  }

  return found;
}

<<<<<<< HEAD
bool Interface::removeGrowthSiteMod0_grow(Site *loc, int pos) {
  bool found = false;
  // int size = growthSites_.size();
  if (growthSites_[pos].getId() == loc->getId()) {
    growthSites_[pos] = growthSites_[growthSites_.size() - 1];
    growthSites_.pop_back();
    found = true;
  } else {
    cout << endl
         << "error site doesn't belong to this interface or wrong site "
            "position - phaseId/siteId/isitePos/growthSites_.size(): "
         << loc->getMicroPhaseId() << " / " << loc->getId() << " / " << pos
         << " / " << growthSites_.size() << endl;
    cout << "STOP:  Interface::removeGrowthSiteMod0_grow(Site *loc, int pos)"
         << endl;
    exit(1);
  }
  return found;
}

=======
>>>>>>> 93b60526
/*
bool Interface::removeDissolutionSite(Site *loc) {
  bool found = false;
  vector<Isite>::iterator p;
  p = dissolutionSites_.begin();
  for (int i = dissolutionSites_.size() - 1; (i >= 0 && (!found)); i--) {
    if (dissolutionSites_[i].getId() == loc->getId()) {
      p += i;
      dissolutionSites_.erase(p);
      found = true;
    }
  }
  return found;
}
*/

bool Interface::removeDissolutionSite_diss(Site *loc, int pos) {
  bool found = false;
  // int size = dissolutionSites_.size();
  if (dissolutionSites_[pos].getId() == loc->getId()) {
<<<<<<< HEAD
    dissolutionSites_[pos] = dissolutionSites_[dissolutionSites_.size() - 1];
    dissolutionSites_.pop_back();
    found = true;
  } else {
    cout << endl
         << "error site doesn't belong to this interface or wrong site "
            "position - phaseId/siteId/isitePos/dissolutionSites_.size(): "
         << loc->getMicroPhaseId() << " / " << loc->getId() << " / " << pos
         << " / " << dissolutionSites_.size() << endl;
    cout
        << "STOP:  Interface::removeDissolutionSiteMod_diss(Site *loc, int pos)"
        << endl;
    exit(1);
=======
      dissolutionSites_[pos]=dissolutionSites_[dissolutionSites_.size() - 1];
      dissolutionSites_.pop_back();
      found = true;
  }else{
      cout << endl << "error site doesn't belong to this interface or wrong site position"
           "- phaseId/siteId/isitePos/dissolutionSites_.size(): " << loc->getMicroPhaseId() <<
           " / " << loc->getId() << " / " << pos << " / " << dissolutionSites_.size() << endl;
      cout << "STOP:  Interface::removeDissolutionSite_diss(Site *loc, int pos)" << endl;
      exit(1);
>>>>>>> 93b60526
  }
  return found;
}

<<<<<<< HEAD
bool Interface::removeDissolutionSiteMod_grow(Site *loc) {
  bool found = false;
  int size_ = dissolutionSites_.size();
  int id = loc->getId();

  for (int i; i < size_; i++) {
    if (id == dissolutionSites_[i].getId()) {
      dissolutionSites_[i] = dissolutionSites_[size_ - 1];
      dissolutionSites_.pop_back();
      found = true;
      break;
=======
bool Interface::removeDissolutionSite_grow(Site *loc) {
    bool found = false;
    int size_ = dissolutionSites_.size();
    int id = loc->getId();

    for (int i = 0; i < size_; i++) {
        if (id == dissolutionSites_[i].getId()) {
            dissolutionSites_[i] = dissolutionSites_[size_ - 1];
            dissolutionSites_.pop_back();
            found = true;
            break;
        }
    }
    if(found == false) {
        cout << endl << "error site doesn't belong to this interface - "
             "phaseId/siteId/growthSites_.size(): " << loc->getMicroPhaseId() <<
             " / " << loc->getId() << " / " << growthSites_.size() << endl;
        cout << "STOP:  Interface::removeDissolutionSite_grow(Site *loc)" << endl;
        exit(1);
>>>>>>> 93b60526
    }
  }
  if (found == false) {
    cout << endl
         << "error site doesn't belong to this interface - "
            "phaseId/siteId/growthSites_.size(): "
         << loc->getMicroPhaseId() << " / " << loc->getId() << " / "
         << growthSites_.size() << endl;
    cout << "STOP:  Interface::removeDissolutionSiteMod_grow(Site *loc)"
         << endl;
    exit(1);
  }
  return found;
}<|MERGE_RESOLUTION|>--- conflicted
+++ resolved
@@ -60,7 +60,7 @@
 
   if (gv.size() > 0) {
     sort(gv.begin(), gv.end());
-    //i = 1;
+    // i = 1;
     beginLocation = gv.begin();
     endLocation = unique(gv.begin(), gv.end());
     gv.erase(endLocation, gv.end());
@@ -72,7 +72,7 @@
 
   if (dv.size() > 0) {
     sort(dv.begin(), dv.end());
-    //i = 1;
+    // i = 1;
     beginLocation = dv.begin();
     endLocation = unique(dv.begin(), dv.end());
     dv.erase(endLocation, dv.end());
@@ -183,15 +183,13 @@
   dissolutionSites_.clear();
 }
 
-<<<<<<< HEAD
-bool Interface::addGrowthSiteMod_newInterface(int id, int aff) {
-
+bool Interface::addGrowthSite_newInterface(int id, int aff) {
   Isite tisite(id, aff);
   growthSites_.push_back(tisite);
   return true;
 }
 
-bool Interface::addGrowthSiteMod(Site *loc) {
+bool Interface::addGrowthSite(Site *loc) {
   bool answer = false;
   bool found = false;
   unsigned int i;
@@ -206,30 +204,6 @@
     if (id == growthSites_[i].getId()) {
       found = true;
       break;
-=======
-bool Interface::addGrowthSite_newInterface(int id, int aff) {
-    Isite tisite(id, aff);
-    growthSites_.push_back(tisite);
-    return true;
-}
-
-bool Interface::addGrowthSite(Site *loc) {
-    bool answer = false;
-    bool found = false;
-    unsigned int i;
-    //vector<Isite>::iterator p, q, start, end;
-    //start = growthSites_.begin();
-    //end = growthSites_.end();
-
-    /// See if site is already present
-    int size = growthSites_.size();
-    int id = loc->getId();
-    for (i = 0; i < size; i++) {
-        if (id == growthSites_[i].getId()){
-            found = true;
-            break;
-        }
->>>>>>> 93b60526
     }
   }
 
@@ -250,27 +224,11 @@
   return answer;
 }
 
-<<<<<<< HEAD
-bool Interface::addDissolutionSiteMod(Site *loc) {
+bool Interface::addDissolutionSite(Site *loc) {
   bool answer = false;
   bool found = false;
   unsigned int i;
   unsigned int siteId = loc->getId();
-=======
-bool Interface::addDissolutionSite(Site *loc) {
-    bool answer = false;
-    bool found = false;
-    unsigned int i;
-    unsigned int siteId =loc->getId();
-
-    /// See if site is already present
-    for (i = 0; i < dissolutionSites_.size(); i++) {
-        if (siteId == dissolutionSites_[i].getId()) {
-           found = true;
-           break;
-        }
-    }
->>>>>>> 93b60526
 
   /// See if site is already present
   for (i = 0; i < dissolutionSites_.size(); i++) {
@@ -423,71 +381,7 @@
 }
 */
 
-<<<<<<< HEAD
-bool Interface::removeGrowthSiteMod1_grow(Site *loc) {
-  bool found = false;
-  int size = growthSites_.size();
-  int siteId = loc->getId();
-
-  for (int i = 0; i < size; i++) {
-    if (growthSites_[i].getId() == siteId) {
-      growthSites_[i] = growthSites_[size - 1];
-      growthSites_.pop_back();
-      found = true;
-      break;
-=======
 bool Interface::removeGrowthSite_0(Site *loc, int pos) {
-    bool found = false;
-    //int size = growthSites_.size();
-    if (growthSites_[pos].getId() == loc->getId()) {
-        growthSites_[pos]= growthSites_[growthSites_.size() - 1];
-        growthSites_.pop_back();
-        found = true;
-    }else{
-        cout << endl << "error site doesn't belong to this interface or wrong site position - phaseId/siteId/isitePos/growthSites_.size(): " << loc->getMicroPhaseId() << " / " <<
-            loc->getId() << " / " << pos << " / " << growthSites_.size() << endl;
-        cout << "STOP:  Interface::removeGrowthSite_0(Site *loc, int pos)" << endl;
-        exit(1);
-    }
-    return found;
-}
-
-bool Interface::removeGrowthSite_1(Site *loc) {
-    bool found = false;
-    int size = growthSites_.size();
-    int siteId = loc->getId();
-
-    for(int i = 0; i < size; i++){
-        if (growthSites_[i].getId() == siteId) {
-            growthSites_[i] = growthSites_[size - 1];
-            growthSites_.pop_back();
-            found = true;
-            break;
-        }
-    }
-    if(found == false) {
-        cout << endl << "error site doesn't belong to this interface - phaseId/siteId/growthSites_.size(): " << loc->getMicroPhaseId() << " / " <<
-            loc->getId() << " / " << growthSites_.size() << endl;
-        cout << "STOP:  Interface::removeGrowthSite_1(Site *loc)" << endl;
-        exit(1);
->>>>>>> 93b60526
-    }
-  }
-  if (found == false) {
-    cout << endl
-         << "error site doesn't belong to this interface - "
-            "phaseId/siteId/growthSites_.size(): "
-         << loc->getMicroPhaseId() << " / " << loc->getId() << " / "
-         << growthSites_.size() << endl;
-    cout << "STOP:  Interface::removeGrowthSiteMod1_grow(Site *loc)" << endl;
-    exit(1);
-  }
-
-  return found;
-}
-
-<<<<<<< HEAD
-bool Interface::removeGrowthSiteMod0_grow(Site *loc, int pos) {
   bool found = false;
   // int size = growthSites_.size();
   if (growthSites_[pos].getId() == loc->getId()) {
@@ -500,15 +394,37 @@
             "position - phaseId/siteId/isitePos/growthSites_.size(): "
          << loc->getMicroPhaseId() << " / " << loc->getId() << " / " << pos
          << " / " << growthSites_.size() << endl;
-    cout << "STOP:  Interface::removeGrowthSiteMod0_grow(Site *loc, int pos)"
-         << endl;
+    cout << "STOP:  Interface::removeGrowthSite_0(Site *loc, int pos)" << endl;
     exit(1);
   }
   return found;
 }
 
-=======
->>>>>>> 93b60526
+bool Interface::removeGrowthSite_1(Site *loc) {
+  bool found = false;
+  int size = growthSites_.size();
+  int siteId = loc->getId();
+
+  for (int i = 0; i < size; i++) {
+    if (growthSites_[i].getId() == siteId) {
+      growthSites_[i] = growthSites_[size - 1];
+      growthSites_.pop_back();
+      found = true;
+      break;
+    }
+  }
+  if (found == false) {
+    cout << endl;
+    cout << "error site doesn't belong to this interface - "
+            "phaseId/siteId/growthSites_.size(): "
+         << loc->getMicroPhaseId() << " / " << loc->getId() << " / "
+         << growthSites_.size() << endl;
+    cout << "STOP:  Interface::removeGrowthSite_1(Site *loc)" << endl;
+    exit(1);
+  }
+  return found;
+}
+
 /*
 bool Interface::removeDissolutionSite(Site *loc) {
   bool found = false;
@@ -529,68 +445,33 @@
   bool found = false;
   // int size = dissolutionSites_.size();
   if (dissolutionSites_[pos].getId() == loc->getId()) {
-<<<<<<< HEAD
     dissolutionSites_[pos] = dissolutionSites_[dissolutionSites_.size() - 1];
     dissolutionSites_.pop_back();
     found = true;
   } else {
     cout << endl
-         << "error site doesn't belong to this interface or wrong site "
-            "position - phaseId/siteId/isitePos/dissolutionSites_.size(): "
+         << "error site doesn't belong to this interface or wrong site position"
+            "- phaseId/siteId/isitePos/dissolutionSites_.size(): "
          << loc->getMicroPhaseId() << " / " << loc->getId() << " / " << pos
          << " / " << dissolutionSites_.size() << endl;
-    cout
-        << "STOP:  Interface::removeDissolutionSiteMod_diss(Site *loc, int pos)"
-        << endl;
+    cout << "STOP:  Interface::removeDissolutionSite_diss(Site *loc, int pos)"
+         << endl;
     exit(1);
-=======
-      dissolutionSites_[pos]=dissolutionSites_[dissolutionSites_.size() - 1];
-      dissolutionSites_.pop_back();
-      found = true;
-  }else{
-      cout << endl << "error site doesn't belong to this interface or wrong site position"
-           "- phaseId/siteId/isitePos/dissolutionSites_.size(): " << loc->getMicroPhaseId() <<
-           " / " << loc->getId() << " / " << pos << " / " << dissolutionSites_.size() << endl;
-      cout << "STOP:  Interface::removeDissolutionSite_diss(Site *loc, int pos)" << endl;
-      exit(1);
->>>>>>> 93b60526
-  }
-  return found;
-}
-
-<<<<<<< HEAD
-bool Interface::removeDissolutionSiteMod_grow(Site *loc) {
+  }
+  return found;
+}
+
+bool Interface::removeDissolutionSite_grow(Site *loc) {
   bool found = false;
   int size_ = dissolutionSites_.size();
   int id = loc->getId();
 
-  for (int i; i < size_; i++) {
+  for (int i = 0; i < size_; i++) {
     if (id == dissolutionSites_[i].getId()) {
       dissolutionSites_[i] = dissolutionSites_[size_ - 1];
       dissolutionSites_.pop_back();
       found = true;
       break;
-=======
-bool Interface::removeDissolutionSite_grow(Site *loc) {
-    bool found = false;
-    int size_ = dissolutionSites_.size();
-    int id = loc->getId();
-
-    for (int i = 0; i < size_; i++) {
-        if (id == dissolutionSites_[i].getId()) {
-            dissolutionSites_[i] = dissolutionSites_[size_ - 1];
-            dissolutionSites_.pop_back();
-            found = true;
-            break;
-        }
-    }
-    if(found == false) {
-        cout << endl << "error site doesn't belong to this interface - "
-             "phaseId/siteId/growthSites_.size(): " << loc->getMicroPhaseId() <<
-             " / " << loc->getId() << " / " << growthSites_.size() << endl;
-        cout << "STOP:  Interface::removeDissolutionSite_grow(Site *loc)" << endl;
-        exit(1);
->>>>>>> 93b60526
     }
   }
   if (found == false) {
@@ -599,8 +480,7 @@
             "phaseId/siteId/growthSites_.size(): "
          << loc->getMicroPhaseId() << " / " << loc->getId() << " / "
          << growthSites_.size() << endl;
-    cout << "STOP:  Interface::removeDissolutionSiteMod_grow(Site *loc)"
-         << endl;
+    cout << "STOP:  Interface::removeDissolutionSite_grow(Site *loc)" << endl;
     exit(1);
   }
   return found;
