--- conflicted
+++ resolved
@@ -8,11 +8,7 @@
 Controller::Controller(Lattice *msh, KineticController *kc, ChemicalSystem *cs,
                        ThermalStrain *thmstr, const int simtype,
                        const string &parfilename, const string &jobname,
-<<<<<<< HEAD
-                       const bool verbose, const bool warning)
-=======
                        const bool verbose, const bool warning, const bool xyz)
->>>>>>> 8bd13a4b
     : lattice_(msh), kineticController_(kc), chemSys_(cs), sim_type_(simtype),
       thermalstr_(thmstr), jobroot_(jobname) {
   unsigned int i;
@@ -285,13 +281,8 @@
 
   // variables used in DCLowerLimit computation
   vector<int> vectDCId;
-<<<<<<< HEAD
   double volMolDiff, molarMassDiff, vfracDiff, massDissolved;
   double microPhaseMassDiff, scaledMassDiff, numMolesDiff;
-=======
-  double volMolDiff, molarMassDiff, vfracDiff, massDissolved,
-      microPhaseMassDiff, scaledMassDiff, numMolesDiff;
->>>>>>> 8bd13a4b
   int numDCs = chemSys_->getNumDCs();
   int timesGEMFailed_recall;
 
@@ -312,13 +303,8 @@
   int dcId;
   bool no_dcId;
 
-<<<<<<< HEAD
   // Main computation cycle
   for (i = 0; (i < timeSize) && (capwater); ++i) {
-=======
-  for (i = 0; (i < timeSize) && (capwater); ++i) { // main computation cycle
-                                                   // loop
->>>>>>> 8bd13a4b
 
     ///
     /// Do not advance the time step if GEM_run failed the last time
@@ -453,12 +439,7 @@
       ///
       /// Once the change in state is determined, propagate the consequences
       /// to the 3D microstructure only if the GEM_run calculation succeeded.
-<<<<<<< HEAD
-      /// Otherwise we will just return from function without doing anything
-      /// else
-=======
       /// Otherwise just return from function without doing anything else
->>>>>>> 8bd13a4b
       ///
 
       if (timesGEMFailed_loc > 0) {
@@ -562,23 +543,15 @@
       // if not all the voxels requested by KM/GEM for a certain microphase
       //  phDiff (DCId)can be dissolved because of the system configuration
       //  (lattice):
-<<<<<<< HEAD
       //   - comeback to the initial system configuration : iniLattice
-=======
-      //   - comeback to the initial system configuration contained by
-      //   iniLattice
->>>>>>> 8bd13a4b
       //   - re-run GEM with restrictions impossed by the system configuration
       //       (DC distribution on the lattice sites) i.e. the primal solution
       //        must contain a number of moles corresponding to
       //        numSitesNotAvailable ("numDiff" in
       //        lattice_->changeMicrostructure" - sites that cannot be
       //        dissolved) lattice sites for the microphase phDiff
-<<<<<<< HEAD
-=======
 
       // restore initial system:
->>>>>>> 8bd13a4b
 
       if (changeLattice == 0) {
         vectDCId.clear();
@@ -607,10 +580,7 @@
 
             chemSys_->setDCLowerLimit(DCId, numMolesDiff);
 
-<<<<<<< HEAD
-=======
             // reset for ChemicalSystem:
->>>>>>> 8bd13a4b
             for (int i = 0; i < numDCs; i++) {
               chemSys_->setDCMoles(i, iniLattice.DCMoles[i]);
             }
@@ -653,11 +623,7 @@
 
           cout << endl
                << "Controller::doCycle - GEM_run recalled for "
-<<<<<<< HEAD
-                  "whileCount/cyc/phDiff/numSitesNotAvailable/nameDiff/count = "
-=======
                << "whileCount/cyc/phDiff/numSitesNotAvailable/nameDiff/count = "
->>>>>>> 8bd13a4b
                << whileCount << "   " << cyc << "   " << phDiff << "   "
                << numSitesNotAvailable << "   " << nameDiff << "   "
                << lattice_->getCount(phDiff) << endl;
@@ -675,11 +641,7 @@
             timesGEMFailed_loc = timesGEMFailed_recall;
             break;
           } else {
-<<<<<<< HEAD
-            cout << "Controller::doCycle - GEM_run OK for whileCount = "
-=======
             cout << "Controller::doCycle GEM_run OK for whileCount = "
->>>>>>> 8bd13a4b
                  << whileCount << endl;
           }
 
@@ -712,14 +674,8 @@
         } else {
           kineticController_->setHydTimeIni(time_[i]);
           cout << endl
-<<<<<<< HEAD
-               << "Controller::doCycle => normal end after reset system for "
-                  "cyc = "
-               << cyc << " (i = " << i << ")" << endl;
-=======
                << "Controller::doCycle => normal end after reset "
                << " system for cyc = " << cyc << " (i = " << i << ")" << endl;
->>>>>>> 8bd13a4b
         }
       } else {
         kineticController_->setHydTimeIni(time_[i]);
