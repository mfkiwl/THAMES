--- conflicted
+++ resolved
@@ -9,13 +9,8 @@
                        ThermalStrain *thmstr, const int simtype,
                        const string &parfilename, const string &jobname,
                        const bool verbose, const bool warning)
-<<<<<<< HEAD
     : lattice_(msh), kineticController_(kc), chemSys_(cs), sim_type_(simtype),
       thermalstr_(thmstr), jobroot_(jobname) {
-=======
-    : lattice_(msh), kineticController_(kc), chemSys_(cs),
-      sim_type_(simtype), thermalstr_(thmstr), jobroot_(jobname) {
->>>>>>> 93b60526
   unsigned int i;
   double tvalue, pvalue;
   string buff;
@@ -180,123 +175,143 @@
   } catch (FileException fex) {
     throw fex;
   }
-
 }
 
 void Controller::doCycle(const string &statfilename, int choice) {
-    unsigned int i;
-    int time_index;
-    //double next_stat_time = statfreq_;
-    RestoreSystem iniLattice;
-
-    ///
-    /// This block arbitrarily sets the leaching initiation time to 100 days if
-    /// the leaching module is to be run, or sets the sulfate attack initiation
-    /// time to 100 days if the sulfate attack module is to be run
-    ///
-    /// @todo Think about generalizing this more, or allowing combinations of more
-    /// than one
-    ///
-
-    if (choice == LEACHING) {
-        leach_time_ = 100.0;
-    } else if (choice == SULFATE_ATTACK) {
-        sattack_time_ = 100.0;
-    }
-
-    /*
-  kineticController_->setSattack_time(sattack_time_);
-  kineticController_->setLeach_time(leach_time_);
+  unsigned int i;
+  int time_index;
+  // double next_stat_time = statfreq_;
+  RestoreSystem iniLattice;
+
+  ///
+  /// This block arbitrarily sets the leaching initiation time to 100 days if
+  /// the leaching module is to be run, or sets the sulfate attack initiation
+  /// time to 100 days if the sulfate attack module is to be run
+  ///
+  /// @todo Think about generalizing this more, or allowing combinations of more
+  /// than one
+  ///
+
+  if (choice == LEACHING) {
+    leach_time_ = 100.0;
+  } else if (choice == SULFATE_ATTACK) {
+    sattack_time_ = 100.0;
+  }
+
+  /*
+   kineticController_->setSattack_time(sattack_time_);
+   kineticController_->setLeach_time(leach_time_);
   */
 
-    chemSys_->setSulfateAttackTime(sattack_time_);
-    chemSys_->setLeachTime(leach_time_);
-    lattice_->setSattack_time(sattack_time_);
-    lattice_->setLeach_time(leach_time_);
-
-    // Initialize the list of all interfaces in the lattice
-
-    if (verbose_) {
-        cout << "Controller::doCycle Entering Lattice::findInterfaces" << endl;
-    }
-
-    lattice_->findInterfaces();
-
-    if (verbose_) {
-        cout << "Controller::Entering Main time loop" << endl;
-    }
-
-    double timestep = 0.0;
-    bool capwater = true; // True if some capillary water is available
-    time_index = 0;
-
-    ///
-    /// Output a file that directly links the microstructure ids to their
-    /// rgb color.  This is only for easier image processing after the simulation
-    /// is finished so we don't have to read the xml file
-    ///
-
-    lattice_->writeMicroColors(jobroot_);
-
-
-    ///
-    /// Write the initial microstructure image and its png image
-    ///
-
-    lattice_->writeLattice(0.0, sim_type_, jobroot_);
-    lattice_->writeLatticePNG(0.0, sim_type_, jobroot_);
-
-<<<<<<< HEAD
-  cout << "Before doCycle:" << endl;
-  cout << "    [Ca+2] = " << chemSys_->getDCConcentration("Ca+2") << endl;
-  cout << "    [CaOH+] = " << chemSys_->getDCConcentration("CaOH+") << endl;
-  cout << "    [OH-] = " << chemSys_->getDCConcentration("OH-") << endl;
-
-  for (i = 0; (i < time_.size()) && (capwater); ++i) {
-=======
-    int timesGEMFailed_loc = 0;
->>>>>>> 93b60526
-
-    // init to 0 all DC moles corresponding to the kinetic controlled microphases
-    //      these DCmoles will be updated by KineticController::calculateKineticStep and
-    //      passedd to GEM together the other DC moles in the stystem (ChemicalSystem::calculateState)
-    int numMicPh = chemSys_->getNumMicroPhases();
-    //cout << "numMicPh : " << numMicPh << endl;
-
-
-    int DCId;
-    for (int i = FIRST_SOLID; i < numMicPh; i++){
-        if(chemSys_->isKinetic(i)){
-            DCId = chemSys_->getMicroPhaseDCMembers(i, 0);
-            //chemSys_->setDCMoles(DCId,0.0); //coment if DCLowerLimit in kineticControllerStep/GEM_from_MT
-            chemSys_->setIsDCKinetic(DCId,true);
-        }
-    }
-    cout << endl << "***   numGEMPhases_  = " <<  chemSys_->getNumGEMPhases() << endl;
-    cout << "***   numDCs_        = " <<  chemSys_->getNumDCs() << endl;
-    cout << "***   numICs_        = " <<  chemSys_->getNumICs() << endl;
-
-    //cout << "Starting with a pore solution without dissolved DCs  => all microPhaseSI_ = 0" << endl;
-    //init to 0 all microPhaseSI_
-    //chemSys_->setZeroMicroPhaseSI();
-
-    bool writeICsDCs = true;
-    if (writeICsDCs) writeTxtOutputFiles_onlyICsDCs(0); // to check the total ICs
-
-    cout << endl << "     ===== START SIMULATION =====" << endl ;
-
-    int cyc;
-    for (i = 0; (i < time_.size()) && (capwater); ++i) { //main computation cycle loop
-
-        ///
-        /// Do not advance the time step if GEM_run failed the last time
-        ///
-
-<<<<<<< HEAD
-    cout << "After calculateState:" << endl;
-    cout << "    [Ca+2] = " << chemSys_->getDCConcentration("Ca+2") << endl;
-    cout << "    [CaOH+] = " << chemSys_->getDCConcentration("CaOH+") << endl;
-    cout << "    [OH-] = " << chemSys_->getDCConcentration("OH-") << endl;
+  chemSys_->setSulfateAttackTime(sattack_time_);
+  chemSys_->setLeachTime(leach_time_);
+  lattice_->setSattack_time(sattack_time_);
+  lattice_->setLeach_time(leach_time_);
+
+  // Initialize the list of all interfaces in the lattice
+
+  if (verbose_) {
+    cout << "Controller::doCycle Entering Lattice::findInterfaces" << endl;
+  }
+
+  lattice_->findInterfaces();
+
+  double timestep = 0.0;
+  bool capwater = true; // True if some capillary water is available
+  time_index = 0;
+
+  ///
+  /// Output a file that directly links the microstructure ids to their
+  /// rgb color.  This is only for easier image processing after the simulation
+  /// is finished so we don't have to read the xml file
+  ///
+
+  lattice_->writeMicroColors(jobroot_);
+
+  ///
+  /// Write the initial microstructure image and its png image
+  ///
+
+  lattice_->writeLattice(0.0, sim_type_, jobroot_);
+  lattice_->writeLatticePNG(0.0, sim_type_, jobroot_);
+
+  int timesGEMFailed_loc = 0;
+
+  // init to 0 all DC moles corresponding to the kinetic controlled microphases
+  //      these DCmoles will be updated by
+  //      KineticController::calculateKineticStep and passedd to GEM together
+  //      the other DC moles in the stystem (ChemicalSystem::calculateState)
+  int numMicPh = chemSys_->getNumMicroPhases();
+  // cout << "numMicPh : " << numMicPh << endl;
+
+  int DCId;
+  for (int i = FIRST_SOLID; i < numMicPh; i++) {
+    if (chemSys_->isKinetic(i)) {
+      DCId = chemSys_->getMicroPhaseDCMembers(i, 0);
+      // chemSys_->setDCMoles(DCId,0.0); //coment if DCLowerLimit in
+      // kineticControllerStep/GEM_from_MT
+      chemSys_->setIsDCKinetic(DCId, true);
+    }
+  }
+  cout << endl
+       << "***   numGEMPhases_  = " << chemSys_->getNumGEMPhases() << endl;
+  cout << "***   numDCs_        = " << chemSys_->getNumDCs() << endl;
+  cout << "***   numICs_        = " << chemSys_->getNumICs() << endl;
+
+  // cout << "Starting with a pore solution without dissolved DCs  => all
+  // microPhaseSI_ = 0" << endl; init to 0 all microPhaseSI_
+  // chemSys_->setZeroMicroPhaseSI();
+
+  bool writeICsDCs = true;
+  if (writeICsDCs)
+    writeTxtOutputFiles_onlyICsDCs(0); // to check the total ICs
+
+  cout << endl << "     ===== START SIMULATION =====" << endl;
+
+  int cyc;
+  for (i = 0; (i < time_.size()) && (capwater);
+       ++i) { // main computation cycle loop
+
+    ///
+    /// Do not advance the time step if GEM_run failed the last time
+    ///
+
+    bool isFirst = (i == 0) ? true : false;
+
+    if (chemSys_->getTimesGEMFailed() > 0)
+      i -= 1; // if(i > 69)DCUpperLimit_[i] = 0;
+
+    // cout << "Time = " << time_[i] << endl;
+    cyc = i + 1;
+    cout << endl
+         << "Controller::doCycle     i/cyc/Time(i.e. time_[i]) : " << i << " / "
+         << cyc << " / " << time_[i] << endl;
+
+    // time_t lt10 = time(NULL);
+    // struct tm *time10;
+    // time10 = localtime(&lt10);
+    // cout << asctime(time10);
+
+    timestep = (i > 0) ? (time_[i] - time_[i - 1]) : (time_[i]);
+
+    ///
+    /// Assume that only capillary pore water is chemically reactive,
+    /// while water in nanopores is chemically inert.
+    ///
+    ///
+    /// This is the main step of the cycle; the calculateState method
+    /// runs all the major steps of a computational cycle
+    ///
+
+    try {
+
+      timesGEMFailed_loc = calculateState(time_[i], timestep, isFirst, cyc);
+
+    } catch (GEMException gex) {
+      lattice_->writeLattice(time_[i], sim_type_, jobroot_);
+      lattice_->writeLatticePNG(time_[i], sim_type_, jobroot_);
+      throw gex;
+    }
 
     ///
     /// Once the change in state is determined, propagate the consequences
@@ -304,27 +319,215 @@
     /// Otherwise we will need to tweak the IC moles so just return from
     /// function without doing anything else
     ///
-=======
-        bool isFirst = (i == 0) ? true : false;
->>>>>>> 93b60526
-
-        if (chemSys_->getTimesGEMFailed() > 0)
-            i -= 1;//if(i > 69)DCUpperLimit_[i] = 0;
-
-        //cout << "Time = " << time_[i] << endl;
-        cyc = i + 1;
-        cout << endl << "Controller::doCycle     i/cyc/Time(i.e. time_[i]) : "
-             << i << " / " << cyc << " / " << time_[i] << endl;
-
-        //time_t lt10 = time(NULL);
-        //struct tm *time10;
-        //time10 = localtime(&lt10);
-        //cout << asctime(time10);
-
-<<<<<<< HEAD
+
+    if (timesGEMFailed_loc > 0) {
+      // Skip the remainder of this iteration and go to the next iteration
+      if (warning_) {
+        cout << "Controller::doCycle WARNING: Previous call to "
+             << "GEM_run failed, so I will" << endl
+             << "Controller::doCycle not update the microstructure "
+             << "or do anything else" << endl
+             << "controller::doCycle during this time step" << endl;
+        cout.flush();
+      }
+      cout << "i/cyc/time[i]/getTimesGEMFailed: " << i << " / " << cyc << " / "
+           << time_[i] << "\t" << timesGEMFailed_loc << endl;
+      continue;
+    }
+
+    if (verbose_) {
+      cout << "Controller::doCycle Entering Lattice::changeMicrostructure"
+           << endl;
+      cout.flush();
+    }
+
+    ///
+    /// Next function can encounter EOB exceptions within but they
+    /// are caught there and the program will then exit from within
+    /// this function rather than throwing an exception itself
+    ///
+
     try {
-      // lattice_->changeMicrostructure(time_[i], sim_type_, isFirst, capwater);
-      lattice_->changeMicrostructure(time_[i], sim_type_, isFirst, capwater);
+      // set iniLattice i.e. a copy of initial lattice/system configuration
+      // (including all DCs values) from ChemicalSystem:
+      iniLattice.DCMoles = kineticController_->getDCMoles();
+
+      // from Lattice:
+      iniLattice.count = lattice_->getCount();
+      iniLattice.site.clear();
+      RestoreSite site_l;                           // only one declaration
+      int dimLatticeSite = lattice_->getNumsites(); // only one declaration
+      for (int i = 0; i < dimLatticeSite; i++) {
+        site_l.microPhaseId = (lattice_->getSite(i))->getMicroPhaseId();
+        site_l.dissolution = (lattice_->getSite(i))->getDissolutionPhases();
+        site_l.growth = (lattice_->getSite(i))->getGrowthPhases();
+        site_l.wmc = (lattice_->getSite(i))->getWmc();
+        site_l.wmc0 = (lattice_->getSite(i))->getWmc0();
+        site_l.visit = 0;
+        iniLattice.site.push_back(site_l);
+      }
+      iniLattice.interface.clear();
+      RestoreInterface interface_l; // only one declaration
+      int dimLatticeInterface =
+          lattice_->getInterfaceSize(); // only one declaration
+      for (int i = 0; i < dimLatticeInterface; i++) {
+        interface_l.microPhaseId = lattice_->getInterface(i).getMicroPhaseId();
+        interface_l.growthSites = lattice_->getInterface(i).getGrowthSites();
+        interface_l.dissolutionSites =
+            lattice_->getInterface(i).getDissolutionSites();
+        iniLattice.interface.push_back(interface_l);
+      }
+
+      /*
+      int sizeG, sizeD;
+      string nameFileG;
+      string nameFileD;
+      for(int i = 0; i < dimLatticeInterface; i++){
+          nameFileG = "contrGrow_0_" + to_string(i) + ".dat";
+          nameFileD = "contrDiss_0_" + to_string(i) + ".dat";
+          ofstream outG(nameFileG.c_str());
+          ofstream outD(nameFileD.c_str());
+          sizeG = iniLattice.interface[i].growthSites.size();
+          sizeD = iniLattice.interface[i].dissolutionSites.size();
+          outG << "interface_[" << i << "]growthSites.size() = " << sizeG
+               << "\t& microPhaseId_ = " << iniLattice.interface[i].microPhaseId
+      << endl; for(int j = 0; j < sizeG; j++){ outG <<
+      iniLattice.interface[i].growthSites[j].getId() << "\t"
+                   << iniLattice.interface[i].growthSites[j].getAffinity() <<
+      "\t"
+                   << iniLattice.interface[i].growthSites[j].getVerbose() <<
+      "\t"
+                   << iniLattice.interface[i].growthSites[j].getProb() << "\t"
+                   << iniLattice.interface[i].growthSites[j].getProbIni() <<
+      endl;
+          }
+          outG.close();
+          outD << "interfacsolidMasse_[" << i << "]dissolutionSites.size() = "
+               << sizeD << "\t& microPhaseId_ = "
+               << iniLattice.interface[i].microPhaseId << endl;
+          for(int j = 0; j < sizeD; j++){
+              outD << iniLattice.interface[i].dissolutionSites[j].getId() <<
+      "\t"
+                   << iniLattice.interface[i].dissolutionSites[j].getAffinity()
+      << "\t"
+                   << iniLattice.interface[i].dissolutionSites[j].getVerbose()
+      << "\t"
+                   << iniLattice.interface[i].dissolutionSites[j].getProb() <<
+      "\t"
+                   << iniLattice.interface[i].dissolutionSites[j].getProbIni()
+      << endl;
+          }
+          outD.close();
+      }
+      */
+
+      int numDiff = 1000, phDiff = 1000;
+      string nameDiff = "testDiff";
+      int changeLattice;
+      int whileCount = 0;
+      changeLattice =
+          lattice_->changeMicrostructure(time_[i], sim_type_, isFirst, capwater,
+                                         numDiff, phDiff, nameDiff, whileCount);
+
+      // if error from changeMicrostructure (not all the voxels given by GEM can
+      // be switched to a new DCId):
+      //   - comeback to the initial system configuration contained by
+      //   iniLattice
+      //   - re-run GEM with restrictions impossed by the system configuration
+      //   (DC distribution
+      //       on the lattice sites) i.e.
+      //       the primal solution must contained a number of moles
+      //       corresponding to "numDiff" lattice sites for the microphase
+      //       "phDiff"
+      //
+      // restore initial system:
+      while (changeLattice ==
+             0) { //} // - for many phases or more loops for the same phase!
+                  // if (changeLattice == 0) {
+        DCId = chemSys_->getMicroPhaseDCMembers(phDiff, 0);
+        // cout << endl << "phDiff/DCId = " << phDiff << " / " << DCId
+        //      << "\tvolMol: " << chemSys_->getDCMolarVolume(phDiff) << " / "
+        //      << chemSys_->getDCMolarVolume(DCId) << endl <<
+        //      endl;cout.flush();
+        double volMolDiff = chemSys_->getDCMolarVolume(DCId);  // m3/mol
+        double molarMassDiff = chemSys_->getDCMolarMass(DCId); // g/mol
+
+        double vfracDiff = ((double)numDiff) / ((double)dimLatticeSite);
+
+        double microPhaseMassDiff =
+            vfracDiff * molarMassDiff / volMolDiff / 1.0e6; // g/cm3
+
+        double scaledMassDiff =
+            microPhaseMassDiff * 100.0 / lattice_->getInitSolidMass();
+
+        double numMolesDiff = scaledMassDiff / molarMassDiff;
+
+        // for ChemicalSystem:
+        unsigned int numDCs = chemSys_->getNumDCs();
+        for (int i = 0; i < numDCs; i++) {
+          chemSys_->setDCMoles(i, iniLattice.DCMoles[i]);
+        }
+
+        // for Lattice:
+        lattice_->setCount(iniLattice.count);
+
+        for (int i = 0; i < dimLatticeSite; i++) {
+          (lattice_->getSite(i))
+              ->setMicroPhaseId(iniLattice.site[i].microPhaseId);
+          (lattice_->getSite(i))
+              ->setDissolutionSite(iniLattice.site[i].dissolution);
+          (lattice_->getSite(i))->setGrowthPhases(iniLattice.site[i].growth);
+          (lattice_->getSite(i))->setWmc(iniLattice.site[i].wmc);
+          (lattice_->getSite(i))->setWmc0(iniLattice.site[i].wmc0);
+          (lattice_->getSite(i))->setVisit(iniLattice.site[i].visit); // or 0!
+        }
+
+        for (int i = 0; i < dimLatticeInterface; i++) {
+          lattice_->setInterfaceMicroPhaseId(
+              i, iniLattice.interface[i].microPhaseId); // same as before!
+          lattice_->setGrowthSites(i, iniLattice.interface[i].growthSites);
+          lattice_->setDissolutionSites(
+              i, iniLattice.interface[i].dissolutionSites);
+        }
+
+        chemSys_->setDCLowerLimit(DCId, numMolesDiff);
+        int timesGEMFailed_recall =
+            chemSys_->calculateState(time_[i], isFirst, cyc, true);
+        chemSys_->setDCLowerLimit(DCId, 0);
+        if (timesGEMFailed_recall > 0) {
+          // Skip the remainder of this iteration and go to the next iteration
+          if (warning_) {
+            cout << "Controller::doCycle WARNING: Previous call to "
+                 << "GEM_run failed, so I will" << endl
+                 << "Controller::doCycle not update the microstructure "
+                 << "or do anything else" << endl
+                 << "controller::doCycle during this time step" << endl;
+            cout.flush();
+          }
+          cout << "i/time[i]/getTimesGEMFailed_recall: " << i << "\t"
+               << time_[i] << "\t" << timesGEMFailed_recall << endl;
+          continue;
+        }
+
+        if (verbose_) {
+          cout << endl
+               << "*Returned from ChemicalSystem::calculateState" << endl;
+          cout << "*called by function Controller::calculateState" << endl;
+          cout << "*timesGEMFailed = " << timesGEMFailed_recall << endl;
+          cout.flush();
+        }
+
+        numDiff = 5000, phDiff = 5000;
+        nameDiff = "testDiff_recall";
+
+        whileCount++;
+        changeLattice = lattice_->changeMicrostructure(
+            time_[i], sim_type_, isFirst, capwater, numDiff, phDiff, nameDiff,
+            whileCount);
+        // if(changeLattice != 1 ) {cout << endl << " end changeLattice recall
+        // changeLattice = " << changeLattice << endl; exit(0);}
+      }
+
     } catch (DataException dex) {
       lattice_->writeLattice(time_[i], sim_type_, jobroot_);
       lattice_->writeLatticePNG(time_[i], sim_type_, jobroot_);
@@ -338,588 +541,360 @@
       lattice_->writeLatticePNG(time_[i], sim_type_, jobroot_);
       throw mex;
     }
-=======
-        timestep = (i > 0) ? (time_[i] - time_[i - 1]) : (time_[i]);
->>>>>>> 93b60526
+
+    // write output .dat files
+    if (writeICsDCs)
+      writeTxtOutputFiles_onlyICsDCs(time_[i]);
+    writeTxtOutputFiles(time_[i]);
+
+    ///
+    /// Calculate the pore size distribution and saturation
+    ///
+
+    lattice_->calculatePoreSizeDistribution();
+
+    ///
+    /// Check if there is any capillary pore water remaining.  If not then
+    /// we ASSUME hydration has stopped.
+    ///
+    /// @todo Generalize this idea to allow nanopore water to react by taking
+    /// into account its lower chemical potential.
+
+    if (verbose_) {
+      cout << "Controller::doCycle Returned from Lattice::changeMicrostructure"
+           << endl;
+      cout.flush();
+    }
+
+    if ((time_[i] >= output_time_[time_index]) &&
+        (time_index < output_time_.size())) {
+      if (verbose_) {
+        cout << "Controller::doCycle Writing lattice at time_[" << i
+             << "] = " << time_[i] << ", output_time_[" << time_index
+             << "] = " << output_time_[time_index] << endl;
+      }
+      lattice_->writeLattice(time_[i], sim_type_, jobroot_);
+      lattice_->writeLatticePNG(time_[i], sim_type_, jobroot_);
+      lattice_->writePoreSizeDistribution(time_[i], sim_type_, jobroot_);
+
+      // lattice_->CheckPoint(jobroot_);
+      time_index++;
+    }
+
+    double watervolume = chemSys_->getMicroPhaseVolume(ELECTROLYTEID);
+
+    if (watervolume < 2.0e-18) { // Units in m3, so this is about two voxels,
+      // we will stop hydration
+      if (warning_) {
+        cout << "Controller::doCycle WARNING: System is out of capillary pore "
+                "water."
+             << endl;
+        cout << "Controller::doCycle          This version of code assumes "
+                "that only capillary"
+             << endl;
+        cout << "Controller::doCycle          water is chemically reactive, so "
+                "the system is"
+             << endl;
+        cout << "Controller::doCycle          is assumed to be incapable of "
+                "further hydration."
+             << endl;
+        cout.flush();
+      }
+    }
+
+    ///
+    /// The following block executes only for sulfate attack simulations
+    ///
+
+    if (time_[i] >= sattack_time_) {
+
+      cout << endl
+           << " Controller::doCycle - for sulfate attack, check conditions for "
+              "addDissolutionSites & coordination sphere "
+           << endl;
+      cout << " program stops " << endl;
+      exit(1);
+
+      if (verbose_) {
+        cout << "Controller::doCycle Sulfate attack module" << endl;
+        cout.flush();
+      }
+      map<int, vector<double>> expansion;
+      expansion = lattice_->getExpansion();
+
+      ifstream instopexp("stopexp.dat");
+      if (!instopexp) {
+        if (verbose_)
+          cout << "keep expanding." << endl;
+      } else {
+        expansion.clear();
+        cout << "expansion has been stopped due to the percolation of damage."
+             << endl;
+      }
+      cout.flush();
+
+      ///
+      /// Stop FM temporarily
+      /// @todo What is this?  The following if block will never be run if
+      /// uncommented!
+      ///
+
+      /*
+expansion.clear();
+*/
+
+      if (expansion.size() > 1) {
+
+        damagecount_ = 0;
+        double poreintroduce = 0.5;
+
+        if (verbose_) {
+          cout << "Controller::doCycle Sulfate attack module writing " << endl;
+          cout << "Controller::doCycle lattice at time_[" << i
+               << "] = " << time_[i] << ", " << endl;
+          cout << "controller::doCycle output_time_[" << time_index
+               << "] = " << output_time_[time_index] << endl;
+          cout.flush();
+        }
+
+        lattice_->writeLattice(time_[i], sim_type_, jobroot_);
+        lattice_->writeLatticePNG(time_[i], sim_type_, jobroot_);
+        string ofileName(jobroot_);
+        ostringstream ostr1, ostr2;
+        ostr1 << (int)(time_[i] * 100);
+        ostr2 << setprecision(3) << chemSys_->getTemperature();
+        string timestr(ostr1.str());
+        string tempstr(ostr2.str());
+        ofileName = ofileName + "." + timestr + "." + tempstr + ".img";
 
         ///
-        /// Assume that only capillary pore water is chemically reactive,
-        /// while water in nanopores is chemically inert.
+        /// In the sulfate attack algorithm, calculate the stress and strain
+        /// distributions
         ///
+
+        thermalstr_->setEigen();
+        for (map<int, vector<double>>::iterator it = expansion.begin();
+             it != expansion.end(); it++) {
+
+          int expindex = it->first;
+          vector<double> expanval = it->second;
+          vector<int> expcoordin = lattice_->getExpansionCoordin(expindex);
+          thermalstr_->setEigen(expindex, expanval[0], expanval[1], expanval[2],
+                                0.0, 0.0, 0.0);
+          thermalstr_->setExp(expindex, expcoordin);
+
+          ///
+          /// Set expansion site to be damaged if there is one, as determined by
+          /// the setEigen function returning every site above damage stress
+          /// threshold
+          ///
+          Site *ste;
+          ste = lattice_->getSite(expindex);
+          /*
+lattice_->dWaterchange(poreintroduce);
+*/
+
+          double dwmcval = poreintroduce;
+          lattice_->dWmc(expindex, dwmcval);
+          for (int j = 0; j < ste->nbSize(2); j++) {
+            Site *stenb = ste->nb(j);
+            stenb->dWmc(dwmcval);
+          }
+        }
+
         ///
-        /// This is the main step of the cycle; the calculateState method
-        /// runs all the major steps of a computational cycle
+        /// Calculate the stress-free strain (thermal strain) state in the
+        /// microstructure, and then write the displacement field
         ///
 
-        try {
-
-            timesGEMFailed_loc = calculateState(time_[i], timestep, isFirst, cyc);
-
-        } catch (GEMException gex) {
-            lattice_->writeLattice(time_[i], sim_type_, jobroot_);
-            lattice_->writeLatticePNG(time_[i], sim_type_, jobroot_);
-            throw gex;
+        thermalstr_->Calc(time_[i], ofileName, 0.0, 0.0, 0.0, 0.0, 0.0, 0.0);
+
+        // thermalstr_ -> writeStress(jobroot_,time_[i],0); //write strxx
+        // thermalstr_ -> writeStrainEngy(jobroot_,time_[i]);
+        thermalstr_->writeDisp(jobroot_, time_[i]);
+
+        ///
+        /// Get the true volume of each voxel after FEM calculation
+        ///
+
+        double otruevolume = 0.0;
+        double truevolume = 0.0;
+        for (int ii = 0; ii < lattice_->getNumsites(); ii++) {
+          Site *ste;
+          ste = lattice_->getSite(i);
+          otruevolume = ste->getTrueVolume();
+          for (int j = 0; j < 3; j++) {
+            truevolume += thermalstr_->getEleStrain(ii, j);
+          }
+          truevolume = otruevolume * (1 + truevolume);
+          ste->setTrueVolume(truevolume);
         }
 
-        ///
-        /// Once the change in state is determined, propagate the consequences
-        /// to the 3D microstructure only if the GEM_run calculation succeeded.
-        /// Otherwise we will need to tweak the IC moles so just return from
-        /// function without doing anything else
-        ///
-
-        if (timesGEMFailed_loc > 0) {
-            // Skip the remainder of this iteration and go to the next iteration
-            if (warning_) {
-                cout << "Controller::doCycle WARNING: Previous call to "
-                     << "GEM_run failed, so I will" << endl
-                     << "Controller::doCycle not update the microstructure "
-                     << "or do anything else" << endl
-                     << "controller::doCycle during this time step" << endl;
-                cout.flush();
+        for (int index = 0; index < lattice_->getNumsites(); index++) {
+          Site *ste;
+          ste = lattice_->getSite(index);
+          int pid = ste->getMicroPhaseId();
+
+          if (ste->IsDamage()) {
+            damagecount_++;
+          }
+
+          if ((ste->IsDamage())) {
+            double strxx, stryy, strzz;
+            strxx = stryy = strzz = 0.0;
+            strxx = thermalstr_->getEleStress(index, 0);
+            stryy = thermalstr_->getEleStress(index, 1);
+            strzz = thermalstr_->getEleStress(index, 2);
+            if ((strxx >= 1.0) || (stryy >= 1.0) || (strzz >= 1.0)) {
+              vector<double> damageexp;
+              damageexp.clear();
+              double poreincrease = 0.2;
+              damageexp.resize(3, (1.0 / 3.0 * poreincrease));
+              vector<double> damageexpo;
+              damageexpo.clear();
+              damageexpo = lattice_->getExpansion(index);
+              for (int i = 0; i < 3; i++) {
+                damageexp[i] += damageexpo[i];
+              }
+              lattice_->setExpansion(index, damageexp);
+              lattice_->dWaterchange(poreincrease);
+              /// JWB: This next line must be from some earlier version
+              /// The called method does not exist any longer
+              ///
+              /// @todo: Determine whether it is necessary to add this back
+              /// in for crystallization pressure calculations
+              //
+              // ste->setVolume(VOIDID,(ste->getVolume(VOIDID) + poreincrease));
+              //
             }
-            cout << "i/cyc/time[i]/getTimesGEMFailed: " << i << " / " << cyc << " / "
-                 << time_[i] << "\t" << timesGEMFailed_loc << endl;
-            continue;
+          }
+
+          ///
+          /// The next block gets the stress in each voxel that does NOT
+          /// contain a clinker phase (C3S, C2S, C3A, or C4AF), then determine
+          /// if the voxel should be damaged as a result
+
+          /// Prefer to make this independent of whether or not there is C4AF in
+          /// the phase definitions.  What if this is a white cement or
+          /// something?
+          ///
+          /// @note Associating the last clinker phase with id 5 is a kluge
+          /// @todo Give each phase a calcstress property or something like that
+          ///       that can be checked instead of hardwiring phase ids
+
+          if (pid > 5) {
+            double strxx, stryy, strzz;
+            strxx = stryy = strzz = 0.0;
+            strxx = thermalstr_->getEleStress(index, 0);
+            stryy = thermalstr_->getEleStress(index, 1);
+            strzz = thermalstr_->getEleStress(index, 2);
+            if ((strxx >= thermalstr_->getTstrength(index)) ||
+                (stryy >= thermalstr_->getTstrength(index)) ||
+                (strzz >= thermalstr_->getTstrength(index))) {
+              // if (verbose_) cout << "Phase " << pid << " is damaged." <<
+              // endl;
+              if (!ste->IsDamage()) {
+                // if (verbose_) cout << " it has not been damaged before." <<
+                // endl;
+                ste->setDamage();
+                damagecount_++;
+                // lattice_->dWaterchange(poreintroduce);
+
+                double dwmcval = poreintroduce;
+                lattice_->dWmc(index, dwmcval);
+                for (int j = 0; j < ste->nbSize(1); j++) { // NN_NNN?
+                  Site *stenb = ste->nb(j);
+                  stenb->dWmc(dwmcval);
+                  if ((stenb->getWmc() > 0.0) &&
+                      (stenb->getMicroPhaseId() != ELECTROLYTEID) &&
+                      (stenb->getMicroPhaseId() != VOIDID)) {
+                    lattice_->addDissolutionSite(stenb,
+                                                 stenb->getMicroPhaseId());
+                  }
+                }
+                for (int j = ste->nbSize(1); j < ste->nbSize(2); j++) {
+                  Site *stenb = ste->nb(j);
+                  stenb->dWmc(dwmcval);
+                }
+
+                /*
+vector<double> damageexp;
+damageexp.clear();
+double poreindamage = 0.6;
+damageexp.resize(3,(1.0 / 3.0 * poreindamage));
+lattice_->setExpansion(index,damageexp);
+vector<int> coordin;
+coordin.clear();
+coordin.resize(3,0);
+coordin[0] = ste->getX();
+coordin[1] = ste->getY();
+coordin[2] = ste->getZ();
+lattice_->setExpansionCoordin(index,coordin);
+lattice_->dWaterchange(poreindamage);
+ste->setVolume(VOIDID,poreindamage);
+*/
+              }
+            }
+          }
+
+        } // End of loop over all voxels
+
+        if (verbose_) {
+          cout << "Controller::doCycle sulfate attack module Time = "
+               << time_[i] << " damagecount_ is: " << damagecount_ << endl;
+          cout.flush();
         }
-
-        if (verbose_) {
-            cout << "Controller::doCycle Entering Lattice::changeMicrostructure"
-                 << endl;
-            cout.flush();
-        }
-
-        ///
-        /// Next function can encounter EOB exceptions within but they
-        /// are caught there and the program will then exit from within
-        /// this function rather than throwing an exception itself
-        ///
-
-        try {
-            //set iniLattice i.e. a copy of initial lattice/system configuration (including all DCs values)
-            //from ChemicalSystem:
-            iniLattice.DCMoles = kineticController_->getDCMoles();
-
-            //from Lattice:
-            iniLattice.count = lattice_->getCount();
-            iniLattice.site.clear();
-            RestoreSite site_l; // only one declaration
-            int dimLatticeSite = lattice_->getNumsites(); // only one declaration
-            for(int i = 0; i < dimLatticeSite; i++){
-                site_l.microPhaseId = (lattice_->getSite(i))->getMicroPhaseId();
-                site_l.dissolution = (lattice_->getSite(i))->getDissolutionPhases();
-                site_l.growth = (lattice_->getSite(i))->getGrowthPhases();
-                site_l.wmc = (lattice_->getSite(i))->getWmc();
-                site_l.wmc0 = (lattice_->getSite(i))->getWmc0();
-                site_l.visit = 0;
-                iniLattice.site.push_back(site_l);
-            }
-            iniLattice.interface.clear();
-            RestoreInterface interface_l; //only one declaration
-            int dimLatticeInterface = lattice_->getInterfaceSize();  //only one declaration
-            for(int i = 0; i < dimLatticeInterface; i++){
-                interface_l.microPhaseId = lattice_->getInterface(i).getMicroPhaseId();
-                interface_l.growthSites = lattice_->getInterface(i).getGrowthSites();
-                interface_l.dissolutionSites = lattice_->getInterface(i).getDissolutionSites();
-                iniLattice.interface.push_back(interface_l);
-            }
-
-            /*
-            int sizeG, sizeD;
-            string nameFileG;
-            string nameFileD;
-            for(int i = 0; i < dimLatticeInterface; i++){
-                nameFileG = "contrGrow_0_" + to_string(i) + ".dat";
-                nameFileD = "contrDiss_0_" + to_string(i) + ".dat";
-                ofstream outG(nameFileG.c_str());
-                ofstream outD(nameFileD.c_str());
-                sizeG = iniLattice.interface[i].growthSites.size();
-                sizeD = iniLattice.interface[i].dissolutionSites.size();
-                outG << "interface_[" << i << "]growthSites.size() = " << sizeG
-                     << "\t& microPhaseId_ = " << iniLattice.interface[i].microPhaseId << endl;
-                for(int j = 0; j < sizeG; j++){
-                    outG << iniLattice.interface[i].growthSites[j].getId() << "\t"
-                         << iniLattice.interface[i].growthSites[j].getAffinity() << "\t"
-                         << iniLattice.interface[i].growthSites[j].getVerbose() << "\t"
-                         << iniLattice.interface[i].growthSites[j].getProb() << "\t"
-                         << iniLattice.interface[i].growthSites[j].getProbIni() << endl;
-                }
-                outG.close();
-                outD << "interfacsolidMasse_[" << i << "]dissolutionSites.size() = "
-                     << sizeD << "\t& microPhaseId_ = "
-                     << iniLattice.interface[i].microPhaseId << endl;
-                for(int j = 0; j < sizeD; j++){
-                    outD << iniLattice.interface[i].dissolutionSites[j].getId() << "\t"
-                         << iniLattice.interface[i].dissolutionSites[j].getAffinity() << "\t"
-                         << iniLattice.interface[i].dissolutionSites[j].getVerbose() << "\t"
-                         << iniLattice.interface[i].dissolutionSites[j].getProb() << "\t"
-                         << iniLattice.interface[i].dissolutionSites[j].getProbIni() << endl;
-                }
-                outD.close();
-            }
-            */
-
-            int numDiff = 1000, phDiff = 1000;
-            string nameDiff = "testDiff";
-            int changeLattice;
-            int whileCount = 0;
-            changeLattice = lattice_->changeMicrostructure(time_[i], sim_type_, isFirst, capwater, numDiff,
-                                                           phDiff, nameDiff, whileCount);
-
-            //if error from changeMicrostructure (not all the voxels given by GEM can
-            //be switched to a new DCId):
-            //  - comeback to the initial system configuration contained by iniLattice
-            //  - re-run GEM with restrictions impossed by the system configuration (DC distribution
-            //      on the lattice sites) i.e.
-            //      the primal solution must contained a number of moles corresponding to
-            //      "numDiff" lattice sites for the microphase "phDiff"
-            //
-            //restore initial system:
-            while (changeLattice == 0){ //} // - for many phases or more loops for the same phase!
-            //if (changeLattice == 0) {
-                DCId = chemSys_->getMicroPhaseDCMembers(phDiff,0);
-                //cout << endl << "phDiff/DCId = " << phDiff << " / " << DCId
-                //     << "\tvolMol: " << chemSys_->getDCMolarVolume(phDiff) << " / "
-                //     << chemSys_->getDCMolarVolume(DCId) << endl << endl;cout.flush();
-                double volMolDiff = chemSys_->getDCMolarVolume(DCId); // m3/mol
-                double molarMassDiff = chemSys_->getDCMolarMass(DCId); // g/mol
-
-                double vfracDiff = ((double)numDiff) / ((double)dimLatticeSite);
-
-                double microPhaseMassDiff = vfracDiff * molarMassDiff / volMolDiff / 1.0e6; // g/cm3
-
-                double scaledMassDiff = microPhaseMassDiff * 100.0 / lattice_->getInitSolidMass();
-
-                double numMolesDiff = scaledMassDiff / molarMassDiff;
-
-                //for ChemicalSystem:
-                unsigned int numDCs = chemSys_->getNumDCs();
-                for(int i = 0; i < numDCs; i++){
-                    chemSys_->setDCMoles(i,iniLattice.DCMoles[i]);
-                }
-
-                //for Lattice:
-                lattice_->setCount(iniLattice.count);
-
-                for(int i = 0; i < dimLatticeSite; i++){
-                    (lattice_->getSite(i))->setMicroPhaseId(iniLattice.site[i].microPhaseId);
-                    (lattice_->getSite(i))->setDissolutionSite(iniLattice.site[i].dissolution);
-                    (lattice_->getSite(i))->setGrowthPhases(iniLattice.site[i].growth);
-                    (lattice_->getSite(i))->setWmc(iniLattice.site[i].wmc);
-                    (lattice_->getSite(i))->setWmc0(iniLattice.site[i].wmc0);
-                    (lattice_->getSite(i))->setVisit(iniLattice.site[i].visit); //or 0!
-                }
-
-                for(int i = 0; i < dimLatticeInterface; i++){
-                    lattice_->setInterfaceMicroPhaseId(i,iniLattice.interface[i].microPhaseId); // same as before!
-                    lattice_->setGrowthSites(i,iniLattice.interface[i].growthSites);
-                    lattice_->setDissolutionSites(i,iniLattice.interface[i].dissolutionSites);
-                }
-
-                chemSys_->setDCLowerLimit(DCId,numMolesDiff);
-                int timesGEMFailed_recall = chemSys_->calculateState(time_[i], isFirst, cyc, true);
-                chemSys_->setDCLowerLimit(DCId,0);
-                if (timesGEMFailed_recall > 0) {
-                    // Skip the remainder of this iteration and go to the next iteration
-                    if (warning_) {
-                        cout << "Controller::doCycle WARNING: Previous call to "
-                             << "GEM_run failed, so I will" << endl
-                             << "Controller::doCycle not update the microstructure "
-                             << "or do anything else" << endl
-                             << "controller::doCycle during this time step" << endl;
-                        cout.flush();
-                    }
-                    cout << "i/time[i]/getTimesGEMFailed_recall: " << i << "\t" << time_[i] << "\t" << timesGEMFailed_recall << endl;
-                    continue;
-                }
-
-                if (verbose_) {
-                    cout << endl << "*Returned from ChemicalSystem::calculateState" << endl;
-                    cout << "*called by function Controller::calculateState" << endl;
-                    cout << "*timesGEMFailed = " << timesGEMFailed_recall << endl;
-                    cout.flush();
-                }
-
-                numDiff = 5000, phDiff = 5000;
-                nameDiff = "testDiff_recall";
-
-                whileCount++;
-                changeLattice = lattice_->changeMicrostructure(time_[i], sim_type_, isFirst, capwater, numDiff, phDiff, nameDiff, whileCount);
-                //if(changeLattice != 1 ) {cout << endl << " end changeLattice recall changeLattice = " << changeLattice << endl; exit(0);}
-            }
-
-
-        } catch (DataException dex) {
-            lattice_->writeLattice(time_[i], sim_type_, jobroot_);
-            lattice_->writeLatticePNG(time_[i], sim_type_, jobroot_);
-            throw dex;
-        } catch (EOBException ex) {
-            lattice_->writeLattice(time_[i], sim_type_, jobroot_);
-            lattice_->writeLatticePNG(time_[i], sim_type_, jobroot_);
-            throw ex;
-        } catch (MicrostructureException mex) {
-            lattice_->writeLattice(time_[i], sim_type_, jobroot_);
-            lattice_->writeLatticePNG(time_[i], sim_type_, jobroot_);
-            throw mex;
-        }
-
-        // write output .dat files
-        if (writeICsDCs) writeTxtOutputFiles_onlyICsDCs(time_[i]);
-        writeTxtOutputFiles(time_[i]);
-
-        ///
-        /// Calculate the pore size distribution and saturation
-        ///
-
-        lattice_->calculatePoreSizeDistribution();
-
-        ///
-        /// Check if there is any capillary pore water remaining.  If not then
-        /// we ASSUME hydration has stopped.
-        ///
-        /// @todo Generalize this idea to allow nanopore water to react by taking
-        /// into account its lower chemical potential.
-
-        if (verbose_) {
-            cout << "Controller::doCycle Returned from Lattice::changeMicrostructure" << endl;
-            cout.flush();
-        }
-
-        if ((time_[i] >= output_time_[time_index]) &&
-            (time_index < output_time_.size())) {
-            if (verbose_) {
-                cout << "Controller::doCycle Writing lattice at time_[" << i
-                     << "] = " << time_[i] << ", output_time_[" << time_index
-                     << "] = " << output_time_[time_index] << endl;
-            }
-            lattice_->writeLattice(time_[i], sim_type_, jobroot_);
-            lattice_->writeLatticePNG(time_[i], sim_type_, jobroot_);
-            lattice_->writePoreSizeDistribution(time_[i], sim_type_, jobroot_);
-
-            // lattice_->CheckPoint(jobroot_);
-            time_index++;
-        }
-
-        double watervolume = chemSys_->getMicroPhaseVolume(ELECTROLYTEID);
-
-        if (watervolume < 2.0e-18) { // Units in m3, so this is about two voxels,
-            // we will stop hydration
-            if (warning_) {
-                cout << "Controller::doCycle WARNING: System is out of capillary pore "
-                        "water."
-                     << endl;
-                cout << "Controller::doCycle          This version of code assumes "
-                        "that only capillary"
-                     << endl;
-                cout << "Controller::doCycle          water is chemically reactive, so "
-                        "the system is"
-                     << endl;
-                cout << "Controller::doCycle          is assumed to be incapable of "
-                        "further hydration."
-                     << endl;
-                cout.flush();
-            }
-        }
-
-        ///
-        /// The following block executes only for sulfate attack simulations
-        ///
-
-        if (time_[i] >= sattack_time_) {
-
-            cout << endl << " Controller::doCycle - for sulfate attack, check conditions for addDissolutionSites & coordination sphere " << endl;
-            cout << " program stops " << endl;
-            exit(1);
-
-
-            if (verbose_) {
-                cout << "Controller::doCycle Sulfate attack module" << endl;
-                cout.flush();
-            }
-            map<int, vector<double>> expansion;
-            expansion = lattice_->getExpansion();
-
-            ifstream instopexp("stopexp.dat");
-            if (!instopexp) {
-                if (verbose_)
-                    cout << "keep expanding." << endl;
-            } else {
-                expansion.clear();
-                cout << "expansion has been stopped due to the percolation of damage."
-                     << endl;
-            }
-            cout.flush();
-
-            ///
-            /// Stop FM temporarily
-            /// @todo What is this?  The following if block will never be run if
-            /// uncommented!
-            ///
-
-            /*
-      expansion.clear();
-      */
-
-            if (expansion.size() > 1) {
-
-                damagecount_ = 0;
-                double poreintroduce = 0.5;
-
-                if (verbose_) {
-                    cout << "Controller::doCycle Sulfate attack module writing " << endl;
-                    cout << "Controller::doCycle lattice at time_[" << i
-                         << "] = " << time_[i] << ", " << endl;
-                    cout << "controller::doCycle output_time_[" << time_index
-                         << "] = " << output_time_[time_index] << endl;
-                    cout.flush();
-                }
-
-                lattice_->writeLattice(time_[i], sim_type_, jobroot_);
-                lattice_->writeLatticePNG(time_[i], sim_type_, jobroot_);
-                string ofileName(jobroot_);
-                ostringstream ostr1, ostr2;
-                ostr1 << (int)(time_[i] * 100);
-                ostr2 << setprecision(3) << chemSys_->getTemperature();
-                string timestr(ostr1.str());
-                string tempstr(ostr2.str());
-                ofileName = ofileName + "." + timestr + "." + tempstr + ".img";
-
-                ///
-                /// In the sulfate attack algorithm, calculate the stress and strain
-                /// distributions
-                ///
-
-                thermalstr_->setEigen();
-                for (map<int, vector<double>>::iterator it = expansion.begin();
-                     it != expansion.end(); it++) {
-
-                    int expindex = it->first;
-                    vector<double> expanval = it->second;
-                    vector<int> expcoordin = lattice_->getExpansionCoordin(expindex);
-                    thermalstr_->setEigen(expindex, expanval[0], expanval[1], expanval[2],
-                                          0.0, 0.0, 0.0);
-                    thermalstr_->setExp(expindex, expcoordin);
-
-                    ///
-                    /// Set expansion site to be damaged if there is one, as determined by
-                    /// the setEigen function returning every site above damage stress
-                    /// threshold
-                    ///
-                    Site *ste;
-                    ste = lattice_->getSite(expindex);
-                    /*
-          lattice_->dWaterchange(poreintroduce);
-          */
-
-                    double dwmcval = poreintroduce;
-                    lattice_->dWmc(expindex, dwmcval);
-                    for (int j = 0; j < ste->nbSize(2); j++) {
-                        Site *stenb = ste->nb(j);
-                        stenb->dWmc(dwmcval);
-                    }
-                }
-
-                ///
-                /// Calculate the stress-free strain (thermal strain) state in the
-                /// microstructure, and then write the displacement field
-                ///
-
-                thermalstr_->Calc(time_[i], ofileName, 0.0, 0.0, 0.0, 0.0, 0.0, 0.0);
-
-                // thermalstr_ -> writeStress(jobroot_,time_[i],0); //write strxx
-                // thermalstr_ -> writeStrainEngy(jobroot_,time_[i]);
-                thermalstr_->writeDisp(jobroot_, time_[i]);
-
-                ///
-                /// Get the true volume of each voxel after FEM calculation
-                ///
-
-                double otruevolume = 0.0;
-                double truevolume = 0.0;
-                for (int ii = 0; ii < lattice_->getNumsites(); ii++) {
-                    Site *ste;
-                    ste = lattice_->getSite(i);
-                    otruevolume = ste->getTrueVolume();
-                    for (int j = 0; j < 3; j++) {
-                        truevolume += thermalstr_->getEleStrain(ii, j);
-                    }
-                    truevolume = otruevolume * (1 + truevolume);
-                    ste->setTrueVolume(truevolume);
-                }
-
-                for (int index = 0; index < lattice_->getNumsites(); index++) {
-                    Site *ste;
-                    ste = lattice_->getSite(index);
-                    int pid = ste->getMicroPhaseId();
-
-                    if (ste->IsDamage()) {
-                        damagecount_++;
-                    }
-
-                    if ((ste->IsDamage())) {
-                        double strxx, stryy, strzz;
-                        strxx = stryy = strzz = 0.0;
-                        strxx = thermalstr_->getEleStress(index, 0);
-                        stryy = thermalstr_->getEleStress(index, 1);
-                        strzz = thermalstr_->getEleStress(index, 2);
-                        if ((strxx >= 1.0) || (stryy >= 1.0) || (strzz >= 1.0)) {
-                            vector<double> damageexp;
-                            damageexp.clear();
-                            double poreincrease = 0.2;
-                            damageexp.resize(3, (1.0 / 3.0 * poreincrease));
-                            vector<double> damageexpo;
-                            damageexpo.clear();
-                            damageexpo = lattice_->getExpansion(index);
-                            for (int i = 0; i < 3; i++) {
-                                damageexp[i] += damageexpo[i];
-                            }
-                            lattice_->setExpansion(index, damageexp);
-                            lattice_->dWaterchange(poreincrease);
-                            /// JWB: This next line must be from some earlier version
-                            /// The called method does not exist any longer
-                            ///
-                            /// @todo: Determine whether it is necessary to add this back
-                            /// in for crystallization pressure calculations
-                            //
-                            // ste->setVolume(VOIDID,(ste->getVolume(VOIDID) + poreincrease));
-                            //
-                        }
-                    }
-
-                    ///
-                    /// The next block gets the stress in each voxel that does NOT
-                    /// contain a clinker phase (C3S, C2S, C3A, or C4AF), then determine
-                    /// if the voxel should be damaged as a result
-
-                    /// Prefer to make this independent of whether or not there is C4AF in
-                    /// the phase definitions.  What if this is a white cement or
-                    /// something?
-                    ///
-                    /// @note Associating the last clinker phase with id 5 is a kluge
-                    /// @todo Give each phase a calcstress property or something like that
-                    ///       that can be checked instead of hardwiring phase ids
-
-                    if (pid > 5) {
-                        double strxx, stryy, strzz;
-                        strxx = stryy = strzz = 0.0;
-                        strxx = thermalstr_->getEleStress(index, 0);
-                        stryy = thermalstr_->getEleStress(index, 1);
-                        strzz = thermalstr_->getEleStress(index, 2);
-                        if ((strxx >= thermalstr_->getTstrength(index)) ||
-                            (stryy >= thermalstr_->getTstrength(index)) ||
-                            (strzz >= thermalstr_->getTstrength(index))) {
-                            // if (verbose_) cout << "Phase " << pid << " is damaged." <<
-                            // endl;
-                            if (!ste->IsDamage()) {
-                                // if (verbose_) cout << " it has not been damaged before." <<
-                                // endl;
-                                ste->setDamage();
-                                damagecount_++;
-                                // lattice_->dWaterchange(poreintroduce);
-
-                                double dwmcval = poreintroduce;
-                                lattice_->dWmc(index, dwmcval);
-                                for (int j = 0; j < ste->nbSize(1); j++) { //NN_NNN?
-                                    Site *stenb = ste->nb(j);
-                                    stenb->dWmc(dwmcval);
-                                    if ((stenb->getWmc() > 0.0) &&
-                                        (stenb->getMicroPhaseId() != ELECTROLYTEID) &&
-                                        (stenb->getMicroPhaseId() != VOIDID)) {
-                                        lattice_->addDissolutionSite(stenb,
-                                                                        stenb->getMicroPhaseId());
-                                    }
-                                }
-                                for (int j = ste->nbSize(1); j < ste->nbSize(2); j++) {
-                                    Site *stenb = ste->nb(j);
-                                    stenb->dWmc(dwmcval);
-                                }
-
-                                /*
-                vector<double> damageexp;
-                damageexp.clear();
-                double poreindamage = 0.6;
-                damageexp.resize(3,(1.0 / 3.0 * poreindamage));
-                lattice_->setExpansion(index,damageexp);
-                vector<int> coordin;
-                coordin.clear();
-                coordin.resize(3,0);
-                coordin[0] = ste->getX();
-                coordin[1] = ste->getY();
-                coordin[2] = ste->getZ();
-                lattice_->setExpansionCoordin(index,coordin);
-                lattice_->dWaterchange(poreindamage);
-                ste->setVolume(VOIDID,poreindamage);
-                */
-                            }
-                        }
-                    }
-
-                } // End of loop over all voxels
-
-                if (verbose_) {
-                    cout << "Controller::doCycle sulfate attack module Time = "
-                         << time_[i] << " damagecount_ is: " << damagecount_ << endl;
-                    cout.flush();
-                }
-                ofstream outdamage("damage.dat");
-                outdamage << damagecount_;
-                outdamage.close();
-
-                string damagejobroot = jobroot_ + ".damage";
-                lattice_->writeDamageLattice(time_[i], damagejobroot);
-                lattice_->writeDamageLatticePNG(time_[i], damagejobroot);
-                // to see whether new damage is generated
-            }
-        }
-    }
-
-    ///
-    /// Write the final lattice state to an ASCII file and to a PNG file for
-    /// visualization
-    ///
-
-    lattice_->writeLattice(time_[i - 1], sim_type_, jobroot_);
-    lattice_->writeLatticePNG(time_[i - 1], sim_type_, jobroot_);
-
-    return;
+        ofstream outdamage("damage.dat");
+        outdamage << damagecount_;
+        outdamage.close();
+
+        string damagejobroot = jobroot_ + ".damage";
+        lattice_->writeDamageLattice(time_[i], damagejobroot);
+        lattice_->writeDamageLatticePNG(time_[i], damagejobroot);
+        // to see whether new damage is generated
+      }
+    }
+  }
+
+  ///
+  /// Write the final lattice state to an ASCII file and to a PNG file for
+  /// visualization
+  ///
+
+  lattice_->writeLattice(time_[i - 1], sim_type_, jobroot_);
+  lattice_->writeLatticePNG(time_[i - 1], sim_type_, jobroot_);
+
+  return;
 }
 
 int Controller::calculateState(double time, double dt, bool isFirst, int cyc) {
 
-<<<<<<< HEAD
+  int timesGEMFailed = 0;
+
+  try {
+    if (isFirst) {
+
       double T = chemSys_->getTemperature();
       lattice_->setTemperature(T);
     }
 
     ///
+    /// We must pass some vectors to the `calculateKineticStep` method that
+    /// will hold the amounts of impurity elements released from the clinker
+    /// phases.  These values do not go in the `ChemicalSystem` object, but will
+    /// still need to be processed afterward.
+    ///
+
+    // vector<double> impurityrelease;
+    // impurityrelease.clear();
+    // impurityrelease.resize(chemSys_->getNumMicroImpurities(), 0.0);
+
+    ///
     /// Get the number of moles of each IC dissolved from kinetically controlled
     /// phases
     ///
-=======
-    int timesGEMFailed = 0;
-
-    try {
->>>>>>> 93b60526
-
-        if (isFirst) {
-
-<<<<<<< HEAD
-    if (verbose_) {
-      cout << "Controller::calculateState at time " << time << endl;
-      cout << "    Number of ICs = " << chemSys_->getNumICs() << endl;
-      for (int i = 0; i < chemSys_->getNumICs(); ++i) {
-        cout << "        " << chemSys_->getICName(i) << ": "
-             << chemSys_->getICMoles(i) << " moles" << endl;
-      }
-      // cout << endl;
-      // cout << "    Number of DCs = " << chemSys_->getNumDCs() << endl;
-      // for (int i = 0; i < chemSys_->getNumDCs(); ++i) {
-      // cout << "        " << chemSys_->getDCName(i) << ": "
-      // << chemSys_->getDCMoles(i) << " moles" << endl;
-      // }
-      cout << endl;
-      cout.flush();
-    }
+
+    double T = lattice_->getTemperature();
 
     /// The thermodynamic calculation returns the saturation index of phases,
     /// which is needed for calculations of driving force for dissolution
@@ -932,79 +907,22 @@
     /// except to prohibit users from defining mixtures of CSD phases
     /// as microstructure phases.
 
-    chemSys_->setMicroPhaseSI();
-
-    kineticController_->calculateKineticEvents(dt, T, isFirst);
-
-    if (verbose_) {
-      cout << "Controller::calculateState after KineticController " << time
-           << endl;
-      cout << "    Number of ICs = " << chemSys_->getNumICs() << endl;
-      for (int i = 0; i < chemSys_->getNumICs(); ++i) {
-        cout << "        " << chemSys_->getICName(i) << ": "
-             << chemSys_->getICMoles(i) << " moles" << endl;
-      }
-      // cout << endl;
-      cout << endl;
-
-      cout << "Controller::calculateState post KineticController DC limits:"
-           << endl;
-      cout << "    Number of DCs = " << chemSys_->getNumDCs() << endl;
-      for (int i = 0; i < chemSys_->getNumDCs(); ++i) {
-        cout << "        " << chemSys_->getDCName(i) << ": ["
-             << chemSys_->getDCLowerLimit(i) << ", "
-             << chemSys_->getDCUpperLimit(i) << "] moles" << endl;
-      }
-      cout << endl;
-      cout.flush();
-    }
-=======
-            double T = chemSys_->getTemperature();
-            lattice_->setTemperature(T);
-        }
->>>>>>> 93b60526
-
-        ///
-        /// We must pass some vectors to the `calculateKineticStep` method that
-        /// will hold the amounts of impurity elements released from the clinker
-        /// phases.  These values do not go in the `ChemicalSystem` object, but will
-        /// still need to be processed afterward.
-        ///
-
-        //vector<double> impurityrelease;
-        //impurityrelease.clear();
-        //impurityrelease.resize(chemSys_->getNumMicroImpurities(), 0.0);
-
-        ///
-        /// Get the number of moles of each IC dissolved from kinetically controlled
-        /// phases
-        ///
-
-        double T = lattice_->getTemperature();
-
-
-        /// The thermodynamic calculation returns the saturation index of phases,
-        /// which is needed for calculations of driving force for dissolution
-        /// or growth.
-        ///
-        /// 2024-05-29:  At the moment, if a microstructure phase is defined
-        /// to be one or more GEM phases, the SI of the microstructure phase
-        /// is calculated as the mole-weighted average of the SIs of the
-        /// constituent GEM CSD phases.  Can't think of a better way to do this
-        /// except to prohibit users from defining mixtures of CSD phases
-        /// as microstructure phases.
-
-        chemSys_->setMicroPhaseSI(cyc);
-
-        kineticController_->calculateKineticStep(dt, T, cyc);
-        //kineticController_->calculateKineticEvents(dt, T, isFirst);
-
-        //if (time >= sattack_time_) {// for sulfate attack iterations}
-
-<<<<<<< HEAD
+    chemSys_->setMicroPhaseSI(cyc);
+
+    kineticController_->calculateKineticStep(dt, T, cyc);
+    // kineticController_->calculateKineticEvents(dt, T, isFirst);
+
+    // if (time >= sattack_time_) {// for sulfate attack iterations}
+
+    ///
+    /// Now that the method is done determining the change in moles of each IC,
+    /// launch a thermodynamic calculation to determine new equilibrium state
+    ///
+    /// The `ChemicalSystem` object provides an interface for these calculations
+    ///
+
     try {
-      timesGEMFailed = chemSys_->calculateState(time, isFirst);
-
+      timesGEMFailed = chemSys_->calculateState(time, isFirst, cyc, false);
       if (verbose_) {
         cout << "*Returned from ChemicalSystem::calculateState" << endl;
         cout << "*called by function Controller::calculateState" << endl;
@@ -1016,454 +934,399 @@
       exit(1);
     }
 
-    cout << "After ChemicalSystem::calculateState" << endl;
-    cout << "    [Ca+2] = " << chemSys_->getDCConcentration("Ca+2") << endl;
-    cout << "    [CaOH+] = " << chemSys_->getDCConcentration("CaOH+") << endl;
-    cout << "    [OH-] = " << chemSys_->getDCConcentration("OH-") << endl;
-
     if (verbose_) {
       cout << "Done!" << endl;
       cout.flush();
     }
 
-    if (chemSys_->getTimesGEMFailed() > 0) {
-      return;
-    }
-
-    if (isFirst) {
-      chemSys_->writeChemSys();
-=======
-        ///
-        /// Now that the method is done determining the change in moles of each IC,
-        /// launch a thermodynamic calculation to determine new equilibrium state
-        ///
-        /// The `ChemicalSystem` object provides an interface for these calculations
-        ///
-
-        try {
-            timesGEMFailed = chemSys_->calculateState(time, isFirst, cyc, false);
-            if (verbose_) {
-                cout << "*Returned from ChemicalSystem::calculateState" << endl;
-                cout << "*called by function Controller::calculateState" << endl;
-                cout << "*timesGEMFailed = " << timesGEMFailed << endl;
-                cout.flush();
+    ///
+    /// The thermodynamic calculation returns the saturation index of phases,
+    /// which is needed for calculations of driving force for dissolution
+    /// or growth.  Assign this to the lattice in case crystallization pressures
+    /// should be calculated.
+    ///
+
+    if (timesGEMFailed > 0)
+      return timesGEMFailed;
+
+    /*
+    - all these must be done after the lattice update -
+    try {
+        double aveSI = 0.0;
+        double moles = 0.0;
+        vector<int> microPhaseMembers;
+        for (int i = 0; i < chemSys_->getNumMicroPhases(); ++i) {
+            string pname = chemSys_->getMicroPhaseName(i);
+            int newMicroPhaseId =
+                chemSys_->getMicroPhaseId(chemSys_->getMicroPhaseName(i));
+            aveSI = moles = 0.0;
+            microPhaseMembers = chemSys_->getMicroPhaseMembers(newMicroPhaseId);
+            for (int ii = 0; ii < microPhaseMembers.size(); ++ii) {
+                int newGEMPhaseId = microPhaseMembers[ii];
+                aveSI += ((solut_->getSI(newGEMPhaseId) *
+                           chemSys_->getGEMPhaseMoles(newGEMPhaseId)));
+                moles += chemSys_->getGEMPhaseMoles(newGEMPhaseId);
             }
-        } catch (GEMException gex) {
-            gex.printException();
-            exit(1);
+            if (moles > 0.0) {
+                aveSI = aveSI / moles;
+            } else {
+                aveSI = aveSI / (static_cast<double>(microPhaseMembers.size()));
+            }
+            lattice_->setSI(newMicroPhaseId, aveSI);
         }
-
-        if (verbose_) {
-            cout << "Done!" << endl;
-            cout.flush();
-        }
-
-        ///
-        /// The thermodynamic calculation returns the saturation index of phases,
-        /// which is needed for calculations of driving force for dissolution
-        /// or growth.  Assign this to the lattice in case crystallization pressures
-        /// should be calculated.
-        ///
-
-        if (timesGEMFailed > 0) return timesGEMFailed;
-
-        /*
-        - all these must be done after the lattice update -
-        try {
-            double aveSI = 0.0;
-            double moles = 0.0;
-            vector<int> microPhaseMembers;
-            for (int i = 0; i < chemSys_->getNumMicroPhases(); ++i) {
-                string pname = chemSys_->getMicroPhaseName(i);
-                int newMicroPhaseId =
-                    chemSys_->getMicroPhaseId(chemSys_->getMicroPhaseName(i));
-                aveSI = moles = 0.0;
-                microPhaseMembers = chemSys_->getMicroPhaseMembers(newMicroPhaseId);
-                for (int ii = 0; ii < microPhaseMembers.size(); ++ii) {
-                    int newGEMPhaseId = microPhaseMembers[ii];
-                    aveSI += ((solut_->getSI(newGEMPhaseId) *
-                               chemSys_->getGEMPhaseMoles(newGEMPhaseId)));
-                    moles += chemSys_->getGEMPhaseMoles(newGEMPhaseId);
-                }
-                if (moles > 0.0) {
-                    aveSI = aveSI / moles;
-                } else {
-                    aveSI = aveSI / (static_cast<double>(microPhaseMembers.size()));
-                }
-                lattice_->setSI(newMicroPhaseId, aveSI);
-            }
-        } catch (EOBException eex) {
-            eex.printException();
-            exit(1);
-        }
-
-        if (isFirst) {
-            chemSys_->writeChemSys();
-        }
-        */
-
-        // Output to files the solution composition data, phase data, DC data,
-        // microstructure data, pH, and C-S-H composition and Ca/Si ratio
-        // DONE AFTER LATTICE UPDATE
-
-    } catch (FileException fex) {
-        fex.printException();
-        exit(1);
-    } catch (FloatException flex) {
-        flex.printException();
-        exit(1);
->>>>>>> 93b60526
-    }
-    return timesGEMFailed;
-}
-
-<<<<<<< HEAD
-    // BULLARD: These are the kinds of changes that need to be made
-    //
-    // kineticController_->calculatePrecipitationEvents(dt, T, isFirst);
-    // Then we need to rerun the SI calculations above.
-    //
-    // Another possibility is to use the dul and dll vectors for GEM_from_MT and
-    // maybe then we could do the entire dissolution and precipitation in one
-    // GEM_run calculation.
-
-=======
-void Controller::writeTxtOutputFiles (double time){
->>>>>>> 93b60526
-    ///
-    /// Set the kinetic DC moles.  This adds the clinker components to the DC
-    /// moles of the GEM CSD. Not sure if this is helpful or maybe even an
-    /// error.
-    ///
-    ///
-    int numICs = chemSys_->getNumICs();
-    int numDCs = chemSys_->getNumDCs();
-    int i, j;
-
-    // Output to files the solution composition data, phase data, DC data,
-    // microstructure data, pH, and C-S-H composition and Ca/Si ratio
-
-    string outfilename = jobroot_ + "_Solution.csv";
-    ofstream out3(outfilename.c_str(), ios::app);
-    if (!out3) {
-        throw FileException("Controller", "calculateState", outfilename,
-                            "Could not append");
-    }
-
-    out3 << setprecision(5) << time;
-    char cc;
-    for (i = 0; i < numDCs; i++) {
-        cc = chemSys_->getDCClassCode(i);
-        if (cc == 'S' || cc == 'T' || cc == 'W') {
-            out3 << "," << (chemSys_->getNode())->Get_cDC((long int)i); // molality
-        }
-    }
-    out3 << endl;
-    out3.close();
-
-    outfilename = jobroot_ + "_DCMoles.csv";
-    ofstream out4(outfilename.c_str(), ios::app);
-    if (!out4) {
-        throw FileException("Controller", "calculateState", outfilename,
-                            "Could not append");
-    }
-
-    out4 << setprecision(5) << time;
-<<<<<<< HEAD
-    for (int i = 0; i < chemSys_->getNumDCs(); i++) {
-      if (chemSys_->getDCMolarMass(i) > 0.0) {
-        cc = chemSys_->getDCClassCode(i);
-        if (cc == 'O' || cc == 'I' || cc == 'J' || cc == 'M' || cc == 'W') {
-          string dcname = chemSys_->getDCName(i);
-          out4 << "," << chemSys_->getDCMoles(dcname);
-          // double V0 =
-          //     chemSys_->getDCMoles(dcname) *
-          //     chemSys_->getDCMolarVolume(dcname);
-          // out4 << "," << V0;
-          if (verbose_) {
-            cout << "Controller::calculateState    DC = "
-                 << chemSys_->getDCName(i)
-                 << ", moles = " << chemSys_->getDCMoles(i)
-                 << ", molar mass = " << chemSys_->getDCMolarMass(i) << endl;
-            cout.flush();
-          }
-=======
-    for (i = 0; i < numDCs; i++) {
-        if (chemSys_->getDCMolarMass(i) > 0.0) {
-            cc = chemSys_->getDCClassCode(i);
-            if (cc == 'O' || cc == 'I' || cc == 'J' || cc == 'M' || cc == 'W') {
-                string dcname = chemSys_->getDCName(i);
-                double V0 =
-                    chemSys_->getDCMoles(dcname) * chemSys_->getDCMolarVolume(dcname);
-                out4 << "," << V0;
-                if (verbose_) {
-                    cout << "Controller::calculateState    DC = "
-                         << chemSys_->getDCName(i)
-                         << ", moles = " << chemSys_->getDCMoles(i)
-                         << ", molar mass = " << chemSys_->getDCMolarMass(i) << endl;
-                    cout.flush();
-                }
-            }
-        } else {
-            string msg = "Divide by zero error for DC " + chemSys_->getDCName(i);
-            out4.close();
-            throw FloatException("Controller", "calculateState", msg);
->>>>>>> 93b60526
-        }
-    }
-    out4 << endl;
-    out4.close();
-
-    outfilename = jobroot_ + "_Microstructure.csv";
-    ofstream out5(outfilename.c_str(), ios::app);
-    if (!out5) {
-        throw FileException("Controller", "calculateState", outfilename,
-                            "Could not append");
-    }
-
-    out5 << setprecision(5) << time;
-    for (i = 0; i < chemSys_->getNumMicroPhases(); i++) {
-        out5 << "," << (lattice_->getVolumefraction(i));
-    }
-    double micvol = lattice_->getMicrostructurevolume();
-    double initmicvol = lattice_->getInitialmicrostructurevolume();
-    out5 << "," << micvol << "," << (initmicvol - micvol);
-    out5 << endl;
-    out5.close();
-
-    outfilename = jobroot_ + "_pH.csv";
-    ofstream out6(outfilename.c_str(), ios::app);
-    if (!out6) {
-        throw FileException("Controller", "calculateState", outfilename,
-                            "Could not append");
-    }
-    out6 << setprecision(5) << time;
-    out6 << "," << (chemSys_->getPH()) << endl;
-    out6.close();
-
-    chemSys_->setGEMPhaseStoich();
-
-    double *CSHcomp;
-    try {
-        CSHcomp =
-            chemSys_->getPGEMPhaseStoich(chemSys_->getGEMPhaseId(CSHGEMName));
     } catch (EOBException eex) {
         eex.printException();
         exit(1);
     }
-    if (verbose_) {
-        cout << "Done!" << endl;
-        cout.flush();
-    }
-    //double CaMoles = 0.0, SiMoles = 0.0, CaSiRatio = 0.0;
-    outfilename = jobroot_ + "_CSH.csv";
-    ofstream out7(outfilename.c_str(), ios::app);
-    if (!out7) {
-        throw FileException("Controller", "calculateState", outfilename,
-                            "Could not append");
-    }
-    out7 << setprecision(5) << time;
+
+    if (isFirst) {
+        chemSys_->writeChemSys();
+    }
+    */
+
+    // Output to files the solution composition data, phase data, DC data,
+    // microstructure data, pH, and C-S-H composition and Ca/Si ratio
+    // DONE AFTER LATTICE UPDATE
+
+  } catch (FileException fex) {
+    fex.printException();
+    exit(1);
+  } catch (FloatException flex) {
+    flex.printException();
+    exit(1);
+  }
+  return timesGEMFailed;
+}
+
+void Controller::writeTxtOutputFiles(double time) {
+  ///
+  /// Set the kinetic DC moles.  This adds the clinker components to the DC
+  /// moles of the GEM CSD. Not sure if this is helpful or maybe even an
+  /// error.
+  ///
+  ///
+  int numICs = chemSys_->getNumICs();
+  int numDCs = chemSys_->getNumDCs();
+  int i, j;
+
+  // Output to files the solution composition data, phase data, DC data,
+  // microstructure data, pH, and C-S-H composition and Ca/Si ratio
+
+  string outfilename = jobroot_ + "_Solution.csv";
+  ofstream out3(outfilename.c_str(), ios::app);
+  if (!out3) {
+    throw FileException("Controller", "calculateState", outfilename,
+                        "Could not append");
+  }
+
+  out3 << setprecision(5) << time;
+  char cc;
+  for (i = 0; i < numDCs; i++) {
+    cc = chemSys_->getDCClassCode(i);
+    if (cc == 'S' || cc == 'T' || cc == 'W') {
+      out3 << "," << (chemSys_->getNode())->Get_cDC((long int)i); // molality
+    }
+  }
+  out3 << endl;
+  out3.close();
+
+  outfilename = jobroot_ + "_DCMoles.csv";
+  ofstream out4(outfilename.c_str(), ios::app);
+  if (!out4) {
+    throw FileException("Controller", "calculateState", outfilename,
+                        "Could not append");
+  }
+
+  out4 << setprecision(5) << time;
+  for (i = 0; i < numDCs; i++) {
+    if (chemSys_->getDCMolarMass(i) > 0.0) {
+      cc = chemSys_->getDCClassCode(i);
+      if (cc == 'O' || cc == 'I' || cc == 'J' || cc == 'M' || cc == 'W') {
+        string dcname = chemSys_->getDCName(i);
+        double V0 =
+            chemSys_->getDCMoles(dcname) * chemSys_->getDCMolarVolume(dcname);
+        out4 << "," << V0;
+        if (verbose_) {
+          cout << "Controller::calculateState    DC = "
+               << chemSys_->getDCName(i)
+               << ", moles = " << chemSys_->getDCMoles(i)
+               << ", molar mass = " << chemSys_->getDCMolarMass(i) << endl;
+          cout.flush();
+        }
+      }
+    } else {
+      string msg = "Divide by zero error for DC " + chemSys_->getDCName(i);
+      out4.close();
+      throw FloatException("Controller", "calculateState", msg);
+    }
+  }
+  out4 << endl;
+  out4.close();
+
+  outfilename = jobroot_ + "_Microstructure.csv";
+  ofstream out5(outfilename.c_str(), ios::app);
+  if (!out5) {
+    throw FileException("Controller", "calculateState", outfilename,
+                        "Could not append");
+  }
+
+  out5 << setprecision(5) << time;
+  for (i = 0; i < chemSys_->getNumMicroPhases(); i++) {
+    out5 << "," << (lattice_->getVolumefraction(i));
+  }
+  double micvol = lattice_->getMicrostructurevolume();
+  double initmicvol = lattice_->getInitialmicrostructurevolume();
+  out5 << "," << micvol << "," << (initmicvol - micvol);
+  out5 << endl;
+  out5.close();
+
+  outfilename = jobroot_ + "_pH.csv";
+  ofstream out6(outfilename.c_str(), ios::app);
+  if (!out6) {
+    throw FileException("Controller", "calculateState", outfilename,
+                        "Could not append");
+  }
+  out6 << setprecision(5) << time;
+  out6 << "," << (chemSys_->getPH()) << endl;
+  out6.close();
+
+  chemSys_->setGEMPhaseStoich();
+
+  double *CSHcomp;
+  try {
+    CSHcomp = chemSys_->getPGEMPhaseStoich(chemSys_->getGEMPhaseId(CSHGEMName));
+  } catch (EOBException eex) {
+    eex.printException();
+    exit(1);
+  }
+  if (verbose_) {
+    cout << "Done!" << endl;
+    cout.flush();
+  }
+  // double CaMoles = 0.0, SiMoles = 0.0, CaSiRatio = 0.0;
+  outfilename = jobroot_ + "_CSH.csv";
+  ofstream out7(outfilename.c_str(), ios::app);
+  if (!out7) {
+    throw FileException("Controller", "calculateState", outfilename,
+                        "Could not append");
+  }
+  out7 << setprecision(5) << time;
+  for (i = 0; i < numICs; i++) {
+    out7 << "," << CSHcomp[i];
+    // if (chemSys_->getICName(i) == "Ca") {
+    //     CaMoles = CSHcomp[i];
+    // }
+    // if (chemSys_->getICName(i) == "Si") {
+    //     SiMoles = CSHcomp[i];
+    // }
+  }
+  int id_Ca = chemSys_->getICId("Ca");
+  int id_Si = chemSys_->getICId("Si");
+  double CaMoles = CSHcomp[id_Ca];
+  double SiMoles = CSHcomp[id_Si];
+  if (CaMoles < 1.0e-16)
+    CaMoles = 1.0e-16;
+  if (SiMoles < 1.0e-16)
+    SiMoles = 1.0e-16;
+  double CaSiRatio = CaMoles / SiMoles;
+  out7 << "," << CaSiRatio << endl;
+  out7.close();
+
+  // chemSys_->setGEMPhaseStoich();
+  double *phaseRecord;
+  int ICIndex;
+  CaMoles = SiMoles = 0.0;
+  outfilename = jobroot_ + "_CSratio_solid.csv";
+  ofstream out8(outfilename.c_str(), ios::app);
+  if (!out8) {
+    throw FileException("Controller", "calculateState", outfilename,
+                        "Could not append");
+  }
+  out8 << setprecision(5) << time;
+  for (i = 0; i < chemSys_->getNumGEMPhases(); i++) {
+    cc = chemSys_->getGEMPhaseClassCode(i);
+    if (cc == 's') {
+      phaseRecord = chemSys_->getPGEMPhaseStoich(i);
+      // ICIndex = chemSys_->getICId("Ca");
+      // CaMoles += phaseRecord[ICIndex];
+      // ICIndex = chemSys_->getICId("Si");
+      // SiMoles += phaseRecord[ICIndex];
+      CaMoles += phaseRecord[id_Ca];
+      SiMoles += phaseRecord[id_Si];
+    }
+  }
+  if (SiMoles != 0) {
+    CaSiRatio = CaMoles / SiMoles;
+    out8 << "," << CaSiRatio << endl;
+  } else {
+    out8 << ",Si_moles is ZERO" << endl;
+  }
+  out8.close();
+
+  outfilename = jobroot_ + "_Enthalpy.csv";
+  ofstream out10(outfilename.c_str(), ios::app);
+  if (!out10) {
+    throw FileException("Controller", "calculateState", outfilename,
+                        "Could not append");
+  }
+  if (verbose_) {
+    cout << "Writing Enthalpy values...";
+    cout.flush();
+  }
+
+  double enth = 0.0;
+  for (i = 0; i < numDCs; i++) {
+    enth += (chemSys_->getDCEnthalpy(i));
+  }
+
+  out10 << setprecision(5) << time;
+  out10 << "," << enth << endl;
+  if (verbose_) {
+    cout << "Done!" << endl;
+    cout.flush();
+  }
+  out10.close();
+}
+
+void Controller::writeTxtOutputFiles_onlyICsDCs(double time) {
+
+  int i, j;
+  int numICs = chemSys_->getNumICs();
+  int numDCs = chemSys_->getNumDCs();
+  vector<double> ICMoles;
+  ICMoles.resize(numICs, 0.0);
+  vector<double> DCMoles;
+  DCMoles.resize(numDCs, 0.0);
+  for (i = 0; i < numDCs; i++) {
+    DCMoles[i] = chemSys_->getDCMoles(i);
+  }
+
+  string outfilenameIC = jobroot_ + "_icmoles.csv";
+  string outfilenameDC = jobroot_ + "_dcmoles.csv";
+  if (time < 1.e-10) {
+    ofstream out0IC(outfilenameIC.c_str());
+    out0IC << "Time(d)";
     for (i = 0; i < numICs; i++) {
-        out7 << "," << CSHcomp[i];
-        //if (chemSys_->getICName(i) == "Ca") {
-        //    CaMoles = CSHcomp[i];
-        //}
-        //if (chemSys_->getICName(i) == "Si") {
-        //    SiMoles = CSHcomp[i];
-        //}
-    }
-    int id_Ca = chemSys_->getICId("Ca");
-    int id_Si = chemSys_->getICId("Si");
-    double CaMoles = CSHcomp[id_Ca];
-    double SiMoles = CSHcomp[id_Si];
-    if (CaMoles < 1.0e-16)
-        CaMoles = 1.0e-16;
-    if (SiMoles < 1.0e-16)
-        SiMoles = 1.0e-16;
-    double CaSiRatio = CaMoles / SiMoles;
-    out7 << "," << CaSiRatio << endl;
-    out7.close();
-
-    //chemSys_->setGEMPhaseStoich();
-    double *phaseRecord;
-    int ICIndex;
-    CaMoles = SiMoles = 0.0;
-    outfilename = jobroot_ + "_CSratio_solid.csv";
-    ofstream out8(outfilename.c_str(), ios::app);
-    if (!out8) {
-        throw FileException("Controller", "calculateState", outfilename,
-                            "Could not append");
-    }
-    out8 << setprecision(5) << time;
-    for (i = 0; i < chemSys_->getNumGEMPhases(); i++) {
-        cc = chemSys_->getGEMPhaseClassCode(i);
-        if (cc == 's') {
-            phaseRecord = chemSys_->getPGEMPhaseStoich(i);
-            //ICIndex = chemSys_->getICId("Ca");
-            //CaMoles += phaseRecord[ICIndex];
-            //ICIndex = chemSys_->getICId("Si");
-            //SiMoles += phaseRecord[ICIndex];
-            CaMoles += phaseRecord[id_Ca];
-            SiMoles += phaseRecord[id_Si];
-        }
-    }
-    if (SiMoles != 0) {
-        CaSiRatio = CaMoles / SiMoles;
-        out8 << "," << CaSiRatio << endl;
-    } else {
-        out8 << ",Si_moles is ZERO" << endl;
-    }
-    out8.close();
-
-    outfilename = jobroot_ + "_Enthalpy.csv";
-    ofstream out10(outfilename.c_str(), ios::app);
-    if (!out10) {
-        throw FileException("Controller", "calculateState", outfilename,
-                            "Could not append");
-    }
-    if (verbose_) {
-        cout << "Writing Enthalpy values...";
-        cout.flush();
-    }
-
-    double enth = 0.0;
+      out0IC << "," << chemSys_->getICName(i);
+    }
+    out0IC << endl;
+    out0IC.close();
+
+    ofstream out0DC(outfilenameDC.c_str());
+    out0DC << "Time(d)";
     for (i = 0; i < numDCs; i++) {
-        enth += (chemSys_->getDCEnthalpy(i));
-    }
-
-    out10 << setprecision(5) << time;
-    out10 << "," << enth << endl;
-    if (verbose_) {
-        cout << "Done!" << endl;
-        cout.flush();
-    }
-    out10.close();
-
+      out0DC << "," << chemSys_->getDCName(i);
+    }
+    out0DC << endl;
+    out0DC.close();
+  }
+
+  vector<int> impurityDCID;
+  impurityDCID.clear();
+  impurityDCID.push_back(chemSys_->getDCId("K2O"));
+  impurityDCID.push_back(chemSys_->getDCId("Na2O"));
+  impurityDCID.push_back(chemSys_->getDCId("Per"));
+  impurityDCID.push_back(chemSys_->getDCId("SO3"));
+
+  double scMass, molMass;
+  int mPhId;
+  double massImpurity, totMassImpurity;
+
+  // cout << endl << "getIsDCKinetic: " << endl;
+  for (j = 0; j < numDCs; j++) {
+    if (chemSys_->getIsDCKinetic(j)) {
+      // molMass = chemSys_->getDCMolarMass(j);
+      mPhId = chemSys_->getDC_to_MPhID(j);
+      scMass = chemSys_->getMicroPhaseMass(mPhId);
+
+      totMassImpurity = 0;
+
+      massImpurity = scMass * chemSys_->getK2o(mPhId);
+      totMassImpurity += massImpurity;
+      DCMoles[impurityDCID[0]] +=
+          massImpurity / chemSys_->getDCMolarMass("K2O");
+
+      massImpurity = scMass * chemSys_->getNa2o(mPhId);
+      totMassImpurity += massImpurity;
+      DCMoles[impurityDCID[1]] +=
+          massImpurity / chemSys_->getDCMolarMass("Na2O");
+
+      massImpurity = scMass * chemSys_->getMgo(mPhId);
+      totMassImpurity += massImpurity;
+      DCMoles[impurityDCID[2]] +=
+          massImpurity / chemSys_->getDCMolarMass("Per"); // MgO
+
+      massImpurity = scMass * chemSys_->getSo3(mPhId);
+      totMassImpurity += massImpurity;
+      DCMoles[impurityDCID[3]] +=
+          massImpurity / chemSys_->getDCMolarMass("SO3");
+
+      DCMoles[j] = (scMass - totMassImpurity) / chemSys_->getDCMolarMass(j);
+
+      // DCMoles[j] = scMass / molMass;
+      // DCMoles[impurityDCID[0]] += scMass * chemSys_->getK2o(mPhId) /
+      // chemSys_->getDCMolarMass("K2O"); DCMoles[impurityDCID[1]] += scMass *
+      // chemSys_->getNa2o(mPhId) / chemSys_->getDCMolarMass("Na2O");
+      // DCMoles[impurityDCID[2]] += scMass * chemSys_->getMgo(mPhId) /
+      // chemSys_->getDCMolarMass("Per");//MgO DCMoles[impurityDCID[3]] +=
+      // scMass * chemSys_->getSo3(mPhId) / chemSys_->getDCMolarMass("SO3");
+
+      // cout << j << "  scMass : " << scMass << "  mPhId :" << mPhId << "
+      // molMass : " << molMass << endl; cout << "      impurityDCID [0/1/2/3]
+      // : " << impurityDCID[0] << " / " << impurityDCID[1] << endl;
+      // cout.flush();
+      //                                     //  " / " << impurityDCID[2] << " /
+      //                                     " << impurityDCID[3] << endl;
+      //                                     cout.flush();
+      // cout << "      mass(%) K2O/Na2O/MgO/SO3 : " << chemSys_->getK2o(mPhId)
+      // << " / " << chemSys_->getNa2o(mPhId) << endl; cout.flush();
+      //                                     //  " / " <<
+      //                                     chemSys_->getMgo(mPhId) << " / " <<
+      //                                     chemSys_->getSo3(mPhId) << endl;
+      //                                     cout.flush();
+      // cout << "      molMass K2O/Na2O/MgO/SO3 : " <<
+      // chemSys_->getDCMolarMass("K2O") << " / " <<
+      // chemSys_->getDCMolarMass("Na2O") << endl; cout.flush();
+      //                                     //  " / " <<
+      //                                     chemSys_->getDCMolarMass("MgO") <<
+      //                                     " / " <<
+      //                                     chemSys_->getDCMolarMass("SO3") <<
+      //                                     endl; cout.flush();
+    }
+  }
+
+  for (j = 0; j < numDCs; j++) {
+    for (i = 0; i < numICs; i++) {
+      ICMoles[i] += DCMoles[j] * chemSys_->getDCStoich(j, i);
+    }
+  }
+
+  ofstream out1(outfilenameIC.c_str(), ios::app);
+  if (!out1) {
+    throw FileException("Controller", "writeTxtOutputFiles_onlyICsDCs",
+                        outfilenameIC, "Could not append");
+  }
+
+  out1 << setprecision(5) << time;
+  for (i = 0; i < numICs; i++) {
+    out1 << "," << ICMoles[i];
+  }
+  out1 << endl;
+  out1.close();
+
+  ofstream out2(outfilenameDC.c_str(), ios::app);
+  if (!out2) {
+    throw FileException("Controller", "writeTxtOutputFiles_onlyICsDCs",
+                        outfilenameDC, "Could not append");
+  }
+
+  out2 << setprecision(5) << time;
+  for (i = 0; i < numDCs; i++) {
+    out2 << "," << DCMoles[i];
+  }
+  out2 << endl;
+  out2.close();
 }
-
-void Controller::writeTxtOutputFiles_onlyICsDCs(double time){
-
-    int i, j;
-    int numICs = chemSys_->getNumICs();
-    int numDCs = chemSys_->getNumDCs();
-    vector<double> ICMoles;
-    ICMoles.resize(numICs,0.0);
-    vector<double> DCMoles;
-    DCMoles.resize(numDCs,0.0);
-    for (i = 0; i < numDCs; i++){
-        DCMoles[i] = chemSys_->getDCMoles(i);
-    }
-
-    string outfilenameIC = jobroot_ + "_icmoles.csv";
-    string outfilenameDC = jobroot_ + "_dcmoles.csv";
-    if(time < 1.e-10){
-        ofstream out0IC(outfilenameIC.c_str());
-        out0IC << "Time(d)";
-        for (i = 0; i < numICs; i++) {
-            out0IC << "," << chemSys_->getICName(i);
-        }
-        out0IC << endl;
-        out0IC.close();
-
-        ofstream out0DC(outfilenameDC.c_str());
-        out0DC << "Time(d)";
-        for (i = 0; i < numDCs; i++) {
-            out0DC << "," << chemSys_->getDCName(i);
-        }
-        out0DC << endl;
-        out0DC.close();
-    }   
-
-    vector <int> impurityDCID;
-    impurityDCID.clear();
-    impurityDCID.push_back(chemSys_->getDCId("K2O"));
-    impurityDCID.push_back(chemSys_->getDCId("Na2O"));
-    impurityDCID.push_back(chemSys_->getDCId("Per"));
-    impurityDCID.push_back(chemSys_->getDCId("SO3"));
-
-    double scMass, molMass;
-    int mPhId;
-    double massImpurity, totMassImpurity;
-
-    //cout << endl << "getIsDCKinetic: " << endl;
-    for(j = 0; j < numDCs; j++){
-        if(chemSys_->getIsDCKinetic(j)){
-            //molMass = chemSys_->getDCMolarMass(j);
-            mPhId = chemSys_->getDC_to_MPhID(j);
-            scMass = chemSys_->getMicroPhaseMass(mPhId);
-
-            totMassImpurity = 0;
-
-            massImpurity = scMass * chemSys_->getK2o(mPhId);
-            totMassImpurity += massImpurity;
-            DCMoles[impurityDCID[0]] += massImpurity / chemSys_->getDCMolarMass("K2O");
-
-            massImpurity = scMass * chemSys_->getNa2o(mPhId);
-            totMassImpurity += massImpurity;
-            DCMoles[impurityDCID[1]] += massImpurity / chemSys_->getDCMolarMass("Na2O");
-
-            massImpurity = scMass * chemSys_->getMgo(mPhId);
-            totMassImpurity += massImpurity;
-            DCMoles[impurityDCID[2]] += massImpurity / chemSys_->getDCMolarMass("Per");//MgO
-
-            massImpurity = scMass * chemSys_->getSo3(mPhId);
-            totMassImpurity += massImpurity;
-            DCMoles[impurityDCID[3]] += massImpurity / chemSys_->getDCMolarMass("SO3");
-
-            DCMoles[j] = (scMass - totMassImpurity) / chemSys_->getDCMolarMass(j);
-
-            //DCMoles[j] = scMass / molMass;
-            //DCMoles[impurityDCID[0]] += scMass * chemSys_->getK2o(mPhId) / chemSys_->getDCMolarMass("K2O");
-            //DCMoles[impurityDCID[1]] += scMass * chemSys_->getNa2o(mPhId) / chemSys_->getDCMolarMass("Na2O");
-            //DCMoles[impurityDCID[2]] += scMass * chemSys_->getMgo(mPhId) / chemSys_->getDCMolarMass("Per");//MgO
-            //DCMoles[impurityDCID[3]] += scMass * chemSys_->getSo3(mPhId) / chemSys_->getDCMolarMass("SO3");
-
-            //cout << j << "  scMass : " << scMass << "  mPhId :" << mPhId << "  molMass : " << molMass << endl;
-            //cout << "      impurityDCID [0/1/2/3]   : " << impurityDCID[0] << " / " << impurityDCID[1] << endl; cout.flush();
-            //                                    //  " / " << impurityDCID[2] << " / " << impurityDCID[3] << endl; cout.flush();
-            //cout << "      mass(%) K2O/Na2O/MgO/SO3 : " << chemSys_->getK2o(mPhId) << " / " << chemSys_->getNa2o(mPhId) << endl; cout.flush();
-            //                                    //  " / " << chemSys_->getMgo(mPhId) << " / " << chemSys_->getSo3(mPhId) << endl; cout.flush();
-            //cout << "      molMass K2O/Na2O/MgO/SO3 : " << chemSys_->getDCMolarMass("K2O") << " / " << chemSys_->getDCMolarMass("Na2O") << endl; cout.flush();
-            //                                    //  " / " << chemSys_->getDCMolarMass("MgO") << " / " << chemSys_->getDCMolarMass("SO3") << endl; cout.flush();
-        }
-    }
-
-    for(j = 0; j < numDCs; j++){
-        for(i = 0; i < numICs; i++){
-            ICMoles[i] += DCMoles[j]* chemSys_->getDCStoich(j,i);
-        }
-    }
-
-    ofstream out1(outfilenameIC.c_str(), ios::app);
-    if (!out1) {
-        throw FileException("Controller", "writeTxtOutputFiles_onlyICsDCs", outfilenameIC,
-                            "Could not append");
-    }
-
-    out1 << setprecision(5) << time;
-    for (i = 0; i < numICs; i++) {
-        out1 << "," << ICMoles[i];
-    }
-    out1 << endl;
-    out1.close();
-
-    ofstream out2(outfilenameDC.c_str(), ios::app);
-    if (!out2) {
-        throw FileException("Controller", "writeTxtOutputFiles_onlyICsDCs", outfilenameDC,
-                            "Could not append");
-    }
-
-    out2 << setprecision(5) << time;
-    for (i = 0; i < numDCs; i++) {
-        out2 << "," << DCMoles[i];
-    }
-    out2 << endl;
-    out2.close();
-
-}
-
-
-
 
 void Controller::parseDoc(const string &docName) {
   xmlDocPtr doc;
