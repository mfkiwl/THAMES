/**
@file Controller.cc
@brief Definition of Controller class methods
*/

#include "Controller.h"

Controller::Controller(Lattice *msh, KineticController *kc, ChemicalSystem *cs,
                       ThermalStrain *thmstr, const int simtype,
                       const string &parfilename, const string &jobname,
                       const bool verbose, const bool warning, const bool xyz)
    : lattice_(msh), kineticController_(kc), chemSys_(cs), sim_type_(simtype),
      thermalstr_(thmstr), jobroot_(jobname) {
  unsigned int i;
  double tvalue, pvalue;
  string buff;
  vector<double> phases;
  const string imgfreqstr = "Image_frequency:";
  const string outtimestr = "OutTime:";
  const string calctimestr = "CalcTime:";

  xyz_ = xyz;

#ifdef DEBUG
  verbose_ = true;
  warning_ = true;
#else
  verbose_ = verbose;
  warning_ = warning;
#endif

  ///
  /// Set default values for all parameters prior to any customization
  ///

  ///
  /// Setting the default times for outputting images, and for initiating the
  /// simulations for leaching or external sulfate attack.
  ///
  /// All times are given in days, and the leaching and sulfate attack times are
  /// set to very high values so that they usually won't happen
  ///

  imgfreq_ = 7.0;
  leach_time_ = 1.0e10;
  sattack_time_ = 1.0e10;

  damagecount_ = 0;

  ///
  /// Load up the pointers to the `ChemicalSystem` object and `Lattice` object
  ///

  chemSys_ = lattice_->getChemSys();
  lattice_->setJobroot(jobroot_);

  ///
  /// Output the class codes for the solution and for DC components.
  /// Output the header for the microstructure phase stats file
  /// Output header for the file tracking pH
  /// Output header for the file tracking the C-S-H composition and Ca/Si ratios
  /// Output header for the file tracking the IC moles in the system
  ///

  try {
    string outfilename = jobroot_ + "_Solution.csv";
    ofstream out(outfilename.c_str());
    if (!out) {
      throw FileException("Controller", "Controller", outfilename,
                          "Could not append");
    }
    char cc;
    out << "Time(d)";
    for (int i = 0; i < chemSys_->getNumDCs(); i++) {
      cc = chemSys_->getDCClassCode(i);
      if (cc == 'S' || cc == 'T' || cc == 'W') {
        out << "," << chemSys_->getDCName(i);
      }
    }
    out << endl;
    out.close();

    outfilename = jobroot_ + "_DCVolumes.csv";
    ofstream out1(outfilename.c_str());
    if (!out1) {
      throw FileException("Controller", "Controller", outfilename,
                          "Could not append");
    }

    out1 << "Time(d)";
    for (int i = 0; i < chemSys_->getNumDCs(); i++) {
      cc = chemSys_->getDCClassCode(i);
      if (cc == 'O' || cc == 'I' || cc == 'J' || cc == 'M' || cc == 'W') {
        out1 << "," << chemSys_->getDCName(i);
      }
    }
    out1 << endl;
    out1.close();

    outfilename = jobroot_ + "_Microstructure.csv";
    ofstream out2(outfilename.c_str());
    if (!out2) {
      throw FileException("Controller", "Controller", outfilename,
                          "Could not append");
    }

    out2 << "Time(d)";
    for (int i = 0; i < chemSys_->getNumMicroPhases(); i++) {
      out2 << "," << chemSys_->getMicroPhaseName(i);
    }
    out2 << ",Total Volume (m3),Chemical Shrinkage (m3)";
    out2 << endl;
    out2.close();

    outfilename = jobroot_ + "_pH.csv";
    ofstream out3(outfilename.c_str());
    if (!out3) {
      throw FileException("Controller", "Controller", outfilename,
                          "Could not append");
    }
    out3 << "Time(d),pH" << endl;
    out3.close();

    outfilename = jobroot_ + "_CSH.csv";
    ofstream out4(outfilename.c_str());
    if (!out4) {
      throw FileException("Controller", "Controller", outfilename,
                          "Could not append");
    }
    out4 << "Time(d)";
    for (int i = 0; i < chemSys_->getNumICs(); i++) {
      out4 << "," << chemSys_->getICName(i);
    }
    out4 << ",Ca/Si" << endl;
    out4.close();

    outfilename = jobroot_ + "_CSratio_solid.csv";
    ofstream out5(outfilename.c_str());
    if (!out5) {
      throw FileException("Controller", "Controller", outfilename,
                          "Could not append");
    }
    out5 << "Time(d),C/S in solid" << endl;
    out5.close();

    outfilename = jobroot_ + "_Enthalpy.csv";
    ofstream out6(outfilename.c_str());
    if (!out6) {
      throw FileException("Controller", "Controller", outfilename,
                          "Could not append");
    }
    out6 << "Time(d),Enthalpy(J)" << endl;
    out6.close();

  } catch (FileException fex) {
    throw fex;
  }

  ///
  /// Open and read the Controller parameter file
  ///

  string xmlext = ".xml";
  size_t foundxml;

  try {
    foundxml = parfilename.find(xmlext);

    time_.clear();
    if (foundxml != string::npos) {
      parseDoc(parfilename);
    } else {
      cout << "Parameter file must be XML" << endl;
      throw FileException("Controller", "Controller", parfilename,
                          "NOT XML FORMAT");
    }
  } catch (FileException fex) {
    throw fex;
  }

  int time_Size = time_.size();
  int output_time_Size = output_time_.size();

  cout << endl << "Controller::Controller(...) :" << endl;

  if (time_.size() == 0) {
    cout << endl << endl << "Controller::Controller error : at least one <calctime> or "
                            "<outtime> value must be present into parameters.xml file!" << endl;
    cout << endl << "check and modify parameters.xml file and run thames again" << endl;
    cout << endl << "end program" << endl;
    // exit(0);
    throw FileException("Controller", "Controller", "parameters.xml",
                        "at least one <calctime> or "
                        "<outtime> value must be present into parameters.xml file!");
  }

  cout << "   initial time_.size()        = " << time_Size << endl;
  cout << "   output_time_.size()         = " << output_time_Size << endl;
  for (int i = 0; i < output_time_Size; i++) {
    time_.push_back(output_time_[i]);
  }

  time_Size = time_.size();
  cout << "   intermediar time_.size()    = " << time_Size << endl;

  double timeTp;
  for (int i = 0; i < time_Size - 1; i++) {
    for (int j = i + 1; j < time_Size; j++) {
      if (time_[i] > time_[j]) {
        timeTp = time_[i];
        time_[i] = time_[j];
        time_[j] = timeTp;
      }
    }
  }

  for (int i = 0; i < time_.size() - 1; i++) {
    if (abs(time_[i] - time_[i + 1]) <= 1.e-9) {
      time_.erase(time_.begin() + i);
    }
  }
  time_Size = time_.size();
  cout << "   final time_.size()          = " << time_Size << endl;

  string outfilename = jobroot_ + "-parameters_used.xml";
  ofstream out1(outfilename.c_str());
  if (!out1) {
    throw FileException("Controller", "Controller", outfilename,
                        "Could not append");
  }

  out1 << "<?xml version=\"1.0\" encoding=\"UTF-8\"?>" << endl;
  out1 << "<simulation_parameters "
          "xmlns:xs=\"http://www.w3.org/2001/XMLSchema-instance\""
       << endl;
  out1 << "  "
          "xs:noNamespaceSchemaLocation=\"https://github.tamu.edu/jwbullard/"
          "THAMES/blob/master"
          "/src/thameslib/xsdfiles/parameters.xsd\">"
       << endl;
  for (int i = 0; i < time_Size; i++) {
    out1 << " <calctime> " << time_[i] << " </calctime>" << endl;
  }
  out1 << endl;
  for (int i = 0; i < output_time_Size; i++) {
    out1 << " <outtime> " << output_time_[i] << " </outtime>" << endl;
  }
  out1 << "</simulation_parameters>" << endl;
  out1.close();
<<<<<<< HEAD
  cout << "   => new time (calctime & outtime) parameters have been used and "
          "writen as "
          "parameters_new.xml"
       << endl;
=======
  cout << "   => new time values (calctime & outtime) have been used and "
          "writen as :" << endl;
  cout <<  "         " << outfilename << endl;
>>>>>>> 368133ae

  // cout << endl << "end Controller::Controller" << endl;
  // exit(0);
}

void Controller::doCycle(const string &statfilename, int choice,
                         double elemTimeInterval) {
  unsigned int i;
  int time_index;
  RestoreSystem iniLattice;

  ///
  /// This block arbitrarily sets the leaching initiation time to 100 days if
  /// the leaching module is to be run, or sets the sulfate attack initiation
  /// time to 100 days if the sulfate attack module is to be run
  ///
  /// @todo Think about generalizing this more, or allowing combinations of more
  /// than one
  ///

  if (choice == LEACHING) {
    leach_time_ = 100.0;
  } else if (choice == SULFATE_ATTACK) {
    sattack_time_ = 100.0;
  }

  /*
  kineticController_->setSattack_time(sattack_time_);
  kineticController_->setLeach_time(leach_time_);
  */

  chemSys_->setSulfateAttackTime(sattack_time_);
  chemSys_->setLeachTime(leach_time_);
  lattice_->setSattack_time(sattack_time_);
  lattice_->setLeach_time(leach_time_);

  // Initialize the list of all interfaces in the lattice

  cout << endl
       << "Controller::doCycle(...) Entering Lattice::findInterfaces()" << endl;

  lattice_->findInterfaces();

  // lattice_->checkSite(8);
  // cout << endl << " exit controller" << endl;// exit(0);

  cout << endl << "Controller::doCycle(...) Entering Main time loop" << endl;

  static double timestep = 0.0;
  bool capwater = true; // True if some capillary water is available
  time_index = 0;

  ///
  /// Output a file that directly links the microstructure ids to their
  /// rgb color.  This is only for easier image processing after the simulation
  /// is finished so we don't have to read the xml file
  ///

  lattice_->writeMicroColors(jobroot_);

  ///
  /// Write the initial microstructure image and its png image
  ///

  lattice_->writeLattice(0.0, sim_type_, jobroot_);
  lattice_->writeLatticePNG(0.0, sim_type_, jobroot_);
  if (xyz_)
    lattice_->appendXYZ(0.0, sim_type_, jobroot_);
  int timesGEMFailed_loc = 0;

  // init to 0 all DC moles corresponding to the kinetic controlled microphases
  //      these DCmoles will be updated by
  //      KineticController::calculateKineticStep and passedd to GEM together
  //      the other DC moles in the stystem (ChemicalSystem::calculateState)
  int numMicPh = chemSys_->getNumMicroPhases();
  // cout << "numMicPh : " << numMicPh << endl;

  int DCId;
  for (int i = FIRST_SOLID; i < numMicPh; i++) {
    if (chemSys_->isKinetic(i)) {
      DCId = chemSys_->getMicroPhaseDCMembers(i, 0);
      // chemSys_->setDCMoles(DCId,0.0); //coment if DCLowerLimit in
      // kineticControllerStep/GEM_from_MT
      chemSys_->setIsDCKinetic(DCId, true);
    }
  }
  cout << endl
       << "***   numGEMPhases_  = " << chemSys_->getNumGEMPhases() << endl;
  cout << "***   numDCs_        = " << chemSys_->getNumDCs() << endl;
  cout << "***   numICs_        = " << chemSys_->getNumICs() << endl;

  // cout << "Starting with a pore solution without dissolved DCs  => all microPhaseSI_ = 0" << endl;
  // init to 0 all microPhaseSI_
  // chemSys_->setZeroMicroPhaseSI();

  bool writeICsDCs = true;
  if (writeICsDCs)
    writeTxtOutputFiles_onlyICsDCs(0); // to check the total ICs

  // variables used in DCLowerLimit computation
  double volMolDiff, molarMassDiff, vfracDiff, massDissolved,
         microPhaseMassDiff, scaledMassDiff, numMolesDiff;
  int numDCs = chemSys_->getNumDCs();
  int timesGEMFailed_recall;

  cout << endl << endl << "     ===== START SIMULATION =====" << endl;

  int cyc = 0;
  int timeSize = time_.size();

  double minTime, rNum;
  double timeTemp;
  double deltaTime = elemTimeInterval; // 1.e-6; // 1.e-5;
  double delta2Time_0 = 2 * deltaTime;
  double delta2Time;
  int numIntervals = 0, numMaxIntervals = 1;
  int numGenMax = 3000; // 1000000;
  // int numGenMax_1 = 20;
  int numGen = 0;

  int numTotGen = 0;
  double nextTimeStep;
  int fracNum = 10;
  double fracNextTimeStep;
  double timeZero;

  int lastGoodI = 0;
  double lastGoodTime = 0; // timeIni;

  for (i = 0; (i < timeSize) && (capwater); ++i) { // main computation cycle loop

    ///
    /// Do not advance the time step if GEM_run failed the last time
    ///

    bool isFirst = (i == 0) ? true : false;
    cyc++;

    // new
    if (timesGEMFailed_loc > 0) {

      i--;
      time_[i] = time_[i] + (time_[i + 1] - time_[i]) / 10;
      timestep = time_[i] - lastGoodTime;

      cout << endl
           << endl
           << endl
           << "##### Controller::doCycle  GEMFailed => add next timestep "
              "before to START NEW CYCLE   "
              "i/cyc/time_[i]/lastGoodI/lastGoodTime/timestep: "
           << i << " / " << cyc << " / " << time_[i] << " / " << lastGoodI
           << " / " << lastGoodTime << " / " << timestep << " #####" << endl;

    } else { // if (timesGEMFailed_loc > 0) {

      timestep = (i > 0) ? (time_[i] - time_[i - 1]) : time_[i];
      if (i == 0) {
        lastGoodTime = 0;
        lastGoodI = 0;
        cout << endl
             << endl
             << endl
             << "##### Controller::doCycle  START NEW CYCLE   "
                "i/cyc/time_[i]/timestep: "
             << i << " / " << cyc << " / " << time_[i] << " / " << timestep
             << " #####" << endl;
      } else {
        lastGoodTime = time_[i - 1];
        lastGoodI = i - 1;
        cout << endl
             << endl
             << endl
             << "##### Controller::doCycle  START NEW CYCLE   "
                "i/cyc/time_[i]/time_[i-1]/timestep: "
             << i << " / " << cyc << " / " << time_[i] << " / " << time_[i - 1]
             << " / " << timestep << " #####" << endl;
      }

    } // } else { // if (timesGEMFailed_loc > 0) {

    ///
    /// Assume that only capillary pore water is chemically reactive,
    /// while water in nanopores is chemically inert.
    ///
    ///
    /// This is the main step of the cycle; the calculateState method
    /// runs all the major steps of a computational cycle
    ///

    try {

      chemSys_->initDCLowerLimit(0.0);
      timesGEMFailed_loc = calculateState(time_[i], timestep, isFirst, cyc);

    } catch (GEMException gex) {
      lattice_->writeLattice(time_[i], sim_type_, jobroot_);
      lattice_->writeLatticePNG(time_[i], sim_type_, jobroot_);
      if (xyz_)
        lattice_->appendXYZ(time_[i], sim_type_, jobroot_);
      throw gex;
    }

    ///
    /// Once the change in state is determined, propagate the consequences
    /// to the 3D microstructure only if the GEM_run calculation succeeded.
    /// Otherwise we will need to tweak the IC moles so just return from
    /// function without doing anything else
    ///

    if (timesGEMFailed_loc > 0) {
      cout << endl
           << "  Controller::doCycle first GEM_run failed i/cyc/time[i]/getTimesGEMFailed_loc : "
           << i << " / " << cyc << " / " << time_[i] << " / " << timesGEMFailed_loc << endl;

      //**********************

      cout << endl
           << "  Controller::doCycle - PRBL_0      i/cyc/time_[i]/timestep        : "
           << i << " / " << cyc << " / " << time_[i] << " / " << timestep
           << "   =>   WAIT..." << endl;
      cout.flush();

      numTotGen = 0;
      nextTimeStep = time_[i + 1] - time_[i];
      fracNextTimeStep = nextTimeStep / fracNum;

      for (int indFracNum = 0; indFracNum < fracNum; indFracNum++) {
        timeZero = time_[i] + indFracNum * fracNextTimeStep;
        minTime = timeZero - deltaTime;
        numGen = 0;
        numIntervals = 0;
        delta2Time = delta2Time_0;
        while (timesGEMFailed_loc > 0) {
          if (numGen % numGenMax == 0) {
            if (numGen > 0) {
              numIntervals++;
              delta2Time = delta2Time * 10;
              minTime = timeZero - delta2Time / 2;
            }
            if (numIntervals == numMaxIntervals) {
              // cout << "      for cyc/indFracNum/delta2Time/numGen/timeZero/minTime : " << cyc
              //      << " / " << indFracNum << " / " << delta2Time << " / " << numGen << " / "
              //      << timeZero << " / " << minTime << endl;
              // cout << "         =>   numIncreaseInterval = " << numMaxIntervals
              //      << " (max val) => change indFracNum (next timeZero)!!!" << endl;
              // cout.flush();
              break;
            }
          }

          rNum = lattice_->callRNG();
          numGen++;
          numTotGen++;
          timeTemp = minTime + rNum * delta2Time;
          timestep = timeTemp - lastGoodTime;
          chemSys_->initDCLowerLimit(0.0);
          timesGEMFailed_loc = calculateState(timeTemp, timestep, isFirst, cyc);
          if (timesGEMFailed_loc == 0) {
            time_[i] = timeTemp;
            cout << "  Controller::doCycle - PRBL_0 solved for i/cyc/time_[i]/timestep/numTotGen : " << i
                 << " / " << cyc << " / " << time_[i] << " / " << timestep << " / " << numTotGen << endl;
            // cout << "   Controller::doCycle - PRBL_s_01 i/cyc/indFracNum/numIntervals/delta2Time/numGen : "
            //      << i << " / " << cyc << " / " << indFracNum << " / " << numIntervals << " / " << delta2Time
            //      << " / " << numGen << endl;
            cout.flush();
            break;
          }
        }
        if (timesGEMFailed_loc == 0) {
          delta2Time = delta2Time_0;
          numIntervals = 0;
          break;
        }
      }

      if (timesGEMFailed_loc > 0) {
        cout << "  Controller::doCycle - PRBL_0 not solved for i/cyc/time_[i]/lastGoodI/lastGoodTime/timestep: "
             << i << " / " << cyc << " / " << time_[i] << " / " << lastGoodI << " / " << lastGoodTime
             << " / " << timestep << endl;
        continue;
      }
      //**********************

    } else {
      cout << endl
           << "  Controller::doCycle first GEM_run OK i/cyc/time[i]/getTimesGEMFailed_loc: " << i
           << " / " << cyc << " / " << time_[i] << " / " << timesGEMFailed_loc << endl;
    }

    if (verbose_) {
      cout << "Controller::doCycle Entering Lattice::changeMicrostructure"
           << endl;
      cout.flush();
    }

    ///
    /// Next function can encounter EOB exceptions within but they
    /// are caught there and the program will then exit from within
    /// this function rather than throwing an exception itself
    ///

    try {
      // set iniLattice i.e. a copy of initial lattice/system configuration
      // (including RNG state and all DCs values)
      // from ChemicalSystem:
      iniLattice.DCMoles = kineticController_->getDCMoles();

      // from Lattice:
      iniLattice.count = lattice_->getCount();
      iniLattice.growthInterfaceSize = lattice_->getGrowthInterfaceSize();
      iniLattice.dissolutionInterfaceSize = lattice_->getDissolutionInterfaceSize();
      iniLattice.site.clear();
      RestoreSite site_l; // only one declaration
      int dimLatticeSite = lattice_->getNumsites(); // only one declaration
      for (int i = 0; i < dimLatticeSite; i++) {
        site_l.microPhaseId = (lattice_->getSite(i))->getMicroPhaseId();
        site_l.growth = (lattice_->getSite(i))->getGrowthPhases();
        site_l.wmc = (lattice_->getSite(i))->getWmc();
        site_l.wmc0 = (lattice_->getSite(i))->getWmc0();
        site_l.visit = 0;
        site_l.inGrowInterfacePos = (lattice_->getSite(i))->getInGrowInterfacePosVector();
        site_l.inDissInterfacePos = (lattice_->getSite(i))->getInDissInterfacePos();
        iniLattice.site.push_back(site_l);
      }
      iniLattice.interface.clear();
      RestoreInterface interface_l; // only one declaration
      int dimLatticeInterface = lattice_->getInterfaceSize(); // only one declaration
      for (int i = 0; i < dimLatticeInterface; i++) {
        interface_l.microPhaseId = lattice_->getInterface(i).getMicroPhaseId();
        interface_l.growthSites = lattice_->getInterface(i).getGrowthSites();
        interface_l.dissolutionSites = lattice_->getInterface(i).getDissolutionSites();
        iniLattice.interface.push_back(interface_l);
      }
      iniLattice.numRNGcall_0 = lattice_->getNumRNGcall_0();
      iniLattice.numRNGcallLONGMAX = lattice_->getNumRNGcallLONGMAX();
      iniLattice.lastRNG = lattice_->getLastRNG();

      int phId = 0;
      int changeLattice = -100;
      int whileCount = 0;

      vector<int> numSitesNotAvailable;
      numSitesNotAvailable.clear();
      vector<int> vectPhIdDiff;
      vectPhIdDiff.clear();
      vector<string> vectPhNameDiff;
      vectPhNameDiff.clear();

      changeLattice = lattice_->changeMicrostructure(time_[i], sim_type_, capwater,
                                        numSitesNotAvailable, vectPhIdDiff,
                                        vectPhNameDiff, whileCount, cyc);

      // if not all the voxels requested by KM/GEM for a certain microphase     
      //  phDiff (DCId)can be dissolved because of the system configuration
      //  (lattice):
      //   - comeback to the initial system configuration : iniLattice
      //   - re-run GEM with restrictions impossed by the system configuration
      //       (DC distribution on the lattice sites) i.e. the primal solution
      //        must contain a number of moles corresponding to
      //        numSitesNotAvailable ("numDiff" in
      //        lattice_->changeMicrostructure" - sites that cannot be
      //        dissolved) lattice sites for the microphase phDiff

      if (changeLattice == 0) {
        timesGEMFailed_recall = -1;
        bool testDiff = true;
        while (changeLattice == 0) { // - for many phases!

          whileCount++;

          cout << endl
               << "  Controller::doCycle - cyc = " << cyc
               << " :  changeLattice = " << changeLattice
               << "  =>  whileCount = " << whileCount << endl;

          while (timesGEMFailed_recall != 0) {

            // reset for ChemicalSystem:
            for (int i = 0; i < numDCs; i++) {
              chemSys_->setDCMoles(i, iniLattice.DCMoles[i]);
            }

            // reset for Lattice:
            lattice_->setCount(iniLattice.count);
            for (int i = 0; i < dimLatticeSite; i++) {
              (lattice_->getSite(i))->setMicroPhaseId(iniLattice.site[i].microPhaseId);
              (lattice_->getSite(i))->setGrowthPhases(iniLattice.site[i].growth);
              (lattice_->getSite(i))->setWmc(iniLattice.site[i].wmc);
              (lattice_->getSite(i))->setWmc0(iniLattice.site[i].wmc0);
              (lattice_->getSite(i))->setVisit(iniLattice.site[i].visit); //or 0!
              (lattice_->getSite(i))->setInGrowInterfacePosVector(iniLattice.site[i].inGrowInterfacePos);
              (lattice_->getSite(i))->setInDissInterfacePos(iniLattice.site[i].inDissInterfacePos);
            }
            for (int i = 0; i < dimLatticeInterface; i++) {
              lattice_->setInterfaceMicroPhaseId(
                  i, iniLattice.interface[i].microPhaseId); // same as before!
              lattice_->setGrowthSites(i, iniLattice.interface[i].growthSites);
              lattice_->setDissolutionSites(
                  i, iniLattice.interface[i].dissolutionSites);
            }
            lattice_->setGrowthInterfaceSize(iniLattice.growthInterfaceSize);
            lattice_->setDissolutionInterfaceSize(
                iniLattice.dissolutionInterfaceSize);
            lattice_->resetRNG(iniLattice.numRNGcall_0,
                               iniLattice.numRNGcallLONGMAX, iniLattice.lastRNG,
                               cyc, whileCount);

            cout << "  Controller::doCycle - cyc = " << cyc
                 << " :  reset system OK & GEM_run recall for "
                    "i/whileCount/numSitesNotAvailable.size() = " << i << " / "
                 << whileCount << " / " << numSitesNotAvailable.size() << endl;
            cout << "  Controller::doCycle - cyc = " << cyc
                 << " :  #  i#/ phName/phId/count/dissInterfaceSize/numSitesNotAvailable"
                    "/DCId/DCMoles/DCLowerLimit :" << endl;

            for (int i = 0; i < numSitesNotAvailable.size(); i++) {

              phId = vectPhIdDiff[i];

              DCId = chemSys_->getMicroPhaseDCMembers(phId, 0);

              volMolDiff = chemSys_->getDCMolarVolume(DCId);  // m3/mol
              molarMassDiff = chemSys_->getDCMolarMass(DCId); // g/mol

              vfracDiff =
                  ((double)numSitesNotAvailable[i]) / ((double)dimLatticeSite);

              microPhaseMassDiff =
                  vfracDiff * molarMassDiff / volMolDiff / 1.0e6; // g/cm3

              scaledMassDiff =
                  microPhaseMassDiff * 100.0 / lattice_->getInitSolidMass();

              if (chemSys_->isKinetic(phId)) {
                massDissolved = kineticController_->updateKineticStep(
                    cyc, phId, scaledMassDiff);
              } else {
                numMolesDiff = scaledMassDiff / molarMassDiff;
                chemSys_->setDCLowerLimit(DCId, numMolesDiff);
              }

              cout << "                        cyc = " << cyc << " :  #"
                   << setw(3) << right << i << "#/ " << setw(15) << left
                   << vectPhNameDiff[i] << "   " << setw(5) << right << phId
                   << "   " << setw(9) << right << lattice_->getCount(phId)
                   << "   " << setw(9) << right
                   << lattice_->getDissolutionInterfaceSize(phId) << "   "
                   << setw(9) << right << numSitesNotAvailable[i] << "   "
                   << setw(5) << right << DCId << "   "
                   << chemSys_->getDCMoles(DCId) << "   "
                   << chemSys_->getDCLowerLimit(DCId) << endl;
            }
            cout << endl;

            timesGEMFailed_recall =
                chemSys_->calculateState(time_[i], isFirst, cyc);


            cout << endl << "  Controller::doCycle - cyc = " << cyc << " :  i/time[i]/getTimesGEMFailed_recall = "
                 << i << " / " << time_[i] << " / " << timesGEMFailed_recall << endl;

            if (timesGEMFailed_recall > 0) {
              cout << "  Controller::doCycle - GEM_run failed for whileCount = "
                   << whileCount << endl;
              cout.flush();
              timesGEMFailed_loc = timesGEMFailed_recall;
              testDiff = false;
              for (int iii = 0; iii < numSitesNotAvailable.size(); iii++) {
                phId = vectPhIdDiff[iii];
                if (lattice_->getCount(phId) > numSitesNotAvailable[iii]) {
                  numSitesNotAvailable[iii]++;
                  cout << "  Controller::doCycle - for i/cyc/phId/iii = " << i << " / " << cyc
                       << " / " << phId << " / " << iii << "   =>   numSitesNotAvailable[iii] = "
                       << numSitesNotAvailable[iii] << endl;
                  cout.flush();
                  testDiff = true;
                  break;
                }
              }
              if (!testDiff) {
                cout << "Controller::doCycle - do not update the microstructure "
                     << endl;
                cout.flush();
                break;
              }

            } else {
              cout << "  Controller::doCycle - cyc = " << cyc << " :  GEM_run OK for whileCount = "
                   << whileCount << endl;
              testDiff = true;
            }
          }

          if (testDiff) {

            numSitesNotAvailable.clear();
            vectPhIdDiff.clear();
            vectPhNameDiff.clear();
            changeLattice = lattice_->changeMicrostructure(time_[i], sim_type_, capwater,
                                                           numSitesNotAvailable, vectPhIdDiff,
                                                           vectPhNameDiff, whileCount, cyc);
            cout << endl << "  Controller::doCycle - cyc = " << cyc << "  &  whileCount = " << whileCount
                 << "  :  timesGEMFailed_recall = " << timesGEMFailed_recall
                 << "  &  changeLattice = " << changeLattice << endl;
            if (timesGEMFailed_recall == 0 && changeLattice == 0) {
              cout << "     => redo adjustment for cyc/whileCount = " << cyc
                   << " / " << whileCount << endl;
              timesGEMFailed_recall = -1;
              testDiff = true;
            }
          } else {
            break;
          }
        } // while (changeLattice == 0) { // - for many phases!

        if (timesGEMFailed_loc > 0) {
          continue;
        } else {
          kineticController_->setHydTimeIni(time_[i]);
          cout << endl
               << "Controller::doCycle => normal end after reset system for cyc = " << cyc
               << " (i = " << i << ")" << endl;
        }
      } else {

        kineticController_->setHydTimeIni(time_[i]);

        cout << endl << "Controller::doCycle => normal end - cyc = "
             << cyc << " (i = " << i << ")" << endl;
      }

    } catch (DataException dex) {
      dex.printException();
      lattice_->writeLattice(time_[i], sim_type_, jobroot_);
      lattice_->writeLatticePNG(time_[i], sim_type_, jobroot_);
      if (xyz_)
        lattice_->appendXYZ(time_[i], sim_type_, jobroot_);
      throw dex;
    } catch (EOBException ex) {
      ex.printException();
      lattice_->writeLattice(time_[i], sim_type_, jobroot_);
      lattice_->writeLatticePNG(time_[i], sim_type_, jobroot_);
      if (xyz_)
        lattice_->appendXYZ(time_[i], sim_type_, jobroot_);
      throw ex;
    } catch (MicrostructureException mex) {
      mex.printException();
      lattice_->writeLattice(time_[i], sim_type_, jobroot_);
      lattice_->writeLatticePNG(time_[i], sim_type_, jobroot_);
      if (xyz_)
        lattice_->appendXYZ(time_[i], sim_type_, jobroot_);
      throw mex;
    }

    // write output .dat files
    writeTxtOutputFiles(time_[i]);
    if (writeICsDCs)
      writeTxtOutputFiles_onlyICsDCs(time_[i]);

    ///
    /// Calculate the pore size distribution and saturation
    ///

    lattice_->calculatePoreSizeDistribution();

    ///
    /// Check if there is any capillary pore water remaining.  If not then
    /// we ASSUME hydration has stopped.
    ///
    /// @todo Generalize this idea to allow nanopore water to react by taking
    /// into account its lower chemical potential.

    if (verbose_) {
      cout << "Controller::doCycle Returned from Lattice::changeMicrostructure" << endl;
      cout.flush();
    }

    if ((time_[i] >= output_time_[time_index]) &&
        (time_index < output_time_.size())) {
      if (verbose_) {
        cout << "Controller::doCycle Writing lattice at time_[" << i
             << "] = " << time_[i] << ", output_time_[" << time_index
             << "] = " << output_time_[time_index] << endl;
      }

      lattice_->writeLattice(time_[i], sim_type_, jobroot_);
      lattice_->writeLatticePNG(time_[i], sim_type_, jobroot_);

      if (xyz_)
        lattice_->appendXYZ(time_[i], sim_type_, jobroot_);

      lattice_->writePoreSizeDistribution(time_[i], sim_type_, jobroot_);

      time_index++;
    }

    double watervolume = chemSys_->getMicroPhaseVolume(ELECTROLYTEID);

    if (watervolume < 2.0e-18) { // Units in m3, so this is about two voxels,

      // we will stop hydration
      if (warning_) {
        cout << "Controller::doCycle WARNING: System is out of capillary pore "
                "water."
             << endl;
        cout << "Controller::doCycle          This version of code assumes "
                "that only capillary"
             << endl;
        cout << "Controller::doCycle          water is chemically reactive, so "
                "the system is"
             << endl;
        cout << "Controller::doCycle          is assumed to be incapable of "
                "further hydration."
             << endl;
        cout.flush();
      }
    }

    ///
    /// The following block executes only for sulfate attack simulations
    ///

    if (time_[i] >= sattack_time_) {

      cout << endl << " Controller::doCycle - for sulfate attack, check conditions for addDissolutionSites & coordination sphere " << endl;
      cout << " program stops " << endl;
      exit(1);

      if (verbose_) {
        cout << "Controller::doCycle Sulfate attack module" << endl;
        cout.flush();
      }
      map<int, vector<double>> expansion;
      expansion = lattice_->getExpansion();

      ifstream instopexp("stopexp.dat");
      if (!instopexp) {
        if (verbose_)
          cout << "keep expanding." << endl;
      } else {
        expansion.clear();
        cout << "expansion has been stopped due to the percolation of damage."
             << endl;
      }
      cout.flush();

      ///
      /// Stop FM temporarily
      /// @todo What is this?  The following if block will never be run if
      /// uncommented!
      ///

      /*
      expansion.clear();
      */

      if (expansion.size() > 1) {

        damagecount_ = 0;
        double poreintroduce = 0.5;

        if (verbose_) {
          cout << "Controller::doCycle Sulfate attack module writing " << endl;
          cout << "Controller::doCycle lattice at time_[" << i
               << "] = " << time_[i] << ", " << endl;
          cout << "controller::doCycle output_time_[" << time_index
               << "] = " << output_time_[time_index] << endl;
          cout.flush();
        }

        lattice_->writeLattice(time_[i], sim_type_, jobroot_);
        lattice_->writeLatticePNG(time_[i], sim_type_, jobroot_);
        if (xyz_)
          lattice_->appendXYZ(time_[i], sim_type_, jobroot_);
        string ofileName(jobroot_);
        ostringstream ostr1, ostr2;
        ostr1 << (int)(time_[i] * 100);
        ostr2 << setprecision(3) << chemSys_->getTemperature();
        string timestr(ostr1.str());
        string tempstr(ostr2.str());
        ofileName = ofileName + "." + timestr + "." + tempstr + ".img";

        ///
        /// In the sulfate attack algorithm, calculate the stress and strain
        /// distributions
        ///

        thermalstr_->setEigen();
        for (map<int, vector<double>>::iterator it = expansion.begin();
             it != expansion.end(); it++) {

          int expindex = it->first;
          vector<double> expanval = it->second;
          vector<int> expcoordin = lattice_->getExpansionCoordin(expindex);
          thermalstr_->setEigen(expindex, expanval[0], expanval[1], expanval[2],
                                0.0, 0.0, 0.0);
          thermalstr_->setExp(expindex, expcoordin);

          ///
          /// Set expansion site to be damaged if there is one, as determined by
          /// the setEigen function returning every site above damage stress
          /// threshold
          ///
          Site *ste;
          ste = lattice_->getSite(expindex);
          /*
          lattice_->dWaterchange(poreintroduce);
          */

          double dwmcval = poreintroduce;
          lattice_->dWmc(expindex, dwmcval);
          for (int j = 0; j < ste->nbSize(2); j++) {
            Site *stenb = ste->nb(j);
            stenb->dWmc(dwmcval);
          }
        }

        ///
        /// Calculate the stress-free strain (thermal strain) state in the
        /// microstructure, and then write the displacement field
        ///

        thermalstr_->Calc(time_[i], ofileName, 0.0, 0.0, 0.0, 0.0, 0.0, 0.0);

        // thermalstr_ -> writeStress(jobroot_,time_[i],0); //write strxx
        // thermalstr_ -> writeStrainEngy(jobroot_,time_[i]);
        thermalstr_->writeDisp(jobroot_, time_[i]);

        ///
        /// Get the true volume of each voxel after FEM calculation
        ///

        double otruevolume = 0.0;
        double truevolume = 0.0;
        for (int ii = 0; ii < lattice_->getNumsites(); ii++) {
          Site *ste;
          ste = lattice_->getSite(i);
          otruevolume = ste->getTrueVolume();
          for (int j = 0; j < 3; j++) {
            truevolume += thermalstr_->getEleStrain(ii, j);
          }
          truevolume = otruevolume * (1 + truevolume);
          ste->setTrueVolume(truevolume);
        }

        for (int index = 0; index < lattice_->getNumsites(); index++) {
          Site *ste;
          ste = lattice_->getSite(index);
          int pid = ste->getMicroPhaseId();

          if (ste->IsDamage()) {
            damagecount_++;
          }

          if ((ste->IsDamage())) {
            double strxx, stryy, strzz;
            strxx = stryy = strzz = 0.0;
            strxx = thermalstr_->getEleStress(index, 0);
            stryy = thermalstr_->getEleStress(index, 1);
            strzz = thermalstr_->getEleStress(index, 2);
            if ((strxx >= 1.0) || (stryy >= 1.0) || (strzz >= 1.0)) {
              vector<double> damageexp;
              damageexp.clear();
              double poreincrease = 0.2;
              damageexp.resize(3, (1.0 / 3.0 * poreincrease));
              vector<double> damageexpo;
              damageexpo.clear();
              damageexpo = lattice_->getExpansion(index);
              for (int i = 0; i < 3; i++) {
                damageexp[i] += damageexpo[i];
              }
              lattice_->setExpansion(index, damageexp);
              lattice_->dWaterchange(poreincrease);
              /// JWB: This next line must be from some earlier version
              /// The called method does not exist any longer
              ///
              /// @todo: Determine whether it is necessary to add this back
              /// in for crystallization pressure calculations
              //
              // ste->setVolume(VOIDID,(ste->getVolume(VOIDID) + poreincrease));
              //
            }
          }

          ///
          /// The next block gets the stress in each voxel that does NOT
          /// contain a clinker phase (C3S, C2S, C3A, or C4AF), then determine
          /// if the voxel should be damaged as a result

          /// Prefer to make this independent of whether or not there is C4AF in
          /// the phase definitions.  What if this is a white cement or
          /// something?
          ///
          /// @note Associating the last clinker phase with id 5 is a kluge
          /// @todo Give each phase a calcstress property or something like that
          ///       that can be checked instead of hardwiring phase ids

          if (pid > 5) {
            double strxx, stryy, strzz;
            strxx = stryy = strzz = 0.0;
            strxx = thermalstr_->getEleStress(index, 0);
            stryy = thermalstr_->getEleStress(index, 1);
            strzz = thermalstr_->getEleStress(index, 2);
            if ((strxx >= thermalstr_->getTstrength(index)) ||
                (stryy >= thermalstr_->getTstrength(index)) ||
                (strzz >= thermalstr_->getTstrength(index))) {
              // if (verbose_) cout << "Phase " << pid << " is damaged." <<
              // endl;
              if (!ste->IsDamage()) {
                // if (verbose_) cout << " it has not been damaged before." <<
                // endl;
                ste->setDamage();
                damagecount_++;
                // lattice_->dWaterchange(poreintroduce);

                double dwmcval = poreintroduce;
                lattice_->dWmc(index, dwmcval);
                for (int j = 0; j < ste->nbSize(1); j++) { // NN_NNN?
                  Site *stenb = ste->nb(j);
                  stenb->dWmc(dwmcval);
                  if ((stenb->getWmc() > 0.0) &&
                      (stenb->getMicroPhaseId() != ELECTROLYTEID) &&
                      (stenb->getMicroPhaseId() != VOIDID)) {
                    lattice_->addDissolutionSite(stenb,
                                                 stenb->getMicroPhaseId());
                  }
                }
                for (int j = ste->nbSize(1); j < ste->nbSize(2); j++) {
                  Site *stenb = ste->nb(j);
                  stenb->dWmc(dwmcval);
                }

                /*
                vector<double> damageexp;
                damageexp.clear();
                double poreindamage = 0.6;
                damageexp.resize(3,(1.0 / 3.0 * poreindamage));
                lattice_->setExpansion(index,damageexp);
                vector<int> coordin;
                coordin.clear();
                coordin.resize(3,0);
                coordin[0] = ste->getX();
                coordin[1] = ste->getY();
                coordin[2] = ste->getZ();
                lattice_->setExpansionCoordin(index,coordin);
                lattice_->dWaterchange(poreindamage);
                ste->setVolume(VOIDID,poreindamage);
                */
              }
            }
          }

        } // End of loop over all voxels

        if (verbose_) {
          cout << "Controller::doCycle sulfate attack module Time = "
               << time_[i] << " damagecount_ is: " << damagecount_ << endl;
          cout.flush();
        }
        ofstream outdamage("damage.dat");
        outdamage << damagecount_;
        outdamage.close();

        string damagejobroot = jobroot_ + ".damage";
        lattice_->writeDamageLattice(time_[i], damagejobroot);
        lattice_->writeDamageLatticePNG(time_[i], damagejobroot);
        // to see whether new damage is generated
      }
    }
  }

  ///
  /// Write the final lattice state to an ASCII file and to a PNG file for
  /// visualization
  ///

  lattice_->writeLattice(time_[i - 1], sim_type_, jobroot_);
  lattice_->writeLatticePNG(time_[i - 1], sim_type_, jobroot_);
  if (xyz_)
    lattice_->appendXYZ(time_[i - 1], sim_type_, jobroot_);

  return;
}

int Controller::calculateState(double time, double dt, bool isFirst, int cyc) {

  int timesGEMFailed = 0;

  try {

    if (isFirst) {

      double T = chemSys_->getTemperature();
      lattice_->setTemperature(T);
    }

    ///
    /// We must pass some vectors to the `calculateKineticStep` method that
    /// will hold the amounts of impurity elements released from the clinker
    /// phases.  These values do not go in the `ChemicalSystem` object, but will
    /// still need to be processed afterward.
    ///

    // vector<double> impurityrelease;
    // impurityrelease.clear();
    // impurityrelease.resize(chemSys_->getNumMicroImpurities(), 0.0);

    ///
    /// Get the number of moles of each IC dissolved from kinetically controlled
    /// phases
    ///

    double T = lattice_->getTemperature();

    /// The thermodynamic calculation returns the saturation index of phases,
    /// which is needed for calculations of driving force for dissolution
    /// or growth.
    ///
    /// 2024-05-29:  At the moment, if a microstructure phase is defined
    /// to be one or more GEM phases, the SI of the microstructure phase
    /// is calculated as the mole-weighted average of the SIs of the
    /// constituent GEM CSD phases.  Can't think of a better way to do this
    /// except to prohibit users from defining mixtures of CSD phases
    /// as microstructure phases.

    chemSys_->setMicroPhaseSI(cyc);

    kineticController_->calculateKineticStep(dt, cyc);

    // if (time >= sattack_time_) {// for sulfate attack iterations}

    ///
    /// Now that the method is done determining the change in moles of each IC,
    /// launch a thermodynamic calculation to determine new equilibrium state
    ///
    /// The `ChemicalSystem` object provides an interface for these calculations
    ///

    try {
      timesGEMFailed = chemSys_->calculateState(time, isFirst, cyc);
      if (verbose_) {
        cout << "*Returned from ChemicalSystem::calculateState" << endl;
        cout << "*called by function Controller::calculateState" << endl;
        cout << "*timesGEMFailed = " << timesGEMFailed << endl;
        cout.flush();
      }
    } catch (GEMException gex) {
      gex.printException();
      exit(1);
    }

    if (verbose_) {
      cout << "Done!" << endl;
      cout.flush();
    }

    ///
    /// The thermodynamic calculation returns the saturation index of phases,
    /// which is needed for calculations of driving force for dissolution
    /// or growth.  Assign this to the lattice in case crystallization pressures
    /// should be calculated.
    ///

    if (timesGEMFailed > 0)
      return timesGEMFailed;

  } catch (FileException fex) {
    fex.printException();
    exit(1);
  } catch (FloatException flex) {
    flex.printException();
    exit(1);
  }
  return timesGEMFailed;
}

void Controller::writeTxtOutputFiles(double time) {
  ///
  /// Set the kinetic DC moles.  This adds the clinker components to the DC
  /// moles.
  ///
  /// @todo Find out what this is and why it needs to be done
  ///
  ///
  int numICs = chemSys_->getNumICs();
  int numDCs = chemSys_->getNumDCs();
  int i, j;

  // Output to files the solution composition data, phase data, DC data,
  // microstructure data, pH, and C-S-H composition and Ca/Si ratio

  string outfilename = jobroot_ + "_Solution.csv";
  ofstream out3(outfilename.c_str(), ios::app);
  if (!out3) {
    throw FileException("Controller", "calculateState", outfilename,
                        "Could not append");
  }

  out3 << setprecision(5) << time;
  char cc;
  for (i = 0; i < numDCs; i++) {
    cc = chemSys_->getDCClassCode(i);
    if (cc == 'S' || cc == 'T' || cc == 'W') {
      out3 << "," << (chemSys_->getNode())->Get_cDC((long int)i); // molality
    }
  }
  out3 << endl;
  out3.close();

  outfilename = jobroot_ + "_DCVolumes.csv";
  ofstream out4(outfilename.c_str(), ios::app);
  if (!out4) {
    throw FileException("Controller", "calculateState", outfilename,
                        "Could not append");
  }

  out4 << setprecision(5) << time;
  for (i = 0; i < numDCs; i++) {
    if (chemSys_->getDCMolarMass(i) > 0.0) {
      cc = chemSys_->getDCClassCode(i);
      if (cc == 'O' || cc == 'I' || cc == 'J' || cc == 'M' || cc == 'W') {
        string dcname = chemSys_->getDCName(i);
        double V0 =
            chemSys_->getDCMoles(dcname) * chemSys_->getDCMolarVolume(dcname);
        out4 << "," << V0;
        if (verbose_) {
          cout << "Controller::calculateState    DC = "
               << chemSys_->getDCName(i)
               << ", moles = " << chemSys_->getDCMoles(i)
               << ", molar mass = " << chemSys_->getDCMolarMass(i) << endl;
          cout.flush();
        }
      }
    } else {
      string msg = "Divide by zero error for DC " + chemSys_->getDCName(i);
      out4.close();
      throw FloatException("Controller", "calculateState", msg);
    }
  }
  out4 << endl;
  out4.close();

  outfilename = jobroot_ + "_Microstructure.csv";
  ofstream out5(outfilename.c_str(), ios::app);
  if (!out5) {
    throw FileException("Controller", "calculateState", outfilename,
                        "Could not append");
  }

  out5 << setprecision(5) << time;
  for (i = 0; i < chemSys_->getNumMicroPhases(); i++) {
    out5 << "," << (lattice_->getVolumefraction(i));
  }
  double micvol = lattice_->getMicrostructurevolume();
  double initmicvol = lattice_->getInitialmicrostructurevolume();
  out5 << "," << micvol << "," << (initmicvol - micvol);
  out5 << endl;
  out5.close();

  outfilename = jobroot_ + "_pH.csv";
  ofstream out6(outfilename.c_str(), ios::app);
  if (!out6) {
    throw FileException("Controller", "calculateState", outfilename,
                        "Could not append");
  }
  out6 << setprecision(5) << time;
  out6 << "," << (chemSys_->getPH()) << endl;
  out6.close();

  chemSys_->setGEMPhaseStoich();

  double *CSHcomp;
  try {
    CSHcomp =
        chemSys_->getPGEMPhaseStoich(chemSys_->getGEMPhaseId(CSHGEMName));
  } catch (EOBException eex) {
    eex.printException();
    exit(1);
  }
  if (verbose_) {
    cout << "Done!" << endl;
    cout.flush();
  }
  // double CaMoles = 0.0, SiMoles = 0.0, CaSiRatio = 0.0;
  outfilename = jobroot_ + "_CSH.csv";
  ofstream out7(outfilename.c_str(), ios::app);
  if (!out7) {
    throw FileException("Controller", "calculateState", outfilename,
                        "Could not append");
  }
  out7 << setprecision(5) << time;
  for (i = 0; i < numICs; i++) {
    out7 << "," << CSHcomp[i];
    // if (chemSys_->getICName(i) == "Ca") {
    //     CaMoles = CSHcomp[i];
    // }
    // if (chemSys_->getICName(i) == "Si") {
    //     SiMoles = CSHcomp[i];
    // }
  }
  int id_Ca = chemSys_->getICId("Ca");
  int id_Si = chemSys_->getICId("Si");
  double CaMoles = CSHcomp[id_Ca];
  double SiMoles = CSHcomp[id_Si];
  if (CaMoles < 1.0e-16)
    CaMoles = 1.0e-16;
  if (SiMoles < 1.0e-16)
    SiMoles = 1.0e-16;
  double CaSiRatio = CaMoles / SiMoles;
  out7 << "," << CaSiRatio << endl;
  out7.close();

  // chemSys_->setGEMPhaseStoich();
  double *phaseRecord;
  int ICIndex;
  CaMoles = SiMoles = 0.0;
  outfilename = jobroot_ + "_CSratio_solid.csv";
  ofstream out8(outfilename.c_str(), ios::app);
  if (!out8) {
    throw FileException("Controller", "calculateState", outfilename,
                        "Could not append");
  }
  out8 << setprecision(5) << time;
  for (i = 0; i < chemSys_->getNumGEMPhases(); i++) {
    cc = chemSys_->getGEMPhaseClassCode(i);
    if (cc == 's') {
      phaseRecord = chemSys_->getPGEMPhaseStoich(i);
      // ICIndex = chemSys_->getICId("Ca");
      // CaMoles += phaseRecord[ICIndex];
      // ICIndex = chemSys_->getICId("Si");
      // SiMoles += phaseRecord[ICIndex];
      CaMoles += phaseRecord[id_Ca];
      SiMoles += phaseRecord[id_Si];
    }
  }
  if (SiMoles != 0) {
    CaSiRatio = CaMoles / SiMoles;
    out8 << "," << CaSiRatio << endl;
  } else {
    out8 << ",Si_moles is ZERO" << endl;
  }
  out8.close();

  outfilename = jobroot_ + "_Enthalpy.csv";
  ofstream out10(outfilename.c_str(), ios::app);
  if (!out10) {
    throw FileException("Controller", "calculateState", outfilename,
                        "Could not append");
  }
  if (verbose_) {
    cout << "Writing Enthalpy values...";
    cout.flush();
  }

  double enth = 0.0;
  for (i = 0; i < numDCs; i++) {
    enth += (chemSys_->getDCEnthalpy(i));
  }

  out10 << setprecision(5) << time;
  out10 << "," << enth << endl;
  if (verbose_) {
    cout << "Done!" << endl;
    cout.flush();
  }
  out10.close();
}

void Controller::writeTxtOutputFiles_onlyICsDCs(double time) {

  int i, j;
  int numICs = chemSys_->getNumICs();
  int numDCs = chemSys_->getNumDCs();
  vector<double> ICMoles;
  ICMoles.resize(numICs, 0.0);
  vector<double> DCMoles;
  DCMoles.resize(numDCs, 0.0);
  for (i = 0; i < numDCs; i++) {
    DCMoles[i] = chemSys_->getDCMoles(i);
  }

  string outfilenameIC = jobroot_ + "_icmoles.csv";
  string outfilenameDC = jobroot_ + "_dcmoles.csv";
  if (time < 1.e-10) {
    ofstream out0IC(outfilenameIC.c_str());
    out0IC << "Time(d)";
    for (i = 0; i < numICs; i++) {
      out0IC << "," << chemSys_->getICName(i);
    }
    out0IC << endl;
    out0IC.close();

    ofstream out0DC(outfilenameDC.c_str());
    out0DC << "Time(d)";
    for (i = 0; i < numDCs; i++) {
      out0DC << "," << chemSys_->getDCName(i);
    }
    out0DC << endl;
    out0DC.close();
  }

  vector<int> impurityDCID;
  impurityDCID.clear();
  impurityDCID.push_back(chemSys_->getDCId("K2O"));
  impurityDCID.push_back(chemSys_->getDCId("Na2O"));
  impurityDCID.push_back(chemSys_->getDCId("Per"));
  impurityDCID.push_back(chemSys_->getDCId("SO3"));

  double scMass, molMass;
  int mPhId;
  double massImpurity, totMassImpurity;

  // cout << endl << "getIsDCKinetic: " << endl;
  for (j = 0; j < numDCs; j++) {
    if (chemSys_->getIsDCKinetic(j)) {
      // molMass = chemSys_->getDCMolarMass(j);
      mPhId = chemSys_->getDC_to_MPhID(j);
      scMass = chemSys_->getMicroPhaseMass(mPhId);

      totMassImpurity = 0;

      massImpurity = scMass * chemSys_->getK2o(mPhId);
      totMassImpurity += massImpurity;
      DCMoles[impurityDCID[0]] +=
          massImpurity / chemSys_->getDCMolarMass("K2O");

      massImpurity = scMass * chemSys_->getNa2o(mPhId);
      totMassImpurity += massImpurity;
      DCMoles[impurityDCID[1]] +=
          massImpurity / chemSys_->getDCMolarMass("Na2O");

      massImpurity = scMass * chemSys_->getMgo(mPhId);
      totMassImpurity += massImpurity;
      DCMoles[impurityDCID[2]] +=
          massImpurity / chemSys_->getDCMolarMass("Per"); // MgO

      massImpurity = scMass * chemSys_->getSo3(mPhId);
      totMassImpurity += massImpurity;
      DCMoles[impurityDCID[3]] +=
          massImpurity / chemSys_->getDCMolarMass("SO3");

      DCMoles[j] = (scMass - totMassImpurity) / chemSys_->getDCMolarMass(j);
    }
  }

  for (j = 0; j < numDCs; j++) {
    for (i = 0; i < numICs; i++) {
      ICMoles[i] += DCMoles[j] * chemSys_->getDCStoich(j, i);
    }
  }

  ofstream out1(outfilenameIC.c_str(), ios::app);
  if (!out1) {
    throw FileException("Controller", "writeTxtOutputFiles_onlyICsDCs",
                        outfilenameIC, "Could not append");
  }

  out1 << setprecision(5) << time;
  for (i = 0; i < numICs; i++) {
    out1 << "," << ICMoles[i];
  }
  out1 << endl;
  out1.close();

  ofstream out2(outfilenameDC.c_str(), ios::app);
  if (!out2) {
    throw FileException("Controller", "writeTxtOutputFiles_onlyICsDCs",
                        outfilenameDC, "Could not append");
  }

  out2 << setprecision(5) << time;
  for (i = 0; i < numDCs; i++) {
    out2 << "," << DCMoles[i];
  }
  out2 << endl;
  out2.close();
}

void Controller::parseDoc(const string &docName) {
  xmlDocPtr doc;
  xmlNodePtr cur;
  xmlChar *key;
  cout.flush();
  double testtime;
  doc = xmlParseFile(docName.c_str());

  // check if the xml file is valid
  /// @note This block requires the schema file to be local

  try {
    string paramxsd = "parameters.xsd";
    if (!is_xml_valid(doc, paramxsd.c_str())) {
      cout << "XML file is NOT valid" << endl;
      throw FileException("Controller", "parseDoc", docName, "XML not valid");
    } else {
      int boolval;
      if (doc == NULL) {
        throw FileException("Controller", "parseDoc", docName,
                            "XML not parsed successfully");
      }

      cur = xmlDocGetRootElement(doc);

      if (cur == NULL) {
        throw FileException("Controller", "parseDoc", docName,
                            "Empty parameter XML document");
      }

      cur = cur->xmlChildrenNode;
      while (cur != NULL) {
        if ((!xmlStrcmp(cur->name, (const xmlChar *)"calctime"))) {
          key = xmlNodeListGetString(doc, cur->xmlChildrenNode, 1);
          string st((char *)key);
          from_string(testtime, st);
          time_.push_back(testtime);
          xmlFree(key);
        }
        if ((!xmlStrcmp(cur->name, (const xmlChar *)"outtime"))) {
          key = xmlNodeListGetString(doc, cur->xmlChildrenNode, 1);
          string st((char *)key);
          from_string(testtime, st);
          output_time_.push_back(testtime);
          xmlFree(key);
        }
        if ((!xmlStrcmp(cur->name, (const xmlChar *)"image_frequency"))) {
          key = xmlNodeListGetString(doc, cur->xmlChildrenNode, 1);
          string st((char *)key);
          from_string(imgfreq_, st);
          xmlFree(key);
        }

        cur = cur->next;
      }
    }
    if (doc != NULL)
      xmlFreeDoc(doc);
  } catch (FileException fex) {
    fex.printException();
    exit(1);
  }
  return;
}<|MERGE_RESOLUTION|>--- conflicted
+++ resolved
@@ -184,14 +184,19 @@
   cout << endl << "Controller::Controller(...) :" << endl;
 
   if (time_.size() == 0) {
-    cout << endl << endl << "Controller::Controller error : at least one <calctime> or "
-                            "<outtime> value must be present into parameters.xml file!" << endl;
-    cout << endl << "check and modify parameters.xml file and run thames again" << endl;
+    cout << endl
+         << endl
+         << "Controller::Controller error : at least one <calctime> or "
+            "<outtime> value must be present into parameters.xml file!"
+         << endl;
+    cout << endl
+         << "check and modify parameters.xml file and run thames again" << endl;
     cout << endl << "end program" << endl;
     // exit(0);
-    throw FileException("Controller", "Controller", "parameters.xml",
-                        "at least one <calctime> or "
-                        "<outtime> value must be present into parameters.xml file!");
+    throw FileException(
+        "Controller", "Controller", "parameters.xml",
+        "at least one <calctime> or "
+        "<outtime> value must be present into parameters.xml file!");
   }
 
   cout << "   initial time_.size()        = " << time_Size << endl;
@@ -247,16 +252,10 @@
   }
   out1 << "</simulation_parameters>" << endl;
   out1.close();
-<<<<<<< HEAD
-  cout << "   => new time (calctime & outtime) parameters have been used and "
-          "writen as "
-          "parameters_new.xml"
+  cout << "   => new time values (calctime & outtime) have been used and "
+          "writen as :"
        << endl;
-=======
-  cout << "   => new time values (calctime & outtime) have been used and "
-          "writen as :" << endl;
-  cout <<  "         " << outfilename << endl;
->>>>>>> 368133ae
+  cout << "         " << outfilename << endl;
 
   // cout << endl << "end Controller::Controller" << endl;
   // exit(0);
@@ -348,8 +347,8 @@
   cout << "***   numDCs_        = " << chemSys_->getNumDCs() << endl;
   cout << "***   numICs_        = " << chemSys_->getNumICs() << endl;
 
-  // cout << "Starting with a pore solution without dissolved DCs  => all microPhaseSI_ = 0" << endl;
-  // init to 0 all microPhaseSI_
+  // cout << "Starting with a pore solution without dissolved DCs  => all
+  // microPhaseSI_ = 0" << endl; init to 0 all microPhaseSI_
   // chemSys_->setZeroMicroPhaseSI();
 
   bool writeICsDCs = true;
@@ -358,7 +357,7 @@
 
   // variables used in DCLowerLimit computation
   double volMolDiff, molarMassDiff, vfracDiff, massDissolved,
-         microPhaseMassDiff, scaledMassDiff, numMolesDiff;
+      microPhaseMassDiff, scaledMassDiff, numMolesDiff;
   int numDCs = chemSys_->getNumDCs();
   int timesGEMFailed_recall;
 
@@ -386,7 +385,8 @@
   int lastGoodI = 0;
   double lastGoodTime = 0; // timeIni;
 
-  for (i = 0; (i < timeSize) && (capwater); ++i) { // main computation cycle loop
+  for (i = 0; (i < timeSize) && (capwater);
+       ++i) { // main computation cycle loop
 
     ///
     /// Do not advance the time step if GEM_run failed the last time
@@ -469,13 +469,16 @@
 
     if (timesGEMFailed_loc > 0) {
       cout << endl
-           << "  Controller::doCycle first GEM_run failed i/cyc/time[i]/getTimesGEMFailed_loc : "
-           << i << " / " << cyc << " / " << time_[i] << " / " << timesGEMFailed_loc << endl;
+           << "  Controller::doCycle first GEM_run failed "
+              "i/cyc/time[i]/getTimesGEMFailed_loc : "
+           << i << " / " << cyc << " / " << time_[i] << " / "
+           << timesGEMFailed_loc << endl;
 
       //**********************
 
       cout << endl
-           << "  Controller::doCycle - PRBL_0      i/cyc/time_[i]/timestep        : "
+           << "  Controller::doCycle - PRBL_0      i/cyc/time_[i]/timestep     "
+              "   : "
            << i << " / " << cyc << " / " << time_[i] << " / " << timestep
            << "   =>   WAIT..." << endl;
       cout.flush();
@@ -498,11 +501,15 @@
               minTime = timeZero - delta2Time / 2;
             }
             if (numIntervals == numMaxIntervals) {
-              // cout << "      for cyc/indFracNum/delta2Time/numGen/timeZero/minTime : " << cyc
-              //      << " / " << indFracNum << " / " << delta2Time << " / " << numGen << " / "
+              // cout << "      for
+              // cyc/indFracNum/delta2Time/numGen/timeZero/minTime : " << cyc
+              //      << " / " << indFracNum << " / " << delta2Time << " / " <<
+              //      numGen << " / "
               //      << timeZero << " / " << minTime << endl;
-              // cout << "         =>   numIncreaseInterval = " << numMaxIntervals
-              //      << " (max val) => change indFracNum (next timeZero)!!!" << endl;
+              // cout << "         =>   numIncreaseInterval = " <<
+              // numMaxIntervals
+              //      << " (max val) => change indFracNum (next timeZero)!!!" <<
+              //      endl;
               // cout.flush();
               break;
             }
@@ -517,10 +524,14 @@
           timesGEMFailed_loc = calculateState(timeTemp, timestep, isFirst, cyc);
           if (timesGEMFailed_loc == 0) {
             time_[i] = timeTemp;
-            cout << "  Controller::doCycle - PRBL_0 solved for i/cyc/time_[i]/timestep/numTotGen : " << i
-                 << " / " << cyc << " / " << time_[i] << " / " << timestep << " / " << numTotGen << endl;
-            // cout << "   Controller::doCycle - PRBL_s_01 i/cyc/indFracNum/numIntervals/delta2Time/numGen : "
-            //      << i << " / " << cyc << " / " << indFracNum << " / " << numIntervals << " / " << delta2Time
+            cout << "  Controller::doCycle - PRBL_0 solved for "
+                    "i/cyc/time_[i]/timestep/numTotGen : "
+                 << i << " / " << cyc << " / " << time_[i] << " / " << timestep
+                 << " / " << numTotGen << endl;
+            // cout << "   Controller::doCycle - PRBL_s_01
+            // i/cyc/indFracNum/numIntervals/delta2Time/numGen : "
+            //      << i << " / " << cyc << " / " << indFracNum << " / " <<
+            //      numIntervals << " / " << delta2Time
             //      << " / " << numGen << endl;
             cout.flush();
             break;
@@ -534,17 +545,20 @@
       }
 
       if (timesGEMFailed_loc > 0) {
-        cout << "  Controller::doCycle - PRBL_0 not solved for i/cyc/time_[i]/lastGoodI/lastGoodTime/timestep: "
-             << i << " / " << cyc << " / " << time_[i] << " / " << lastGoodI << " / " << lastGoodTime
-             << " / " << timestep << endl;
+        cout << "  Controller::doCycle - PRBL_0 not solved for "
+                "i/cyc/time_[i]/lastGoodI/lastGoodTime/timestep: "
+             << i << " / " << cyc << " / " << time_[i] << " / " << lastGoodI
+             << " / " << lastGoodTime << " / " << timestep << endl;
         continue;
       }
       //**********************
 
     } else {
       cout << endl
-           << "  Controller::doCycle first GEM_run OK i/cyc/time[i]/getTimesGEMFailed_loc: " << i
-           << " / " << cyc << " / " << time_[i] << " / " << timesGEMFailed_loc << endl;
+           << "  Controller::doCycle first GEM_run OK "
+              "i/cyc/time[i]/getTimesGEMFailed_loc: "
+           << i << " / " << cyc << " / " << time_[i] << " / "
+           << timesGEMFailed_loc << endl;
     }
 
     if (verbose_) {
@@ -568,9 +582,10 @@
       // from Lattice:
       iniLattice.count = lattice_->getCount();
       iniLattice.growthInterfaceSize = lattice_->getGrowthInterfaceSize();
-      iniLattice.dissolutionInterfaceSize = lattice_->getDissolutionInterfaceSize();
+      iniLattice.dissolutionInterfaceSize =
+          lattice_->getDissolutionInterfaceSize();
       iniLattice.site.clear();
-      RestoreSite site_l; // only one declaration
+      RestoreSite site_l;                           // only one declaration
       int dimLatticeSite = lattice_->getNumsites(); // only one declaration
       for (int i = 0; i < dimLatticeSite; i++) {
         site_l.microPhaseId = (lattice_->getSite(i))->getMicroPhaseId();
@@ -578,17 +593,21 @@
         site_l.wmc = (lattice_->getSite(i))->getWmc();
         site_l.wmc0 = (lattice_->getSite(i))->getWmc0();
         site_l.visit = 0;
-        site_l.inGrowInterfacePos = (lattice_->getSite(i))->getInGrowInterfacePosVector();
-        site_l.inDissInterfacePos = (lattice_->getSite(i))->getInDissInterfacePos();
+        site_l.inGrowInterfacePos =
+            (lattice_->getSite(i))->getInGrowInterfacePosVector();
+        site_l.inDissInterfacePos =
+            (lattice_->getSite(i))->getInDissInterfacePos();
         iniLattice.site.push_back(site_l);
       }
       iniLattice.interface.clear();
       RestoreInterface interface_l; // only one declaration
-      int dimLatticeInterface = lattice_->getInterfaceSize(); // only one declaration
+      int dimLatticeInterface =
+          lattice_->getInterfaceSize(); // only one declaration
       for (int i = 0; i < dimLatticeInterface; i++) {
         interface_l.microPhaseId = lattice_->getInterface(i).getMicroPhaseId();
         interface_l.growthSites = lattice_->getInterface(i).getGrowthSites();
-        interface_l.dissolutionSites = lattice_->getInterface(i).getDissolutionSites();
+        interface_l.dissolutionSites =
+            lattice_->getInterface(i).getDissolutionSites();
         iniLattice.interface.push_back(interface_l);
       }
       iniLattice.numRNGcall_0 = lattice_->getNumRNGcall_0();
@@ -606,11 +625,11 @@
       vector<string> vectPhNameDiff;
       vectPhNameDiff.clear();
 
-      changeLattice = lattice_->changeMicrostructure(time_[i], sim_type_, capwater,
-                                        numSitesNotAvailable, vectPhIdDiff,
-                                        vectPhNameDiff, whileCount, cyc);
-
-      // if not all the voxels requested by KM/GEM for a certain microphase     
+      changeLattice = lattice_->changeMicrostructure(
+          time_[i], sim_type_, capwater, numSitesNotAvailable, vectPhIdDiff,
+          vectPhNameDiff, whileCount, cyc);
+
+      // if not all the voxels requested by KM/GEM for a certain microphase
       //  phDiff (DCId)can be dissolved because of the system configuration
       //  (lattice):
       //   - comeback to the initial system configuration : iniLattice
@@ -643,13 +662,20 @@
             // reset for Lattice:
             lattice_->setCount(iniLattice.count);
             for (int i = 0; i < dimLatticeSite; i++) {
-              (lattice_->getSite(i))->setMicroPhaseId(iniLattice.site[i].microPhaseId);
-              (lattice_->getSite(i))->setGrowthPhases(iniLattice.site[i].growth);
+              (lattice_->getSite(i))
+                  ->setMicroPhaseId(iniLattice.site[i].microPhaseId);
+              (lattice_->getSite(i))
+                  ->setGrowthPhases(iniLattice.site[i].growth);
               (lattice_->getSite(i))->setWmc(iniLattice.site[i].wmc);
               (lattice_->getSite(i))->setWmc0(iniLattice.site[i].wmc0);
-              (lattice_->getSite(i))->setVisit(iniLattice.site[i].visit); //or 0!
-              (lattice_->getSite(i))->setInGrowInterfacePosVector(iniLattice.site[i].inGrowInterfacePos);
-              (lattice_->getSite(i))->setInDissInterfacePos(iniLattice.site[i].inDissInterfacePos);
+              (lattice_->getSite(i))
+                  ->setVisit(iniLattice.site[i].visit); // or 0!
+              (lattice_->getSite(i))
+                  ->setInGrowInterfacePosVector(
+                      iniLattice.site[i].inGrowInterfacePos);
+              (lattice_->getSite(i))
+                  ->setInDissInterfacePos(
+                      iniLattice.site[i].inDissInterfacePos);
             }
             for (int i = 0; i < dimLatticeInterface; i++) {
               lattice_->setInterfaceMicroPhaseId(
@@ -667,11 +693,14 @@
 
             cout << "  Controller::doCycle - cyc = " << cyc
                  << " :  reset system OK & GEM_run recall for "
-                    "i/whileCount/numSitesNotAvailable.size() = " << i << " / "
-                 << whileCount << " / " << numSitesNotAvailable.size() << endl;
+                    "i/whileCount/numSitesNotAvailable.size() = "
+                 << i << " / " << whileCount << " / "
+                 << numSitesNotAvailable.size() << endl;
             cout << "  Controller::doCycle - cyc = " << cyc
-                 << " :  #  i#/ phName/phId/count/dissInterfaceSize/numSitesNotAvailable"
-                    "/DCId/DCMoles/DCLowerLimit :" << endl;
+                 << " :  #  i#/ "
+                    "phName/phId/count/dissInterfaceSize/numSitesNotAvailable"
+                    "/DCId/DCMoles/DCLowerLimit :"
+                 << endl;
 
             for (int i = 0; i < numSitesNotAvailable.size(); i++) {
 
@@ -715,9 +744,10 @@
             timesGEMFailed_recall =
                 chemSys_->calculateState(time_[i], isFirst, cyc);
 
-
-            cout << endl << "  Controller::doCycle - cyc = " << cyc << " :  i/time[i]/getTimesGEMFailed_recall = "
-                 << i << " / " << time_[i] << " / " << timesGEMFailed_recall << endl;
+            cout << endl
+                 << "  Controller::doCycle - cyc = " << cyc
+                 << " :  i/time[i]/getTimesGEMFailed_recall = " << i << " / "
+                 << time_[i] << " / " << timesGEMFailed_recall << endl;
 
             if (timesGEMFailed_recall > 0) {
               cout << "  Controller::doCycle - GEM_run failed for whileCount = "
@@ -729,8 +759,9 @@
                 phId = vectPhIdDiff[iii];
                 if (lattice_->getCount(phId) > numSitesNotAvailable[iii]) {
                   numSitesNotAvailable[iii]++;
-                  cout << "  Controller::doCycle - for i/cyc/phId/iii = " << i << " / " << cyc
-                       << " / " << phId << " / " << iii << "   =>   numSitesNotAvailable[iii] = "
+                  cout << "  Controller::doCycle - for i/cyc/phId/iii = " << i
+                       << " / " << cyc << " / " << phId << " / " << iii
+                       << "   =>   numSitesNotAvailable[iii] = "
                        << numSitesNotAvailable[iii] << endl;
                   cout.flush();
                   testDiff = true;
@@ -738,15 +769,16 @@
                 }
               }
               if (!testDiff) {
-                cout << "Controller::doCycle - do not update the microstructure "
-                     << endl;
+                cout
+                    << "Controller::doCycle - do not update the microstructure "
+                    << endl;
                 cout.flush();
                 break;
               }
 
             } else {
-              cout << "  Controller::doCycle - cyc = " << cyc << " :  GEM_run OK for whileCount = "
-                   << whileCount << endl;
+              cout << "  Controller::doCycle - cyc = " << cyc
+                   << " :  GEM_run OK for whileCount = " << whileCount << endl;
               testDiff = true;
             }
           }
@@ -756,10 +788,12 @@
             numSitesNotAvailable.clear();
             vectPhIdDiff.clear();
             vectPhNameDiff.clear();
-            changeLattice = lattice_->changeMicrostructure(time_[i], sim_type_, capwater,
-                                                           numSitesNotAvailable, vectPhIdDiff,
-                                                           vectPhNameDiff, whileCount, cyc);
-            cout << endl << "  Controller::doCycle - cyc = " << cyc << "  &  whileCount = " << whileCount
+            changeLattice = lattice_->changeMicrostructure(
+                time_[i], sim_type_, capwater, numSitesNotAvailable,
+                vectPhIdDiff, vectPhNameDiff, whileCount, cyc);
+            cout << endl
+                 << "  Controller::doCycle - cyc = " << cyc
+                 << "  &  whileCount = " << whileCount
                  << "  :  timesGEMFailed_recall = " << timesGEMFailed_recall
                  << "  &  changeLattice = " << changeLattice << endl;
             if (timesGEMFailed_recall == 0 && changeLattice == 0) {
@@ -778,15 +812,17 @@
         } else {
           kineticController_->setHydTimeIni(time_[i]);
           cout << endl
-               << "Controller::doCycle => normal end after reset system for cyc = " << cyc
-               << " (i = " << i << ")" << endl;
+               << "Controller::doCycle => normal end after reset system for "
+                  "cyc = "
+               << cyc << " (i = " << i << ")" << endl;
         }
       } else {
 
         kineticController_->setHydTimeIni(time_[i]);
 
-        cout << endl << "Controller::doCycle => normal end - cyc = "
-             << cyc << " (i = " << i << ")" << endl;
+        cout << endl
+             << "Controller::doCycle => normal end - cyc = " << cyc
+             << " (i = " << i << ")" << endl;
       }
 
     } catch (DataException dex) {
@@ -831,7 +867,8 @@
     /// into account its lower chemical potential.
 
     if (verbose_) {
-      cout << "Controller::doCycle Returned from Lattice::changeMicrostructure" << endl;
+      cout << "Controller::doCycle Returned from Lattice::changeMicrostructure"
+           << endl;
       cout.flush();
     }
 
@@ -882,7 +919,10 @@
 
     if (time_[i] >= sattack_time_) {
 
-      cout << endl << " Controller::doCycle - for sulfate attack, check conditions for addDissolutionSites & coordination sphere " << endl;
+      cout << endl
+           << " Controller::doCycle - for sulfate attack, check conditions for "
+              "addDissolutionSites & coordination sphere "
+           << endl;
       cout << " program stops " << endl;
       exit(1);
 
@@ -1331,8 +1371,7 @@
 
   double *CSHcomp;
   try {
-    CSHcomp =
-        chemSys_->getPGEMPhaseStoich(chemSys_->getGEMPhaseId(CSHGEMName));
+    CSHcomp = chemSys_->getPGEMPhaseStoich(chemSys_->getGEMPhaseId(CSHGEMName));
   } catch (EOBException eex) {
     eex.printException();
     exit(1);
