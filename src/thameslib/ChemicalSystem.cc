--- conflicted
+++ resolved
@@ -2062,43 +2062,6 @@
 
   nodeStatus_ = NEED_GEM_AIA;
 
-<<<<<<< HEAD
-  //  cout << endl << "ChemSys before GEM_from_MT :
-  //  DCLowerLimit_/DCUpperLimit_/DCMoles_/DCName_ for cyc = " << cyc << endl;
-  //  for(int i = 0; i < numDCs_; i++){
-  //    cout << i << "\t" << DCLowerLimit_[i] << "\t" << DCUpperLimit_[i] <<
-  //    "\t" << DCMoles_[i] << "\t" << DCName_[i] << endl;
-  //  }
-  //  cout << endl << "end ChemSys before GEM_from_MT :
-  //  DCLowerLimit_/DCUpperLimit_/DCMoles_/DCName_ for cyc = " << cyc << endl;
-  // if (cyc == 1)exit(0);
-
-  //  for(int i = 0; i < numDCs_; i++){
-  //      for(int j = 0; j < numICs_; j++){
-  //          ICMoles_[j] += DCMoles_[i]* getDCStoich(i,j);
-  //      }
-  //  }
-
-  //  cout << endl << "chemSys before checkICMoles for cyc = " << cyc << " :
-  //  ICMoles_/ICName_" << endl; for(int i = 0; i < numICs_; i++){
-  //      cout << i << "\t" << ICMoles_[i] << "\t" << ICName_[i] << endl;
-  //  }
-  //  writeDCMoles();
-
-  // ALL ICs/DCs in the system are set to zero in Lattice constructor before to
-  // call normalizePhaseMasses() DCs are updated in
-  // Lattice::normalizePhaseMasses only the ICMoles_ that are less than 10^-9
-  // after the first call of calculateKineticStep(...) are set to 10^-9
-  if (isFirst)
-    checkICMoles();
-
-  //  cout << endl << "chemSys after checkICMoles for cyc = " << cyc << " :
-  //  ICMoles_/ICName_" << endl; for(int i = 0; i < numICs_; i++){
-  //      cout << i << "\t" << ICMoles_[i] << "\t" << ICName_[i] << endl;
-  //  }
-  //  writeDCMoles();
-  //  exit(0);
-=======
 //  cout << endl << "ChemSys before0 checkICMoles for cyc = " << cyc << " : ICMoles_/ICName_" << endl;
 //  for(int i = 0; i < numICs_; i++){
 //    cout << i << "\t" << ICMoles_[i] << "\t" << ICName_[i] << endl;
@@ -2131,7 +2094,6 @@
 //  }
 //   //  writeDCMoles();
 //   //if (cyc == 1) {cout << "stop" << endl;exit(0);}
->>>>>>> 6c5cadc0
 
   ///
   /// Next function loads the input data for the THAMES node into the
