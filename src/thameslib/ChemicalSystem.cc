/**
@file ChemicalSystem.cc
@brief Method definitions for the ChemicalSystem base class
*/

#include "ChemicalSystem.h"

string CSHMicroName("");
string MonocarbMicroName("");
string HydrotalcMicroName("");
string AFTMicroName("");
string MonosulfMicroName("");

ChemicalSystem::ChemicalSystem(const string &GEMfilename,
                               const string &GEMdbrname,
                               const string &interfaceFileName,
                               const bool verbose, const bool warning) {
  unsigned int i, j;
  double *amat;
  string exmsg;
  long int gemflag = 0;

  double *icmolarmass, *dcmolarmass;
  char *cc;
  unsigned int ii, jj;
  int k;
  bool found = false;

  nodeStatus_ = NEED_GEM_AIA;
  nodeHandle_ = 0;
  iterDone_ = 0;
  timesGEMFailed_ = 0;
  maxGEMFails_ = 100; // = 3;

  sulfateAttackTime_ = 1.0e10;
  leachTime_ = 1.0e10;

  ///  The constructor initializes all the members to default values,
  ///  then launches the initial thermodynamic calculation, and sets
  ///  up the correspondences between GEM CSD phases and microstructure
  ///  phases.
  ///
  ///  All members are initialized to default values first, and all
  ///  vectors and maps are cleared.  The thermodynamic variables
  ///  are set to be consistent with neutral water at STP
  ///

  Eh_ = 0.0;
  T_ = 298.0;    // Default temperature [K]
  P_ = 101325.0; // Default pressure in [Pa]
  Vs_ = 1.0;
  Gs_ = 0.0;
  Ms_ = 0.0;
  verbose_ = verbose;
  jsonFormat_ = false;
  warning_ = warning;
  numMicroPhases_ = numGEMPhases_ = numSolutionPhases_ = 0;
  numMicroImpurities_ = 4;
  microPhaseName_.clear();
  stressPhaseName_.clear();
  porousPhaseName_.clear();
  microPhaseId_.clear();
  isKinetic_.clear();
  ICName_.clear();
  DCName_.clear();
  GEMPhaseName_.clear();
  numICs_ = numDCs_ = numGEMPhases_ = 0;
  microPhaseMembers_.clear();
  microPhaseMemberVolumeFraction_.clear();
  microPhaseDCMembers_.clear();
  randomGrowth_.clear();
  growthTemplate_.clear();
  affinity_.clear();
  contactAngle_.clear();
  microPhasePorosity_.clear();
  poreSizeDistribution_.clear();
  k2o_.clear();
  na2o_.clear();
  mgo_.clear();
  so3_.clear();
  RdICId_.clear();
  Rd_.clear();
  GEMPhaseStoich_.clear();
  GEMPhaseDCMembers_.clear();
  microPhaseDCPorosities_.clear();
  microPhaseIdLookup_.clear();
  ICIdLookup_.clear();
  DCIdLookup_.clear();
  GEMPhaseIdLookup_.clear();
  microPhaseToGEMPhase_.clear();
  DCStoich_.clear();
  DCCharge_.clear();
  ICClassCode_.clear();
  DCClassCode_.clear();
  GEMPhaseClassCode_.clear();

  GEMPhaseName_.clear();
  ICIdLookup_.clear();
  DCIdLookup_.clear();
  GEMPhaseIdLookup_.clear();
  microPhaseVolume_.clear();
  microPhaseMass_.clear();
  microPhasePorosity_.clear();
  microPhaseMassDissolved_.clear();
  initialSolutionComposition_.clear();
  fixedSolutionComposition_.clear();
  gasSolidRatio_ = 0.0;
  initialGasComposition_.clear();
  fixedGasComposition_.clear();
  cementComponent_.clear();

  color_.clear();
  colorN_.clear(); // used in initColorMap() and output files
  initColorMap();

  SI_.clear();

  node_ = new TNode();

  ///
  /// Initialize the thermodynamic system for both hydrates and solution
  /// in order to initialize GEMPhaseVolume_
  ///

  char *cGEMfilename = (char *)GEMfilename.c_str();
  // char *cGEMdbrname = (char *)GEMdbrname.c_str();
  if (verbose_) {
    cout << "ChemicalSystem::Going into GEM_init (1) to read CSD file "
         << cGEMfilename << endl; // *-dat.lst
  }

  /// Find out if the input data are in json format or in key-value format

  try {
    string json_dch = "";
    string json_ipm = "";
    string json_dbr = "";
    jsonFormat_ = isInputFormatJSON(cGEMfilename);

    ///
    /// GEM_init initializes the IPM and DCH data structures
    /// This function will read the IPM, DCH, and one or more DBRs
    /// The argument is type const char *, and is the name of the
    /// data.lst file with the names of the IPM,
    /// DCH, and root DBR file.
    ///
    /// Return values are :
    ///    0 if successful, and the node_ object will hold the data
    ///    1 if input file(s) were not found or are corrupt
    ///   -1 if internal memory allocation error occurred
    ///

    // if (jsonFormat_) {
    //     if (verbose) {
    //         cout << "Detected JSON input file format for "
    //              << "ChemicalSystem GEM data files" << endl;
    //         cout.flush();
    //     }
    //     getJSONFiles(cGEMfilename,json_dch,json_ipm,json_dbr);
    //     gemflag = node_->GEM_init(json_dch,json_ipm,json_dbr);
    // } else {
    //     if (verbose) {
    //         cout << "Detected key-value input file format for "
    //              << "ChemicalSystem GEM data files" << endl;
    //         cout.flush();
    //     }
    gemflag = node_->GEM_init(cGEMfilename);
    // }
  } catch (FileException fex) {
    throw fex;
  }

  if (gemflag == 1) {
    exmsg = "Bad return from GEM_init: " + GEMfilename + " missing or corrupt";
    throw GEMException("ChemicalSystem", "ChemicalSystem", exmsg);
  }
  if (gemflag == -1) {
    exmsg = "Bad return from GEM_init: internal memory allocation error";
    throw GEMException("ChemicalSystem", "ChemicalSystem", exmsg);
  }

  ///
  /// Determine the number of possible ICs, DCs, and phases from the
  /// GEM CSD input that was read by GEM-IPM during initialization
  ///

  numICs_ = (unsigned int)((node_->pCSD())->nIC);
  numDCs_ = (unsigned int)((node_->pCSD())->nDC);
  numGEMPhases_ = (unsigned int)((node_->pCSD())->nPH);
  numSolutionPhases_ = (unsigned int)((node_->pCSD())->nPS);

  ///
  /// Knowing the dimensions, allocate the memory for all the arrays that
  /// must be created to store thermodynamic calculation results and communicate
  /// them to the microstructure
  ///

  try {
    exmsg = "ICMoles_";
    ICMoles_ = new double[numICs_];
    exmsg = "ICResiduals_";
    ICResiduals_ = new double[numICs_];
    exmsg = "ICChemicalPotential_";
    ICChemicalPotential_ = new double[numICs_];
    exmsg = "DCMoles_";
    DCMoles_ = new double[numDCs_];
    exmsg = "DCH0_";
    DCH0_ = new double[numDCs_];
    exmsg = "DCActivityCoeff_";
    DCActivityCoeff_ = new double[numDCs_];
    exmsg = "GEMPhaseMoles_";
    GEMPhaseMoles_ = new double[numGEMPhases_];
    exmsg = "solutPhaseMoles_";
    solutPhaseMoles_ = new double[numGEMPhases_];
    exmsg = "prevGEMPhaseMoles_";
    prevGEMPhaseMoles_ = new double[numGEMPhases_];
    exmsg = "GEMPhaseVolume_";
    GEMPhaseVolume_ = new double[numGEMPhases_];
    exmsg = "solutPhaseVolume_";
    solutPhaseVolume_ = new double[numGEMPhases_];
    exmsg = "prevGEMPhaseVolume_";
    prevGEMPhaseVolume_ = new double[numGEMPhases_];
    exmsg = "GEMPhaseMass_";
    GEMPhaseMass_ = new double[numGEMPhases_];
    exmsg = "solutPhaseMass_";
    solutPhaseMass_ = new double[numGEMPhases_];
    exmsg = "prevGEMPhaseMass_";
    prevGEMPhaseMass_ = new double[numGEMPhases_];
    exmsg = "surfaceArea_";
    surfaceArea_ = new double[numGEMPhases_];
    exmsg = "carrier_";
    carrier_ = new double[numSolutionPhases_];
    exmsg = "DCUpperLimit_";
    DCUpperLimit_ = new double[numDCs_];
    exmsg = "DCLowerLimit_";
    DCLowerLimit_ = new double[numDCs_];
    exmsg = "pGEMPhaseStoich_";
    pGEMPhaseStoich_ = new double[numGEMPhases_ * numICs_];
    exmsg = "pSolidStoich_";
    pSolidStoich_ = new double[numICs_];
    exmsg = "pSolutPhaseStoich_";
    pSolutPhaseStoich_ = new double[numGEMPhases_ * numICs_];
    exmsg = "pSolutSolidStoich_";
    pSolutSolidStoich_ = new double[numICs_];
  } catch (bad_alloc &ba) {
    cout << endl << "Bad_alloc Exception Thrown:" << endl;
    cout << "    Details:" << endl;
    cout << "    Offending function ChemicalSystem::ChemicalSystem" << endl;
    cout << "    Error in allocating memory for array " << exmsg << endl;
    cerr << endl << "Bad_alloc Exception Thrown:" << endl;
    cerr << "    Details:" << endl;
    cerr << "    Offending function ChemicalSystem::ChemicalSystem" << endl;
    cerr << "    Error in allocating memory for array " << exmsg << endl;
    exit(1);
  }

  ///
  /// Attempt to run GEM with auto initial approximation (AIA)
  ///
  /// This starts the thermodynamic calculation and returns the results,
  /// including the ionic strength, pH, IC chemical potentials, DC moles, phase
  /// moles, phase volumes, and other results of the calculation.  All of these
  /// parameters are loaded into the THAMES vectors that keep track of these
  /// things, since, they were passed to the GEM calculation by reference.
  ///
  /// The argument is false if we wamt to use activity coefficients and
  /// speciation from a previous GEM_run, but is true if we want to use the
  /// activity coefficients and speciation stored in a DBR memory structure read
  /// from a DBR file
  ///
  /// Possible return values for nodeStatus_:
  ///    0 (NO_GEM_SOLVER): No GEM recalculation needed for node
  ///    1 (NEED_GEM_AIA) : Need GEM calc with LPP (auto initial approx, AIA)
  ///    2 (OK_GEM_AIA)   : OK after GEM calc with LPP AIA
  ///    3 (BAD_GEM_AIA)  : Not fully trusworthy result after calc with LPP AIA
  ///    4 (ERR_GEM_AIA)  : Failure (no result) in GEM calc with LPP AIA
  ///    5 (NEED_GEM_SIA) : Need GEM calc with no-LPP (smart initial approx,
  ///    SIA) 6 (OK_GEM_SIA)   : OK after GEM calc with SIA 7 (BAD_GEM_SIA)  :
  ///    Not fully trusworthy result after calc with SIA 8 (ERR_GEM_SIA)  :
  ///    Failure (no result) in GEM calc with SIA 9 (T_ERROR_GEM ) : Terminal
  ///    error (e.g., memory corruption). Need restart
  ///

  (node_->pCNode())->NodeStatusCH = NEED_GEM_AIA;
  if (verbose_) {
    cout << "ChemicalSystem::Constructor: Entering GEM_run (1) with node "
            "status = "
         << nodeStatus_ << endl;
    cout.flush();
  }

  /// All ICs and DCs, etc. are zeroed out right now

  nodeStatus_ = node_->GEM_run(true);
  if (verbose_) {
    cout << "Done! nodeStatus is " << nodeStatus_ << endl;
    cout.flush();
  }

  if (!(nodeStatus_ == OK_GEM_AIA || nodeStatus_ == OK_GEM_SIA)) {
    bool dothrow = false;
    cerr << "ERROR: Call to GEM_run in ChemicalSystem constructor had an "
            "issue..."
         << endl;
    cerr << "       nodeStatus_ = " << nodeStatus_;
    switch (nodeStatus_) {
    case NEED_GEM_AIA:
      exmsg = " Need GEM calc with auto initial approx (AIA)";
      cout << exmsg << endl;
      dothrow = true;
      break;
    case BAD_GEM_AIA:
      exmsg = " Untrustworthy result with auto initial approx (AIA)",
      cout << exmsg << endl;
      dothrow = true;
      break;
    case ERR_GEM_AIA:
      exmsg = " Failed result with auto initial approx (AIA)";
      cout << exmsg << endl;
      dothrow = true;
      break;
    case NEED_GEM_SIA:
      exmsg = " Need GEM calc with smart initial approx (SIA)";
      dothrow = true;
      break;
    case BAD_GEM_SIA:
      exmsg = " Untrustworthy result with smart initial approx (SIA)";
      cout << exmsg << endl;
      dothrow = true;
      break;
    case ERR_GEM_SIA:
      exmsg = " Failed result with smart initial approx (SIA)";
      cout << exmsg << endl;
      dothrow = true;
      break;
    case T_ERROR_GEM:
      exmsg = " Terminal GEM error; need restart";
      cout << exmsg << endl;
      dothrow = true;
      break;
    case NO_GEM_SOLVER:
      exmsg = " No GEM recalculation needed for node";
      cout << exmsg << endl;
      dothrow = false;
      break;
    }
    if (dothrow) {
      throw GEMException("ChemicalSystem", "Constructor", exmsg);
    }
  }

  if (verbose_) {
    cout << "ChemicalSystem::Constructor: Entering GEM_restore_MT (1) ... "
         << endl;
    cout.flush();
  }

  ///
  /// Next call passes (copies) the GEMS3K input data from the DBR structure.
  /// This is useful after the GEM_init and GEM_run() calls to initialize the
  /// arrays that keep the chemical data for all the nodes (one node in most
  /// cases)
  ///
  /// This function returns nothing and appears unable of throwing exceptions
  /// @todo Check carefully whether this function can throw an exception
  ///

  node_->GEM_restore_MT(nodeHandle_, nodeStatus_, T_, P_, Vs_, Ms_,
                        &ICMoles_[0], &DCUpperLimit_[0], &DCLowerLimit_[0],
                        &surfaceArea_[0]);

  if (verbose_) {
    cout << "Done!" << endl;
    cout << "ChemicalSystem::Constructor: Entering GEM_to_MT (1) ... " << endl;
    cout.flush();
  }

  ///
  /// Next call retrieves the GEMIPM chemical speciation calculation
  /// results from the DBR structure instance into memory provided by
  /// the THAMES code.  The dimensions and ordering of the arrays must
  /// correspond to those in currently existing DCH memory structure
  ///

  node_->GEM_to_MT(nodeHandle_, nodeStatus_, iterDone_, Vs_, Ms_, Gs_, Hs_,
                   ionicStrength_, pH_, pe_, Eh_, &ICResiduals_[0],
                   &ICChemicalPotential_[0], &DCMoles_[0], &DCActivityCoeff_[0],
                   &GEMPhaseMoles_[0], &GEMPhaseVolume_[0], &GEMPhaseMass_[0],
                   &pGEMPhaseStoich_[0], &carrier_[0], &surfaceArea_[0],
                   &pSolidStoich_[0]);

  /// At this point all the IC moles and DC moles have the values that
  /// are loaded in the <bIC> vector of the DBR file.

  /// The results of the thermodynamic calculation are now known, and
  /// the constructor can cast them into appropriate units and set up
  /// the data structure to make correspondences between GEM and microstructure
  ///
  /// Convert all IC and DC molar masses from kg/mol to g/mol
  ///

  ICMolarMass_.resize(numICs_, 0.0);
  icmolarmass = (node_->pCSD())->ICmm;
  for (i = 0; i < numICs_; i++) {
    // Convert to g per mole
    ICMolarMass_[i] = (1000.0 * (double)(*icmolarmass));
    icmolarmass++;
  }
  DCMolarMass_.resize(numDCs_, 0.0);
  dcmolarmass = (node_->pCSD())->DCmm;
  for (i = 0; i < numDCs_; i++) {
    // Convert to g per mole
    DCMolarMass_[i] = (1000.0 * (double)(*dcmolarmass));
    dcmolarmass++;
  }

  /// Get the molar enthalpy of each DC component

  for (i = 0; i < numDCs_; i++) {
    DCH0_[i] = node_->DC_H0(i, P_, T_);
  }

  int maxICnameLength = node_->getMaxICnameLength();
  int maxDCnameLength = node_->getMaxDCnameLength();
  int maxPHnameLength = node_->getMaxPHnameLength();

  string string1;
  for (i = 0; i < numICs_; i++) {
    string1 = node_->xCH_to_IC_name(i);
    if (string1.length() >= maxICnameLength)
      string1.resize(maxICnameLength);
    if (verbose_) {
      cout << "IC number " << i << " is " << string1 << endl;
    }
    ICName_.push_back(string1);
    ICIdLookup_.insert(make_pair(string1, i));
  }
  for (i = 0; i < numDCs_; i++) {
    string1 = node_->xCH_to_DC_name(i);
    if (string1.length() >= maxDCnameLength)
      string1.resize(maxDCnameLength);
    if (verbose_) {
      cout << "DC number " << i << " is " << string1 << endl;
    }
    DCName_.push_back(string1);
    DCIdLookup_.insert(make_pair(string1, i));
  }
  for (i = 0; i < numGEMPhases_; i++) {
    string1 = node_->xCH_to_Ph_name(i);
    if (string1.length() >= maxPHnameLength)
      string1.resize(maxPHnameLength);
    if (verbose_) {
      cout << "PH number " << i << " is " << string1 << endl;
    }
    GEMPhaseName_.push_back(string1);
    GEMPhaseIdLookup_.insert(make_pair(string1, i));
  }

  ///
  /// Set up the stoichiometry matrix for dependent components (DCs) in terms
  /// of independent components (ICs).  This is the GEM CSD A matrix
  ///

  vector<double> scplaceholder;
  scplaceholder.clear();
  scplaceholder.resize(numICs_, 0);
  DCStoich_.resize(numDCs_, scplaceholder);
  DCCharge_.resize(numDCs_, 0.0);
  amat = (node_->pCSD())->A;
  for (i = 0; i < numDCs_; i++) {
    for (j = 0; j < numICs_; j++) {
      DCStoich_[i][j] = (double)(*amat);
      amat++;
    }
    DCCharge_[i] = (double)(DCStoich_[i][numICs_ - 1]);
  }

  ///
  /// Set up the stoichiometry and molar masses of the GEM CSD phases
  ///

  setPGEMPhaseStoich();
  setGEMPhaseStoich();

  ///
  /// Normally we can call setGEMPhaseMass() to read in the GEM phase masses
  /// from the GEM CSD, but this first time we have to do it manually
  /// because the units are converted from kg to g and this will mess
  /// up the assignment of the prevGEMPhaseMass_ values, which would still be
  /// in kg if we called the setGEMPhaseMass() function.
  ///

  for (int i = 0; i < numGEMPhases_; i++) {
    GEMPhaseMass_[i] = (double)(node_->Ph_Mass(i) * 1000.0);     // in g, not kg
    prevGEMPhaseMass_[i] = (double)(node_->Ph_Mass(i) * 1000.0); // in g, not kg
  }

  setGEMPhaseVolume();
  setGEMPhaseMolarMass();

  ///
  /// Set up the class codes for ICs, DCs, and phases, based on the type of
  /// component they are.
  ///
  ///   IC class codes:
  ///       e = element
  ///       h = hydrogen
  ///       o = oxygen
  ///       a = Nit
  ///       z = Zz (charge)
  ///
  ///   DC class codes:
  ///       G = gas
  ///       I,M,J,O = solid components
  ///       W = water (solvent)
  ///       T = H^+
  ///       S = solute in electrolyte
  ///
  ///   Phase class codes:
  ///       a = aqueous solution
  ///       g = gas mixture
  ///       s = solid

  ICClassCode_.resize(numICs_, ' ');
  cc = (node_->pCSD())->ccIC;
  for (i = 0; i < numICs_; i++) {
    ICClassCode_[i] = *cc;
    cc++;
  }

  DCClassCode_.resize(numDCs_, ' ');
  cc = (node_->pCSD())->ccDC;
  for (i = 0; i < numDCs_; i++) {
    DCClassCode_[i] = *cc;
    cc++;
  }

  GEMPhaseClassCode_.resize(numGEMPhases_, ' ');
  cc = (node_->pCSD())->ccPH;
  for (i = 0; i < numGEMPhases_; i++) {
    GEMPhaseClassCode_[i] = *cc;
    cc++;
  }

  if (verbose_) {
    cout << "ChemicalSystem::Constructor after GEM_run" << endl;
    cout << "    Number of ICs = " << getNumICs() << endl;
    for (int i = 0; i < getNumICs(); ++i) {
      cout << "        " << getICName(i) << ": " << getICMoles(i) << " moles"
           << endl;
    }
    // cout << endl;
    // cout << "    Number of DCs = " << chemSys_->getNumDCs() << endl;
    // for (int i = 0; i < chemSys_->getNumDCs(); ++i) {
    // cout << "        " << chemSys_->getDCName(i) << ": "
    // << chemSys_->getDCMoles(i) << " moles" << endl;
    // }
    cout << endl;
    cout.flush();
  }

  ///
  /// Begin parsing the chemistry input XML file
  ///
  string msg;
  string xmlext = ".xml";
  size_t foundxml = interfaceFileName.find(xmlext);
  try {
    if (foundxml != string::npos) {
      parseDoc(interfaceFileName);
      microPhaseVolume_.resize(numMicroPhases_, 0.0);
      microPhaseMass_.resize(numMicroPhases_, 0.0);
      microPhasePorosity_.resize(numMicroPhases_, 0.0);
      if (verbose_) {
        cout << " Setting microPhaseMass size to " << numMicroPhases_ << endl;
        cout.flush();
      }
      microPhaseMassDissolved_.resize(numMicroPhases_, 0.0);
    } else {
      msg = "Not an XML file";
      throw FileException("ChemicalSystem", "ChemicalSystem", interfaceFileName,
                          msg);
    }
  } catch (FileException fex) {
    throw fex;
  } catch (DataException dex) {
    throw dex;
  }

  ///
  /// Set up the main map that correlates microstructure phases with GEM CSD
  /// phases
  ///

  initMicroVolume_ = 0.0;
  // microPhaseBelongsToCement_.resize(numMicroPhases_,false);
  for (unsigned int i = 0; i < numMicroPhases_; i++) {
    microPhaseToGEMPhase_.insert(make_pair((int)i, microPhaseMembers_[i]));
  }

  ///
  /// Set up the vector of saturation indices for each GEM phase.
  /// This determines the driving force for growth and is also used in
  /// calculations of the crystallization pressure during external sulfate
  /// attack

  // setSI();

  isDCKinetic_.resize(numDCs_, false);
  DC_to_MPhID_.resize(numDCs_, -1);

  microPhaseSI_.clear();
  microPhaseSI_.resize(numMicroPhases_, 0.0);

  // for (int i = FIRST_SOLID; i < numMicroPhases_; i++) {
  //   cout << endl << "   affinity for i = " << i << endl;
  //   for (unsigned int j = FIRST_SOLID; j < numMicroPhases_; j++) {
  //     cout << "  " << j << "/" << affinity_[i][j] << "/" <<
  //     contactAngle_[i][j];
  //   }
  //   cout << endl;
  // }
  // cout << " exit chemsys" << endl; exit(0);

  // checkChemSys();
}

bool ChemicalSystem::isInputFormatJSON(const char *masterFileName) {
  ifstream in(masterFileName);
  if (!in) {
    throw FileException("ChemicalSystem", "isInputFormatJSON", masterFileName,
                        "Could not open");
  }

  string filetypeflag;
  if (in.peek() != EOF) {
    in >> filetypeflag;
  } else {
    throw FileException("ChemicalSystem", "isInputFormatJSON", masterFileName,
                        "Bad or corrupt format");
  }
  in.close();
  if (filetypeflag == "-j") {
    return true;
  }
  return false;
}

void ChemicalSystem::getJSONFiles(const char *masterFileName, string &dchName,
                                  string &ipmName, string &dbrName) {
  ifstream in(masterFileName);
  if (!in) {
    throw FileException("ChemicalSystem", "getJSONFiles", masterFileName,
                        "Could not open");
  }

  string filetypeflag;
  if (in.peek() != EOF) {
    in >> filetypeflag;
  } else {
    throw FileException("ChemicalSystem", "getJSONFiles", masterFileName,
                        "Bad or corrupt format");
  }
  if (in.peek() != EOF) {
    in >> dchName;
  } else {
    throw FileException("ChemicalSystem", "getJSONFiles", masterFileName,
                        "Bad or corrupt format");
  }
  if (in.peek() != EOF) {
    in >> ipmName;
  } else {
    throw FileException("ChemicalSystem", "getJSONFiles", masterFileName,
                        "Bad or corrupt format");
  }
  if (in.peek() != EOF) {
    in >> dbrName;
  } else {
    throw FileException("ChemicalSystem", "getJSONFiles", masterFileName,
                        "Bad or corrupt format");
  }

  /// Assuming that all the file names were read correctly, strip their quote
  /// marks

  dchName.erase(remove(dchName.begin(), dchName.end(), '"'), dchName.end());
  ipmName.erase(remove(ipmName.begin(), ipmName.end(), '"'), ipmName.end());
  dbrName.erase(remove(dbrName.begin(), dbrName.end(), '"'), dbrName.end());
}

vector<double> ChemicalSystem::getSolution(void) {
  ///
  /// Get IC moles for solution, which fully characterizes the
  /// composition of the aqueous solution
  ///

  double waterMass = DCMoles_[getDCId("H2O@")] * DCMolarMass_[getDCId("H2O@")];

  if (verbose_) {
    cout << "water mass is: " << waterMass << endl;
  }
  vector<double> tempICMoles;
  tempICMoles.clear();
  tempICMoles.resize(numICs_, 0.0);
  cout << endl;
  for (unsigned int i = 0; i < numDCs_; i++) {
    char cc = getDCClassCode(i);
    if (cc == 'S' || cc == 'T' || cc == 'W') {
      // cout << "tempICMoles " << i <<  "    DCName_: " << DCName_[i] << endl;
      for (int j = 0; j < (numICs_ - 1); j++) {
        tempICMoles[j] += DCMoles_[i] * DCStoich_[i][j];
      }
    }
  }
  cout << endl;

  /*
  for (unsigned int i = 0; i < numDCs_; i++) {
    char cc = getDCClassCode(i);
    if (cc == 'S' || cc == 'T') {
      double moles = node_->Get_cDC(i) * waterMass * 1.0e-3;
      for (int j = 0; j < (numICs_ - 1); j++) {
        tempICMoles[j] += moles * DCStoich_[i][j];
      }
    }
  }

  // Treat H2O separately

  double waterMoles = DCMoles_[getDCId("H2O@")];
  for (int j = 0; j < numICs_; j++) {
    if (ICName_[j] == "H")
      tempICMoles[j] += waterMoles * 2;
    if (ICName_[j] == "O")
      tempICMoles[j] += waterMoles;
  }
  */

  return tempICMoles;
}

void ChemicalSystem::parseDoc(const string &docName) {
  // Need to open the docName and scan it somehow for
  // phase names and id numbers

  string msg;
  PhaseData phaseData;
  xmlDocPtr doc;
  xmlChar *key;
  xmlNodePtr cur;
  cout.flush();
  doc = xmlParseFile(docName.c_str());

  /// Check if the xml file is valid
  /// @note This block requires the schema file to be local

  string rxcsd = "chemistry.xsd";
  if (!is_xml_valid(doc, rxcsd.c_str())) {
    cout << "Chemistry xml is NOT valid" << endl;
    cout.flush();
  } else if (verbose_) {
    cout << "Chemistry xml IS valid" << endl;
    cout.flush();
  }

  if (doc == NULL) {
    msg = "XML file not parsed successfully";
    throw FileException("ChemicalSystem", "parseDoc", docName, msg);
  }

  cur = xmlDocGetRootElement(doc);

  if (cur == NULL) {
    msg = "XML file is empty";
    xmlFreeDoc(doc);
    throw FileException("ChemicalSystem", "parseDoc", docName, msg);
  }

  /// XML file is valid and non-empty
  /// Do a first scan through to get the phase names and ids
  ///

  cur = cur->xmlChildrenNode;
  map<string, int> phaseids;
  phaseids.clear();
  if (verbose_) {
    cout << "Parsing phase names" << endl;
    cout.flush();
  }

  while (cur != NULL) {
    if ((!xmlStrcmp(cur->name, (const xmlChar *)"phase"))) {
      parseMicroPhaseNames(doc, cur, phaseids);
    }
    cur = cur->next;
  }

  ///
  /// Now back up to the beginning and scan properly
  ///
  /// The interface file contains information about each microstructure
  /// phase that is defined, including the list of GEM CSD phases that
  /// are to be associated with that phase, the phase's internal porosity,
  /// dissolved impurities, and visualization properties.
  ///

  if (verbose_) {
    cout << "Back to the top of the xml file to parse properly" << endl;
    cout.flush();
  }
  cur = xmlDocGetRootElement(doc);
  cur = cur->xmlChildrenNode;
  int testnumEntries = 0;
  int satstate = 1;
  isSaturated_ = true;
  while (cur != NULL) {
    if ((!xmlStrcmp(cur->name, (const xmlChar *)"numentries"))) {
      key = xmlNodeListGetString(doc, cur->xmlChildrenNode, 1);
      string st((char *)key);
      from_string(testnumEntries, st);
      xmlFree(key);
    } else if ((!xmlStrcmp(cur->name, (const xmlChar *)"saturated"))) {
      key = xmlNodeListGetString(doc, cur->xmlChildrenNode, 1);
      string st((char *)key);
      from_string(satstate, st);
      if (satstate == 0)
        isSaturated_ = false;
    } else if ((!xmlStrcmp(cur->name, (const xmlChar *)"electrolyte"))) {
      try {
        parseSolutionComp(doc, cur);
      } catch (DataException dex) {
        throw dex;
      }
    } else if ((!xmlStrcmp(cur->name, (const xmlChar *)"gas"))) {
      try {
        parseGasComp(doc, cur);
      } catch (DataException dex) {
        throw dex;
      }
    } else if ((!xmlStrcmp(cur->name, (const xmlChar *)"phase"))) {
      try {
        parseMicroPhase(doc, cur, testnumEntries, phaseids, phaseData);
      } catch (FileException fex) {
        // fex.printException();
        throw fex;
        cout << endl;
      } catch (GEMException gex) {
        gex.printException();
        cout << endl;
      }
    }
    cur = cur->next;
  }

  xmlFreeDoc(doc);
  return;
}

void ChemicalSystem::parseSolutionComp(xmlDocPtr doc, xmlNodePtr cur) {
  // Clear the associative map to initialize it

  fixedSolutionComposition_.clear();
  initialSolutionComposition_.clear();

  cur = cur->xmlChildrenNode;

  while (cur != NULL) {
    if ((!xmlStrcmp(cur->name, (const xmlChar *)"DCconc"))) {
      parseDCInSolution(doc, cur);
    }
    cur = cur->next;
  }

  // At this point all the composition constraints have been read
  // Make sure they have charge balance

  double totcharge = 0.0;
  map<int, double>::iterator it = initialSolutionComposition_.begin();
  while (it != initialSolutionComposition_.end()) {
    totcharge += ((it->second) * (DCCharge_[it->first]));
    // cout << DCName_[it->first]
    //      << ": Total initial charge so far = " << totcharge << endl;
    it++;
  }
  if (abs(totcharge) > 1.0e-9) {
    throw DataException("ChemicalSystem", "parseSolutionComp",
                        "Initial electrolyte charge imbalance");
  }

  totcharge = 0.0;
  it = fixedSolutionComposition_.begin();
  while (it != fixedSolutionComposition_.end()) {
    totcharge += ((it->second) * (DCCharge_[it->first]));
    // cout << DCName_[it->first] << ": Total fixed charge so far = " <<
    // totcharge
    //      << endl;
    it++;
  }
  if (abs(totcharge) > 1.0e-9) {
    throw DataException("ChemicalSystem", "parseSolutionComp",
                        "Fixed electrolyte charge imbalance");
  }

  return;
}

void ChemicalSystem::parseDCInSolution(xmlDocPtr doc, xmlNodePtr cur) {

  xmlChar *key;
  int DCId = -1;
  bool fixed = false;
  string DCName;
  double DCConc = -1.0;

  cur = cur->xmlChildrenNode;

  while (cur != NULL) {
    if ((!xmlStrcmp(cur->name, (const xmlChar *)"name"))) {
      key = xmlNodeListGetString(doc, cur->xmlChildrenNode, 1);
      from_string(DCName, (char *)key);
      DCId = getDCId(DCName);
      xmlFree(key);
    }
    if ((!xmlStrcmp(cur->name, (const xmlChar *)"conc"))) {
      key = xmlNodeListGetString(doc, cur->xmlChildrenNode, 1);
      string st((char *)key);
      from_string(DCConc, st);
      xmlFree(key);
    }
    if ((!xmlStrcmp(cur->name, (const xmlChar *)"condition"))) {
      key = xmlNodeListGetString(doc, cur->xmlChildrenNode, 1);
      string st((char *)key);
      xmlFree(key);
      if (st == "fixed") {
        fixed = true;
      }
    }

    cur = cur->next;
  }

  // Only add the data if this is a solution component

  if (DCClassCode_[DCId] == 'S' || DCClassCode_[DCId] == 'T') {
    if (fixed) {
      fixedSolutionComposition_.insert(make_pair(DCId, DCConc));
    } else {
      initialSolutionComposition_.insert(make_pair(DCId, DCConc));
    }
  }

  return;
}

void ChemicalSystem::parseGasComp(xmlDocPtr doc, xmlNodePtr cur) {
  // Clear the associative map to initialize it

  fixedGasComposition_.clear();
  initialGasComposition_.clear();

  cur = cur->xmlChildrenNode;

  while (cur != NULL) {
    if ((!xmlStrcmp(cur->name, (const xmlChar *)"DCmoles"))) {
      parseDCInGas(doc, cur);
    }
    cur = cur->next;
  }

  // At this point all the composition constraints have been read
  // Make sure they have charge balance

  double totcharge = 0.0;
  map<int, double>::iterator it = initialGasComposition_.begin();
  while (it != initialGasComposition_.end()) {
    totcharge += ((it->second) * (DCCharge_[it->first]));
    // cout << DCName_[it->first]
    //      << ": Total initial charge so far = " << totcharge << endl;
    it++;
  }
  if (abs(totcharge) > 1.0e-9) {
    throw DataException("ChemicalSystem", "parseGasComp",
                        "Initial gas charge imbalance");
  }

  totcharge = 0.0;
  it = fixedGasComposition_.begin();
  while (it != fixedGasComposition_.end()) {
    totcharge += ((it->second) * (DCCharge_[it->first]));
    // cout << DCName_[it->first] << ": Total fixed charge so far = " <<
    // totcharge
    //      << endl;
    it++;
  }
  if (abs(totcharge) > 1.0e-9) {
    throw DataException("ChemicalSystem", "parseGasComp",
                        "Fixed gas charge imbalance");
  }

  return;
}

void ChemicalSystem::parseDCInGas(xmlDocPtr doc, xmlNodePtr cur) {
  xmlChar *key;
  int DCId = -1;
  bool fixed = false;
  string DCName;
  double DCMoles = -1.0;

  cur = cur->xmlChildrenNode;

  while (cur != NULL) {
    if ((!xmlStrcmp(cur->name, (const xmlChar *)"name"))) {
      key = xmlNodeListGetString(doc, cur->xmlChildrenNode, 1);
      from_string(DCName, (char *)key);
      DCId = getDCId(DCName);
      xmlFree(key);
    }
    if ((!xmlStrcmp(cur->name, (const xmlChar *)"moles"))) {
      key = xmlNodeListGetString(doc, cur->xmlChildrenNode, 1);
      string st((char *)key);
      from_string(DCMoles, st);
      xmlFree(key);
    }
    if ((!xmlStrcmp(cur->name, (const xmlChar *)"condition"))) {
      key = xmlNodeListGetString(doc, cur->xmlChildrenNode, 1);
      string st((char *)key);
      xmlFree(key);
      if (st == "fixed") {
        fixed = true;
      }
    }

    cur = cur->next;
  }

  // Only add the data if this is a gas component

  if (DCClassCode_[DCId] == 'G' || DCClassCode_[DCId] == 'V' ||
      DCClassCode_[DCId] == 'H' || DCClassCode_[DCId] == 'N') {
    if (fixed) {
      fixedGasComposition_.insert(make_pair(DCId, DCMoles));
    } else {
      initialGasComposition_.insert(make_pair(DCId, DCMoles));
    }
  }

  return;
}

void ChemicalSystem::parseMicroPhaseNames(xmlDocPtr doc, xmlNodePtr cur,
                                          map<string, int> &phaseids) {

  xmlChar *key;
  cur = cur->xmlChildrenNode;
  int pid;
  string pname;
  bool cemComp;

  while (cur != NULL) {
    if ((!xmlStrcmp(cur->name, (const xmlChar *)"id"))) {
      key = xmlNodeListGetString(doc, cur->xmlChildrenNode, 1);
      string st((char *)key);
      from_string(pid, st);
      xmlFree(key);
    }
    if ((!xmlStrcmp(cur->name, (const xmlChar *)"thamesname")) ||
        (!xmlStrcmp(cur->name, (const xmlChar *)"microphasename"))) {
      key = xmlNodeListGetString(doc, cur->xmlChildrenNode, 1);
      string st((char *)key);
      pname = st;
      xmlFree(key);
    }
    if (!xmlStrcmp(cur->name, (const xmlChar *)"cement_component")) {
      key = xmlNodeListGetString(doc, cur->xmlChildrenNode, 1);
      string st((char *)key);
      from_string(cemComp, st);
      xmlFree(key);
    }
    cur = cur->next;
  }
  if (verbose_) {
    cout << "    Phase name = " << pname << endl;
    cout.flush();
  }
  phaseids.insert(make_pair(pname, pid));
  cementComponent_.push_back(cemComp);
  // cout << endl;
  // cout << "  parseMicroPhaseNames pid : " << pid
  //      << "\tpname : " << pname << "\tcemComp : " << cemComp << endl;
  // cout << endl;
}

void ChemicalSystem::parseMicroPhase(xmlDocPtr doc, xmlNodePtr cur,
                                     int numEntries, map<string, int> phaseids,
                                     PhaseData &phaseData) {
  xmlChar *key;

  string poreSizeFileName;

  phaseData.growthTemplate.clear();
  phaseData.affinity.clear();
  phaseData.contactAngle.clear();

  /// @note The affinity vector is always the same length, one entry for every
  /// microstructure phase, and the default value is zero (contactanglevalue =
  /// 180); for self-affinity (the growing phase and the template are the same)
  /// the default value is 1 (contactanglevalue = 0). Both, affinity and
  /// self-affinity can be modified supplying, in the chemistry.xml file, the
  /// desired values for the contact angle

  // f(th) = (2 - 3 cos(th) + (cos(th))^3)/4
  // f(th) : [0, 1]
  // f(th) = 0 when th = 0 (perfect wetting)
  // f(th) = 1 when th = 180° (dewetting)
  // affinity(th) = 1 - f(th)
  // affinity(th) = 1 when th = 0 (perfect wetting)
  // affinity(th) = 0 when th = 180° (dewetting)
  phaseData.contactAngle.resize(numEntries, 180);
  phaseData.affinity.resize(numEntries, 0.0);

  phaseData.GEMPhaseId.clear();
  phaseData.DCId.clear();
  phaseData.GEMPhaseName.clear();
  phaseData.microPhaseDCPorosities.clear();
  phaseData.DCName.clear();
  phaseData.RdId.clear();
  phaseData.RdVal.clear();
  phaseData.stressCalc = 0;
  phaseData.weak = 0;

  cur = cur->xmlChildrenNode;

  /// @note This parsing ignores the kinetic data portion for each
  /// phase.  The kinetic data parsing is handled by the KineticModel class

  while (cur != NULL) {
    if ((!xmlStrcmp(cur->name, (const xmlChar *)"id"))) {
      key = xmlNodeListGetString(doc, cur->xmlChildrenNode, 1);
      string st((char *)key);
      from_string(phaseData.id, st);
      xmlFree(key);
    }
    if ((!xmlStrcmp(cur->name, (const xmlChar *)"thamesname")) ||
        (!xmlStrcmp(cur->name, (const xmlChar *)"microphasename"))) {
      key = xmlNodeListGetString(doc, cur->xmlChildrenNode, 1);
      string st((char *)key);
      phaseData.thamesName = st;
      xmlFree(key);
    }
    if ((!xmlStrcmp(cur->name, (const xmlChar *)"gemphase_data"))) {
      parseGEMPhaseData(doc, cur, phaseData);
    }
    if ((!xmlStrcmp(cur->name, (const xmlChar *)"poresizefilename"))) {
      key = xmlNodeListGetString(doc, cur->xmlChildrenNode, 1);
      string st((char *)key);
      from_string(poreSizeFileName, st);
      try {
        parsePoreSizeDistribution(poreSizeFileName, phaseData);
      } catch (FileException fex) {
        // fex.printException();
        throw fex;
        cout << endl;
      }
      xmlFree(key);
    }
    if ((!xmlStrcmp(cur->name, (const xmlChar *)"stresscalc"))) {
      key = xmlNodeListGetString(doc, cur->xmlChildrenNode, 1);
      string st((char *)key);
      from_string(phaseData.stressCalc, st);
      xmlFree(key);
    }
    if ((!xmlStrcmp(cur->name, (const xmlChar *)"weak"))) {
      // Weak means the phase can be damaged by stress
      key = xmlNodeListGetString(doc, cur->xmlChildrenNode, 1);
      string st((char *)key);
      from_string(phaseData.weak, st);
      xmlFree(key);
    }
    if ((!xmlStrcmp(cur->name, (const xmlChar *)"display_data"))) {
      parseDisplayData(doc, cur, phaseData);
    }
    if ((!xmlStrcmp(cur->name, (const xmlChar *)"impurity_data"))) {
      parseImpurityData(doc, cur, phaseData);
    }
    if ((!xmlStrcmp(cur->name, (const xmlChar *)"interface_data"))) {
      parseInterfaceData(doc, cur, phaseids, phaseData);
    }
    // Impurity partitioning data
    if ((!xmlStrcmp(cur->name, (const xmlChar *)"Rd"))) {

      ///
      /// The data about partitioning of impurities among the clinker
      /// phases are grouped within a complex field in the input XML
      /// file, so we have a special method to parse it.
      ///

      parseRdData(doc, cur, phaseData);
    }
    cur = cur->next;
  }

  if (phaseData.stressCalc > 0) {
    stressPhaseName_.push_back(phaseData.thamesName);
    stressPhaseId_.push_back(phaseData.id);
  }
  if (phaseData.weak > 0) {
    weakPhaseName_.push_back(phaseData.thamesName);
    weakPhaseId_.push_back(phaseData.id);
  }

  // Figure out if this is a porous phase or not
  // The criterion is that at least one of the constituent GEM phases
  // shall have at least one DC with porosity between 0.0 and 1.0

  bool done = false;
  for (int i = 0; i < phaseData.microPhaseDCPorosities.size() && !done; ++i) {
    if (phaseData.microPhaseDCPorosities[i] > 0.0 &&
        phaseData.microPhaseDCPorosities[i] < 1.0) {
      porousPhaseName_.push_back(phaseData.thamesName);
      porousPhaseId_.push_back(phaseData.id);
      done = true;
    }
  }

  // The following is a lookup table that will return
  // the ordered list of DC porosities for a given microstructure phase id

  microPhaseDCPorosities_.insert(
      make_pair(phaseData.id, phaseData.microPhaseDCPorosities));

  phaseData.microPhaseDCPorosities.clear();

  microPhaseName_.push_back(phaseData.thamesName);
  microPhaseId_.push_back(phaseData.id);
  microPhaseIdLookup_.insert(make_pair(phaseData.thamesName, phaseData.id));
  randomGrowth_.push_back(phaseData.randomGrowth);

  double cs;
  for (int i = FIRST_SOLID; i < numEntries; i++) {
    if (i == phaseData.id && abs(phaseData.contactAngle[i] - 180.) < 1.e16) {
      phaseData.contactAngle[i] = 0;
    }
    cs = cos(phaseData.contactAngle[i] * Pi / 180.);
    phaseData.affinity[i] = 1.0 - (2. - 3 * cs + pow(cs, 3)) / 4.;
  }
  affinity_.push_back(phaseData.affinity);
  contactAngle_.push_back(phaseData.contactAngle);

  /// Growth template is based on positive affinities only

  growthTemplate_.push_back(calcGrowthtemplate(phaseData.affinity));

  poreSizeDistribution_.push_back(phaseData.poreSizeDist);
  if (verbose_) {
    cout << "Pushed pore size distribution data for phase "
         << phaseData.thamesName << endl;
    cout << "This phase distribution has " << phaseData.poreSizeDist.size()
         << " entries" << endl;
    cout << "Have now registered " << poreSizeDistribution_.size() << " PSDs"
         << endl;
    cout.flush();
  }
  phaseData.poreSizeDist.clear();
  grayscale_.push_back(phaseData.gray);
  color_.push_back(phaseData.colors);
  k2o_.push_back(phaseData.k2o);
  na2o_.push_back(phaseData.na2o);
  mgo_.push_back(phaseData.mgo);
  so3_.push_back(phaseData.so3);
  RdICId_.push_back(phaseData.RdId);
  Rd_.push_back(phaseData.RdVal);
  microPhaseMembers_.insert(make_pair(phaseData.id, phaseData.GEMPhaseId));
  microPhaseDCMembers_.insert(make_pair(phaseData.id, phaseData.DCId));

  numMicroPhases_++;

  if (verbose_) {
    cout << "Parsed phase " << phaseData.thamesName << endl;
    cout.flush();
  }

  return;
}

void ChemicalSystem::parsePoreSizeDistribution(string poreSizeFileName,
                                               PhaseData &phaseData) {
  if (verbose_) {
    cout << "Reading Pore Size Distribution:" << endl;
    cout.flush();
  }

  ifstream in(poreSizeFileName);
  if (!in) {
    throw FileException("ChemicalSystem", "parsePoreSizeDistribution",
                        poreSizeFileName, "Could not open");
  }

  // Read the header line
  string headerline;
  getline(in, headerline);

  struct PoreSizeVolume datarow;
  double diam, vfrac;

  phaseData.poreSizeDist.clear();

  // Now read the data row by row
  double sum = 0.0;
  while (!in.eof()) {
    in >> datarow.diam >> datarow.volfrac;
    sum += datarow.volfrac;
    datarow.volume = 0.0;
    phaseData.poreSizeDist.push_back(datarow);
    if (verbose_) {
      cout << "---> " << datarow.diam << "," << datarow.volfrac << endl;
      cout.flush();
    }
    in.peek();
  }

  sum -= datarow.volfrac;
  phaseData.poreSizeDist.erase(phaseData.poreSizeDist.end() - 1);

  if (verbose_) {
    cout << "<---- sum = " << sum << endl;
    cout.flush();
  }
  in.close();

  // Normalize the pore size distribution in case it is not already
  if (sum > 0.0) {
    for (int i = 0; i < phaseData.poreSizeDist.size(); ++i) {
      phaseData.poreSizeDist[i].volfrac *= (1.0 / sum);
    }
  }

  return;
}

void ChemicalSystem::parseGEMPhaseData(xmlDocPtr doc, xmlNodePtr cur,
                                       PhaseData &phaseData) {
  xmlChar *key;
  cur = cur->xmlChildrenNode;

  int GEMPhaseId = 0;
  int dcid = 0;
  string mypstr;
  phaseData.GEMPhaseDCMembers.clear();
  bool scrapeWaterDCs = false;

  while (cur != NULL) {
    if ((!xmlStrcmp(cur->name, (const xmlChar *)"gemphasename"))) {
      key = xmlNodeListGetString(doc, cur->xmlChildrenNode, 1);
      phaseData.GEMPhaseName.push_back((char *)key);
      mypstr = (char *)key;
      if (mypstr == WaterGEMName) {
        scrapeWaterDCs = true;
      } else {
        scrapeWaterDCs = false;
      }
      // cout << endl << "GEM Phase name = " << mypstr // << endl;
      //      << ", scrapeWaterDCs = " << scrapeWaterDCs << endl;
      // cout.flush();
      //  Assign the global microstructure phase name associated with CSH
      if (mypstr == CSHGEMName) {
        CSHMicroName = phaseData.thamesName;
      }
      if (mypstr == MonocarbGEMName) {
        MonocarbMicroName = phaseData.thamesName;
      }
      if (mypstr == HydrotalcGEMName) {
        HydrotalcMicroName = phaseData.thamesName;
      }
      GEMPhaseId = getGEMPhaseId((char *)key);
      phaseData.GEMPhaseId.push_back(GEMPhaseId);
      xmlFree(key);
    }
    if ((!xmlStrcmp(cur->name, (const xmlChar *)"gemdc"))) {
      parseGEMPhaseDCData(doc, cur, phaseData);
    }
    cur = cur->next;
  }
  GEMPhaseDCMembers_.insert(make_pair(GEMPhaseId, phaseData.GEMPhaseDCMembers));

  return;
}

void ChemicalSystem::parseGEMPhaseDCData(xmlDocPtr doc, xmlNodePtr cur,
                                         PhaseData &phaseData) {
  xmlChar *key;
  string mydcstr;
  cur = cur->xmlChildrenNode;

  int dcid = 0;
  double porosity = 0.0;
  bool scrapeWaterDCs = false;

  while (cur != NULL) {
    if ((!xmlStrcmp(cur->name, (const xmlChar *)"gemdcname"))) {
      key = xmlNodeListGetString(doc, cur->xmlChildrenNode, 1);
      phaseData.DCName.push_back((char *)key);
      mydcstr = (char *)key;
      // cout << "  GEM DC name = " << mydcstr // << endl;
      //      << ", scrapeWaterDCs = " << scrapeWaterDCs << endl;
      // cout.flush();
      if (mydcstr == AFTDCName) {
        AFTMicroName = phaseData.thamesName;
      }
      if (mydcstr == MonosulfDCName) {
        MonosulfMicroName = phaseData.thamesName;
      }
      if (!scrapeWaterDCs || mydcstr == WaterDCName) {
        // Only for aqueous solution, we keep only the water DC,
        // not all the dissolved components
        dcid = getDCId((char *)key);
        phaseData.DCId.push_back(dcid);
        phaseData.GEMPhaseDCMembers.push_back(dcid);
        // cout << "    GEM DC id = " << dcid // << endl;
        //      << ", scrapeWaterDCs = " << scrapeWaterDCs << endl;
      }
      // Make certain that there will be a porosity associated
      // with this DC
      if (phaseData.microPhaseDCPorosities.size() < phaseData.DCName.size()) {
        phaseData.microPhaseDCPorosities.push_back(0.0);
      }
      xmlFree(key);
    }
    if ((!xmlStrcmp(cur->name, (const xmlChar *)"gemdcporosity"))) {
      key = xmlNodeListGetString(doc, cur->xmlChildrenNode, 1);
      string st((char *)key);
      from_string(porosity, st);
      // Make certain that there will be a porosity associated
      // with this DC
      if (phaseData.microPhaseDCPorosities.size() < phaseData.DCName.size()) {
        phaseData.microPhaseDCPorosities.push_back(porosity);
      } else {
        phaseData.microPhaseDCPorosities.at(
            phaseData.microPhaseDCPorosities.size() - 1) = porosity;
      }
      xmlFree(key);
    }

    cur = cur->next;
  }
}

void ChemicalSystem::parseDisplayData(xmlDocPtr doc, xmlNodePtr cur,
                                      PhaseData &phaseData) {

  xmlChar *key;
  cur = cur->xmlChildrenNode;
  int red, green, blue, gray;

  red = green = blue = gray = 0;
  bool rgbBool = false;

  while (cur != NULL) {
    if ((!xmlStrcmp(cur->name, (const xmlChar *)"red"))) {
      key = xmlNodeListGetString(doc, cur->xmlChildrenNode, 1);
      string st((char *)key);
      from_string(red, st);
      rgbBool = true;
      // if (verbose_) cout << "        red = " << red << endl;
      xmlFree(key);
    }
    if ((!xmlStrcmp(cur->name, (const xmlChar *)"green"))) {
      key = xmlNodeListGetString(doc, cur->xmlChildrenNode, 1);
      string st((char *)key);
      from_string(green, st);
      rgbBool = true;
      // if (verbose_) cout << "        green = " << green << endl;
      xmlFree(key);
    }
    if ((!xmlStrcmp(cur->name, (const xmlChar *)"blue"))) {
      key = xmlNodeListGetString(doc, cur->xmlChildrenNode, 1);
      string st((char *)key);
      from_string(blue, st);
      rgbBool = true;
      // if (verbose_) cout << "        blue = " << blue << endl;
      xmlFree(key);
    }
    if ((!xmlStrcmp(cur->name, (const xmlChar *)"gray"))) {
      key = xmlNodeListGetString(doc, cur->xmlChildrenNode, 1);
      string st((char *)key);
      from_string(gray, st);
      rgbBool = true;
      // if (verbose_) cout << "        gray = " << phaseData.gray << endl;
      xmlFree(key);
    }
    cur = cur->next;
  }

  phaseData.colors.clear();
  phaseData.colors.push_back(red);
  phaseData.colors.push_back(green);
  phaseData.colors.push_back(blue);
  phaseData.gray = gray;

  if (rgbBool) {
    map<string, elemColor>::iterator it = colorN_.find(phaseData.thamesName);
    if (it != colorN_.end()) {
      colorN_[phaseData.thamesName].rgb[0] = red;
      colorN_[phaseData.thamesName].rgb[1] = green;
      colorN_[phaseData.thamesName].rgb[2] = blue;
      colorN_[phaseData.thamesName].gray = gray;
    } else {
      colorN_[phaseData.thamesName].colorId = colorN_.size();
      colorN_[phaseData.thamesName].altName = phaseData.thamesName;
      colorN_[phaseData.thamesName].rgb.push_back(red);
      colorN_[phaseData.thamesName].rgb.push_back(green);
      colorN_[phaseData.thamesName].rgb.push_back(blue);
      colorN_[phaseData.thamesName].gray = gray;
    }
  }

  return;
}

void ChemicalSystem::parseImpurityData(xmlDocPtr doc, xmlNodePtr cur,
                                       PhaseData &phaseData) {
  xmlChar *key;
  cur = cur->xmlChildrenNode;

  while (cur != NULL) {
    if ((!xmlStrcmp(cur->name, (const xmlChar *)"k2ocoeff"))) {
      key = xmlNodeListGetString(doc, cur->xmlChildrenNode, 1);
      string st((char *)key);
      from_string(phaseData.k2o, st);
      // if (verbose_) cout << "        k2ocoeff = " << phaseData.k2o << endl;
      xmlFree(key);
    }
    if ((!xmlStrcmp(cur->name, (const xmlChar *)"na2ocoeff"))) {
      key = xmlNodeListGetString(doc, cur->xmlChildrenNode, 1);
      string st((char *)key);
      from_string(phaseData.na2o, st);
      // if (verbose_) cout << "        na2ocoeff = " << phaseData.na2o << endl;
      xmlFree(key);
    }
    if ((!xmlStrcmp(cur->name, (const xmlChar *)"mgocoeff"))) {
      key = xmlNodeListGetString(doc, cur->xmlChildrenNode, 1);
      string st((char *)key);
      from_string(phaseData.mgo, st);
      // if (verbose_) cout << "        mgocoeff = " << phaseData.mgo << endl;
      xmlFree(key);
    }
    if ((!xmlStrcmp(cur->name, (const xmlChar *)"so3coeff"))) {
      key = xmlNodeListGetString(doc, cur->xmlChildrenNode, 1);
      string st((char *)key);
      from_string(phaseData.so3, st);
      // if (verbose_) cout << "        so3coeff = " << phaseData.so3 << endl;
      xmlFree(key);
    }
    cur = cur->next;
  }
  return;
}

void ChemicalSystem::parseInterfaceData(xmlDocPtr doc, xmlNodePtr cur,
                                        map<string, int> &phaseids,
                                        PhaseData &phaseData) {

  xmlChar *key;
  cur = cur->xmlChildrenNode;
  while (cur != NULL) {
    if ((!xmlStrcmp(cur->name, (const xmlChar *)"randomgrowth"))) {
      key = xmlNodeListGetString(doc, cur->xmlChildrenNode, 1);
      string st((char *)key);
      from_string(phaseData.randomGrowth, st);
      xmlFree(key);
    }
    if ((!xmlStrcmp(cur->name, (const xmlChar *)"affinity"))) {
      parseAffinityData(doc, cur, phaseids, phaseData);
    }
    cur = cur->next;
  }
  return;
}

void ChemicalSystem::parseAffinityData(xmlDocPtr doc, xmlNodePtr cur,
                                       map<string, int> &phaseids,
                                       PhaseData &phaseData) {
  xmlChar *key;
  cur = cur->xmlChildrenNode;
  int testaftyid; //, testaftyval;
  double testangleval, cs;
  map<string, int>::iterator it = phaseids.begin();
  testangleval = 0;
  while (cur != NULL) {
    if ((!xmlStrcmp(cur->name, (const xmlChar *)"affinityphase"))) {
      key = xmlNodeListGetString(doc, cur->xmlChildrenNode, 1);
      string st((char *)key);
      map<string, int>::iterator it = phaseids.find(st);
      if (it != phaseids.end()) {
        testaftyid = it->second;
      }
      xmlFree(key);
    }
    // if ((!xmlStrcmp(cur->name, (const xmlChar *)"affinityvalue"))) {
    //   key = xmlNodeListGetString(doc, cur->xmlChildrenNode, 1);
    //   string st((char *)key);
    //   from_string(testaftyval, st);
    //   xmlFree(key);
    // }

    if ((!xmlStrcmp(cur->name, (const xmlChar *)"contactanglevalue"))) {
      key = xmlNodeListGetString(doc, cur->xmlChildrenNode, 1);
      string st((char *)key);
      from_string(testangleval, st);
      xmlFree(key);
    }
    cur = cur->next;
  }

  // Must be a valid phase name to be added to the list
  if (it != phaseids.end()) {
    // phaseData.affinity[testaftyid] = ((int)testaftyval);
    phaseData.contactAngle[testaftyid] = testangleval;
  }

  return;
}

void ChemicalSystem::parseRdData(xmlDocPtr doc, xmlNodePtr cur,
                                 struct PhaseData &phaseData) {
  xmlChar *key;
  cur = cur->xmlChildrenNode;
  int RdId;
  double RdVal;

  while (cur != NULL) {
    if ((!xmlStrcmp(cur->name, (const xmlChar *)"Rdelement"))) {
      key = xmlNodeListGetString(doc, cur->xmlChildrenNode, 1);
      string st((char *)key);
      RdId = getICId(st);
      phaseData.RdId.push_back(RdId);
      xmlFree(key);
    }

    if ((!xmlStrcmp(cur->name, (const xmlChar *)"Rdvalue"))) {
      key = xmlNodeListGetString(doc, cur->xmlChildrenNode, 1);
      string st((char *)key);
      from_string(RdVal, st);
      phaseData.RdVal.push_back(RdVal);
      xmlFree(key);
    }
    cur = cur->next;
  }
}

ChemicalSystem::ChemicalSystem(const ChemicalSystem &obj) {

  ///
  /// This is a straightforward copy constructor
  /// Each member and vector is copied into the newly constructed object
  ///

  numMicroPhases_ = obj.getNumMicroPhases();
  numMicroImpurities_ = obj.getNumMicroImpurities();
  numICs_ = obj.getNumICs();
  numDCs_ = obj.getNumDCs();
  numGEMPhases_ = obj.getNumGEMPhases();
  numSolutionPhases_ = obj.getNumSolutionPhases();
  microPhaseName_ = obj.getMicroPhaseName();
  ICName_ = obj.getICName();
  DCName_ = obj.getDCName();
  GEMPhaseName_ = obj.getGEMPhaseName();
  GEMPhaseDCMembers_ = obj.getGEMPhaseDCMembers();
  microPhaseId_ = obj.getMicroPhaseId();
  isKinetic_ = obj.getIsKinetic();
  // randomGrowth_ = obj.getRandomGrowth();
  ICMoles_ = obj.getICMoles();
  DCMoles_ = obj.getDCMoles();
  ICMolarMass_ = obj.getICMolarMass();
  DCMolarMass_ = obj.getDCMolarMass();
  growthTemplate_ = obj.getGrowthTemplate();
  affinity_ = obj.getAffinity();
  contactAngle_ = obj.getContactAngle();
  microPhaseMembers_ = obj.getMicroPhaseMembers();
  microPhaseMemberVolumeFraction_ = obj.getMicroPhaseMemberVolumeFraction();
  microPhaseDCMembers_ = obj.getMicroPhaseDCMembers();
  microPhasePorosity_ = obj.getMicroPhasePorosity();
  poreSizeDistribution_ = obj.getPoreSizeDistribution();
  k2o_ = obj.getK2o();
  na2o_ = obj.getNa2o();
  mgo_ = obj.getMgo();
  so3_ = obj.getSo3();
  RdICId_ = obj.getRdICId();
  Rd_ = obj.getRd();
  grayscale_ = obj.getGrayscale();
  color_ = obj.getColor();
  microPhaseIdLookup_ = obj.getMicroPhaseIdLookup();
  ICIdLookup_ = obj.getICIdLookup();
  DCIdLookup_ = obj.getDCIdLookup();
  GEMPhaseIdLookup_ = obj.getGEMPhaseIdLookup();
  microPhaseToGEMPhase_ = obj.getMicroPhaseToGEMPhase();
  ICClassCode_ = obj.getICClassCode();
  DCClassCode_ = obj.getDCClassCode();
  GEMPhaseClassCode_ = obj.getGEMPhaseClassCode();
  DCStoich_ = obj.getDCStoich();
  DCCharge_ = obj.getDCCharge();
  pGEMPhaseStoich_ = obj.getPGEMPhaseStoich();
  GEMPhaseStoich_ = obj.getGEMPhaseStoich();
  ICResiduals_ = obj.getICResiduals();
  ICChemicalPotential_ = obj.getICChemicalPotential();
  DCActivityCoeff_ = obj.getDCActivityCoeff();
  GEMPhaseMoles_ = obj.getGEMPhaseMoles();
  prevGEMPhaseMoles_ = obj.getPrevGEMPhaseMoles();
  GEMPhaseMass_ = obj.getGEMPhaseMass();
  prevGEMPhaseMass_ = obj.getPrevGEMPhaseMass();
  GEMPhaseVolume_ = obj.getGEMPhaseVolume();
  prevGEMPhaseVolume_ = obj.getPrevGEMPhaseVolume();
  carrier_ = obj.getCarrier();
  surfaceArea_ = obj.getSurfaceArea();
  DCLowerLimit_ = obj.getDCLowerLimit();
  DCUpperLimit_ = obj.getDCUpperLimit();
  /*
  node_ = obj.getNode();
  */
  T_ = obj.getTemperature();
  P_ = obj.getP();
  Vs_ = obj.getVs();
  Ms_ = obj.getMs();
  pH_ = obj.getPH();
  pe_ = obj.getPe();
  Eh_ = obj.getEh();
  ionicStrength_ = obj.getIonicStrength();
  Gs_ = obj.getGs();
  Hs_ = obj.getHs();
  nodeHandle_ = obj.getNodeHandle();
  nodeStatus_ = obj.getNodeStatus();
  iterDone_ = obj.getIterDone();
  microPhaseVolume_ = obj.getMicroPhaseVolume();
  microVolume_ = obj.getMicroVolume();
  initMicroVolume_ = obj.getInitMicroVolume();
  microPhaseMass_ = obj.getMicroPhaseMass();
  microPhaseMassDissolved_ = obj.getMicroPhaseMassDissolved();
  microVoidVolume_ = obj.getMicroVoidVolume();
  verbose_ = obj.getVerbose();
  warning_ = obj.getWarning();
}

ChemicalSystem::~ChemicalSystem(void) {
  ///
  /// Clear out the maps
  ///

  microPhaseIdLookup_.clear();
  DCIdLookup_.clear();
  ICIdLookup_.clear();
  GEMPhaseIdLookup_.clear();
  microPhaseToGEMPhase_.clear();

  ///
  /// Clear out the vectors
  ///

  microPhaseName_.clear();
  ICName_.clear();
  DCName_.clear();
  GEMPhaseName_.clear();
  microPhaseId_.clear();
  randomGrowth_.clear();
  DCStoich_.clear();
  DCCharge_.clear();
  growthTemplate_.clear();
  affinity_.clear();
  contactAngle_.clear();
  microPhaseMembers_.clear();
  microPhaseMemberVolumeFraction_.clear();
  microPhaseMass_.clear();
  microPhaseMassDissolved_.clear();
  microPhaseDCMembers_.clear();
  microPhasePorosity_.clear();
  poreSizeDistribution_.clear();
  k2o_.clear();
  na2o_.clear();
  mgo_.clear();
  so3_.clear();
  RdICId_.clear();
  Rd_.clear();
  grayscale_.clear();
  color_.clear();
  ICClassCode_.clear();
  DCClassCode_.clear();
  GEMPhaseClassCode_.clear();
  GEMPhaseStoich_.clear();

  ///
  /// Free up the dynamically allocated memory
  ///

  delete[] DCLowerLimit_;
  delete[] DCUpperLimit_;
  delete[] surfaceArea_;
  delete[] prevGEMPhaseMass_;
  delete[] prevGEMPhaseVolume_;
  delete[] prevGEMPhaseMoles_;
  delete[] GEMPhaseMass_;
  delete[] GEMPhaseVolume_;
  delete[] carrier_;
  delete[] GEMPhaseMoles_;
  delete[] DCActivityCoeff_;
  delete[] DCMoles_;
  delete[] DCH0_;
  delete[] ICChemicalPotential_;
  delete[] ICResiduals_;
  delete[] ICMoles_;
  delete[] pGEMPhaseStoich_;

  delete node_;
}

void ChemicalSystem::getPGEMPhaseStoich(void) {
  double *arout = new double[numICs_];
  for (int i = 0; i < numGEMPhases_; i++) {
    arout = node_->Ph_BC(i, arout);
    for (unsigned int j = 0; j < numICs_; j++) {
      pGEMPhaseStoich_[(i * numICs_) + j] = arout[j];
    }
  }
  delete[] arout;
}

void ChemicalSystem::getGEMPhaseStoich(void) {
  double minval = 0.0;
  GEMPhaseStoich_.clear();
  vector<double> vplace;
  vplace.clear();
  vplace.resize(numICs_, 0.0);
  GEMPhaseStoich_.resize(numGEMPhases_, vplace);
  int indexval, oval;
  for (unsigned int i = 0; i < numGEMPhases_; i++) {
    if (GEMPhaseName_[i] == "aq_gen") {

      ///
      /// Normalize to one mole of oxygen
      ///

      oval = (i * numICs_) + getICId("O");
      if (pGEMPhaseStoich_[oval] > 0.0) {
        for (unsigned int j = 0; j < numICs_; j++) {
          indexval = (i * numICs_) + j;
          GEMPhaseStoich_[i][j] =
              (pGEMPhaseStoich_[indexval] / pGEMPhaseStoich_[oval]);
        }
      }
    } else {
      for (unsigned int j = 0; j < numICs_; j++) {
        indexval = (i * numICs_) + j;
        GEMPhaseStoich_[i][j] = (pGEMPhaseStoich_[indexval] / minval);
      }
    }
  }
}

void ChemicalSystem::writeDb(ostream &stream) {
  unsigned int i;

  ///
  /// Make the header
  ///

  stream << "--------------------------------------------------------" << endl;
  stream << "CONTENTS OF PHASE DATABASE:" << endl;
  stream << endl;

  ///
  /// Format one line at a time
  ///

  for (i = 0; i < numMicroPhases_; i++) {
    writeMember(i, stream);
  }

  stream << endl;
  stream << "--------------------------------------------------------" << endl;
  stream << endl;
}

void ChemicalSystem::writeMember(const unsigned int i, ostream &stream) {

  unsigned int idnum;
  if (i >= numMicroPhases_) {
    throw EOBException("ChemicalSystem", "writeMember", "microPhaseName_",
                       numMicroPhases_, i);
  }

  ///
  /// Format the output for one phase
  ///

  stream << "------------------------------------------------------" << endl;
  stream << "DATA FOR MATERIAL " << i << ":" << endl;
  stream << "       Name = " << microPhaseName_[i] << endl;
  stream << "         Id = " << microPhaseId_[i] << endl;
  stream << "   Porosity = " << microPhasePorosity_[i] << endl;
  stream << "------------------------------------------------------" << endl;
}

void ChemicalSystem::writeChemSys(void) {
  unsigned int j;

  ///
  /// First we will list details for the ICs
  ///

  string CSfilename("chemsys.report");
  ofstream out(CSfilename.c_str());
  out << "Report on the Material Database" << endl;
  out << "-------------- ChemicalSystem -----------------" << endl << endl;
  out << endl << "List of Independent Components :" << endl;
  out << "numICs_ = " << numICs_ << endl;
  out << "IC_Id) ICName_[i] / ICClassCode_[i] / ICMolarMass_[i]" << endl;
  for (unsigned int i = 0; i < numICs_; i++) {
    out << i << ") Name: " << ICName_[i] << endl;
    out << "        classcode: " << ICClassCode_[i] << endl;
    out << "       molar mass: " << ICMolarMass_[i] << endl << endl;
  }

  out << endl << "List of Dependent Components:" << endl;
  out << "numDCs_ = " << numDCs_ << endl;
  out << "DC_Id) DCName_[i] / DCClassCode_[i] / DCMolarMass_[i] / "
         "node_->DCtoPh_DBR(i)"
      << endl;
  for (unsigned int i = 0; i < numDCs_; i++) {
    out << endl << i << ") Name: " << DCName_[i] << endl;
    out << "        classcode: " << DCClassCode_[i] << endl;
    out << "       molar mass: " << DCMolarMass_[i] << endl;
    out << "        DBR index: " << node_->DCtoPh_DBR(i)
        << "\t(GEM Phase : " << GEMPhaseName_[node_->DCtoPh_DBR(i)] << ")"
        << endl;
    if (DC_to_MPhID_[i] != -1) {
      out << "     microPhaseId: " << DC_to_MPhID_[i]
          << "\t(THAMES Phase : " << microPhaseName_[DC_to_MPhID_[i]] << ")"
          << endl;
    } else {
      out << "     microPhaseId: " << DC_to_MPhID_[i] << "\t- no THAMES Phase"
          << endl;
    }
  }

  out << endl << "List of GEM Phases:" << endl;
  out << "numGEMPhases_ = " << numGEMPhases_ << endl;
  out << "GEMPhase_Id) GEMPhaseName_[i] / GEMPhaseClassCode_[i]" << endl;
  for (unsigned int i = 0; i < numGEMPhases_; i++) {
    out << endl << i << ") Name: " << GEMPhaseName_[i] << endl;
    out << "        classcode: " << GEMPhaseClassCode_[i] << endl;
  }

  vector<int> compDC;
  out << endl << "List of Microstructure Phases (THAMES Phases):" << endl;
  out << "numMicroPhases_ = " << numMicroPhases_ << endl;
  out << "microPhase_Id) microPhaseName_[i] / microPhaseId_[i] / "
         "randomGrowth_[i] / affinity_[i][j] / growthTemplate_[i][j] / "
         "microPhasePorosity_[i]"
      << endl;
  for (unsigned int i = 0; i < numMicroPhases_; i++) {
    out << endl << i << ") Name: " << microPhaseName_[i] << endl;
    out << "                     id: " << microPhaseId_[i] << endl;
    out << "          random growth: " << randomGrowth_[i] << endl;
    out << "               affinity: " << endl;
    for (j = 0; j < affinity_[i].size(); j++) {
      if (affinity_[i][j] != 0) {
        out << "                  affinity to " << j << ": " << affinity_[i][j]
            << "   " << microPhaseName_[j] << endl;
      } else {
        out << "                  affinity to " << j << "t: " << affinity_[i][j]
            << endl;
      }
    }
    out << "        growthTemplate:";
    if (growthTemplate_[i].size() != 0) {
      for (j = 0; j < growthTemplate_[i].size(); j++) {
        out << " " << growthTemplate_[i][j] << "("
            << microPhaseName_[growthTemplate_[i][j]] << ")";
      }
    } else {
      out << "  - no templates";
    }
    out << endl;
    out << "              porosity: " << microPhasePorosity_[i] << endl;
    out << "            impurities: " << endl;
    out << "                  k2o_[i]: " << k2o_[i] << endl;
    out << "                 na2o_[i]: " << na2o_[i] << endl;
    out << "                  mgo_[i]: " << mgo_[i] << endl;
    out << "                  so3_[i]: " << so3_[i] << endl;
    compDC = getMicroPhaseDCMembers(i);
    out << "        DCs components:";
    if (compDC.size() != 0) {
      for (j = 0; j < compDC.size(); j++) {
        out << " " << compDC[j] << "(" << DCName_[compDC[j]] << ")";
      }
    } else {
      out << "  - no DC components";
    }
    out << endl;
  }

  out << endl << "        equivalence microPhaseId/DCId/GEMPhaseId:" << endl;
  for (int i = 0; i < numMicroPhases_; ++i) {
    if (i >= 1) {
      string pname = getMicroPhaseName(i);
      int DCId = getMicroPhaseDCMembers(i, 0);
      int indDBR = node_->DCtoPh_DBR(DCId);

      out << endl << "   " << i << "\tpname: " << pname << endl;
      out << "          GEMPhaseId: " << indDBR
          << "\tGEMPhaseName_: " << GEMPhaseName_[indDBR] << endl;
      out << "          DCId      : " << DCId << "\tDCName_: " << DCName_[DCId]
          << endl;
    }
  }

  return;
}

void ChemicalSystem::setMicroPhaseMass(const unsigned int idx,
                                       const double val) {
  try {
    microPhaseMass_.at(idx) = val;
  } catch (out_of_range &oor) {
    EOBException ex("ChemicalSystem", "setMicroPhaseMass", "microPhaseMass_",
                    microPhaseMass_.size(), idx);
    ex.printException();
    exit(1);
  }
  int DCId = 0;
  if (idx == ELECTROLYTEID) {
    DCId = getDCId("H2O@");
  } else if (idx != VOIDID) {
    DCId = getMicroPhaseDCMembers(idx, 0);
  }
  if (idx != VOIDID) {
    double v0 = node_->DC_V0(DCId, P_, T_);
    double dcmm = getDCMolarMass(DCId);
    if (dcmm < 1.0e-9) {
      FloatException fex("ChemicalSystem", "setMicroPhaseMass",
                         "Divide by zero (dcmm)");
      fex.printException();
      exit(1);
    }
    setMicroPhaseVolume(idx, (val * v0 / dcmm));
  }

  return;
}

void ChemicalSystem::calcMicroPhasePorosity(const unsigned int idx) {

  // No point in doing this if the phase is not present

  double porosity = 0.0;

  // Get the first GEM phase for this microstructure phase

  /// @todo Generalize calcMicroPhasePorosity so that we
  /// don't just check the first GEM Phase listed as part
  /// of this microstructure phase
  unsigned int gemphaseid = getMicroPhaseToGEMPhase(idx, 0);

  // Find all the DC ids for this GEM phase
  vector<int> DClist = getGEMPhaseDCMembers(gemphaseid);
  // Get the porosities for each DC in the microstructure phase

  vector<double> DCporosities = getMicroPhaseDCPorosities(idx);

  if (verbose_) {
    cout << "ChemicalSystem::calcMicroPhasePorosity for "
         << getMicroPhaseName(idx) << endl;
    cout << "    This phase's GEM phase id = " << gemphaseid
         << " and volume = " << getMicroPhaseVolume(idx) << " m3" << endl;
    cout << "    The DC members for this GEM phase are:" << endl;
    for (int ii = 0; ii < DClist.size(); ++ii) {
      cout << "        " << DClist[ii] << " (" << getDCName(DClist[ii]) << ")"
           << endl;
      cout.flush();
    }
  }

  /// @todo Do we need to check that DClist and DCporosities are the same size?
  /// @todo Do we need to check that DClist and DCporosities are in the same
  /// order?
  /// @note I think this is already guaranteed when we parse the phase data

  // Loop over them one by one and get each one's volume and
  // subvoxel porosity.  Create a volume weighted average
  // of porosities

  /// @todo Will this work for capillary porosity?  Conc will be molal

  double conc = 0.0; // Temporary variable for holding concentrations
                     // For solid phases this will be mole fraction

  int DCId = 0;
  double vol = 0.0;
  double sumvol = 0.0;
  double weightedporosities = 0.0;

  // JWB (2023-Apr-22) This algorithm works ONLY if there are no
  // solid solutions that are kinetic phases.  But THAMES is not
  // set up for that in all sorts of ways and this is not the
  // biggest of them.

  if (DClist.size() == 1) {
    DCId = DClist[0];
    porosity = DCporosities[0];
    conc = 1.0;
    vol = conc * getDCMolarVolume(DCId);
    if (verbose_) {
      cout << "    " << getDCName(DCId) << " (" << DCId
           << ") concentration = " << conc << endl;
      cout << "    " << getDCName(DCId) << " (" << DCId
           << ") porosity = " << porosity << endl;
      cout << "    " << getDCName(DCId) << " (" << DCId
           << ") molarvolume = " << getDCMolarVolume(DCId) << endl;
      cout << "****" << endl;
      cout.flush();
    }
  } else {
    for (int i = 0; i < DClist.size(); ++i) {
      DCId = DClist[i];
      conc = getDCConcentration(DCId);
      porosity = DCporosities[i];
      vol = conc * getDCMolarVolume(DCId);
      weightedporosities += (vol * porosity);
      sumvol += vol;
      if (verbose_) {
        cout << "    " << getDCName(DCId) << " (" << DCId
             << ") concentration = " << conc << endl;
        cout << "    " << getDCName(DCId) << " (" << DCId
             << ") porosity = " << porosity << endl;
        cout << "    " << getDCName(DCId) << " (" << DCId
             << ") molarvolume = " << getDCMolarVolume(DCId) << endl;
        cout << "****" << endl;
        cout.flush();
      }
    }
    if (sumvol > 0.0) {
      porosity = (weightedporosities / sumvol);
    } else {
      porosity = 0.0;
    }
    if (verbose_) {
      cout << "    " << getMicroPhaseName(idx)
           << " subvoxel porosity = " << porosity << endl;
      cout.flush();
    }
  }

  // setMicroPhasePorosity(idx, porosity);
  microPhasePorosity_[idx] = porosity;

  return;
}

int ChemicalSystem::calculateState(double time, bool isFirst = false,
                                   int cyc = 0, bool update = false) {
  int status = 0;
  string msg;

  // isFirst = true;

  // vector<double> oDCMoles;
  // oDCMoles.clear();
  // oDCMoles.resize(numDCs_, 0.0);
  // for (int i = 0; i < numDCs_; i++) {
  //   oDCMoles[i] = DCMoles_[i];
  // }

  // writeICMoles();
  // writeDCMoles();

  vector<double> microPhaseVolumes = getMicroPhaseVolume();
  vector<string> microPhaseNames = getMicroPhaseName();

  nodeStatus_ = NEED_GEM_AIA;
  // if (cyc == 139) {
  //   cout << endl << "ChemSys before GEM_from_MT :
  //   LowerLimit_/DCUpperLimit_/DCMoles_/DCName_ for cyc = " << cyc << endl;
  //   for(int i = 0; i < numDCs_; i++){
  //     cout << i << "\t" << DCLowerLimit_[i] << "\t" << DCUpperLimit_[i] <<
  //     "\t" << DCMoles_[i] << "\t" << DCName_[i] << endl;
  //   }
  //   cout << endl << "end ChemSys before GEM_from_MT :
  //   LowerLimit_/DCUpperLimit_/DCMoles_/DCName_ for cyc = " << cyc << endl <<
  //   endl;
  // }

  //  for(int i = 0; i < numDCs_; i++){
  //      for(int j = 0; j < numICs_; j++){
  //          ICMoles_[j] += DCMoles_[i]* getDCStoich(i,j);
  //      }
  //  }

  //  cout << endl << "chemSys before checkICMoles for cyc = " << cyc << " :
  //  ICMoles_/ICName_" << endl; for(int i = 0; i < numICs_; i++){
  //      cout << i << "\t" << ICMoles_[i] << "\t" << ICName_[i] << endl;
  //  }
  //  writeDCMoles();

  // ALL ICs/DCs in the system are set to zero in Lattice constructor before to
  // call normalizePhaseMasses() DCs are updated in
  // Lattice::normalizePhaseMasses only the ICMoles_ that are less than 10^-9
  // after the first call of calculateKineticStep(...) are set to 10^-9

  if (isFirst) {
    checkICMoles();
  }

  //  cout << endl << "chemSys after checkICMoles for cyc = " << cyc << " :
  //  ICMoles_/ICName_" << endl; for(int i = 0; i < numICs_; i++){
  //      cout << i << "\t" << ICMoles_[i] << "\t" << ICName_[i] << endl;
  //  }
  //  writeDCMoles();
  //  exit(0);

  ///
  /// Next function loads the input data for the THAMES node into the
  /// instance of the DBR structure.  This call precedes the GEM_run call
  ///
  /// This function returns nothing and appears to be incapable of throwing
  /// an exception.
  ///
  /// @todo Check carefully if this function can throw an exception
  ///
  /// @note MT in the function name stands for "mass transport", which is
  /// the generic designation given to the code that couples to GEMS, THAMES
  /// in this case.
  ///

  // Check and set chemical conditions on electrolyte and gas phase
  setElectrolyteComposition(isFirst);
<<<<<<< HEAD
=======
  setGasComposition(isFirst);

>>>>>>> b3d28fc9
  // setDCMoles(getDCId("O2"),1.0e-3); // added by Jeff for LoRes-prj

  if (verbose_) {
    cout << endl
         << "ChemicalSystem::calculateState Entering GEM_from_MT cyc = " << cyc
         << endl;
    cout << "DCMoles:" << endl;
    for (int i = 0; i < numDCs_; ++i) {
      cout << "    " << DCName_[i] << ": " << DCMoles_[i] << ", ["
           << DCLowerLimit_[i] << ", " << DCUpperLimit_[i] << "]" << endl;
    }
    cout.flush();
    cout << "ICMoles:" << endl;
    for (int i = 0; i < numICs_; ++i) {
      cout << "    " << ICName_[i] << ": " << ICMoles_[i] << endl;
    }
    cout.flush();
  }

  node_->GEM_from_MT(nodeHandle_, nodeStatus_, T_, P_, Vs_, Ms_, ICMoles_,
                     DCUpperLimit_, DCLowerLimit_, surfaceArea_, DCMoles_);

  if (isFirst) {
    for (int i = 0; i < numICs_; i++) {
      ICMoles_[i] = 0.0;
    }
  }

  if (verbose_) {
    cout << "ChemicalSystem::calculateState Exiting GEM_from_MT" << endl;
    cout << "DCMoles:" << endl;
    for (int i = 0; i < numDCs_; ++i) {
      cout << "    " << DCName_[i] << ": " << DCMoles_[i] << ", ["
           << DCLowerLimit_[i] << ", " << DCUpperLimit_[i] << "]" << endl;
    }
    cout.flush();
  }

  /// For passing the current THAMES time and time step into the working
  /// instance of the DBR structure.
  ///
  /// This function returns nothing and appears to be incapable of throwing an
  /// exception
  ///
  ///
  /// @todo Check carefully if this function can throw an exception
  ///
  /// @note This function call seems to be optional.  It is not needed for
  /// the GEM data structures or calculations, but mostly for debugging
  /// purposes.
  ///
  /// @note This function used to be called GEM_set_MT in older versions of
  /// GEMS3K
  ///

  node_->GEM_from_MT_time(time, 1.0);

  ///
  /// Attempt to run GEM with automatic initial approximation (AIA)
  ///
  /// This starts the thermodynamic calculation and returns the results,
  /// including the ionic strength, pH, IC chemical potentials, DC moles, phase
  /// moles, phase volumes, and other results of the calculation.  All of these
  /// parameters are loaded into the THAMES vectors that keep track of these
  /// things, since, they were passed to the GEM calculation by reference.
  ///
  /// The argument is false if we want to use activity coefficients and
  /// speciation from a previous GEM_run, but is true if we want to use the
  /// activity coefficients and speciation stored in a DBR memory structure read
  /// from a DBR file
  ///
  /// Possible return values for nodeStatus_:
  ///    0 (NO_GEM_SOLVER): No GEM recalculation needed for node
  ///    1 (NEED_GEM_AIA) : Need GEM calc with LPP (auto initial approx, AIA)
  ///    2 (OK_GEM_AIA)   : OK after GEM calc with LPP AIA
  ///    3 (BAD_GEM_AIA)  : Not fully trusworthy result after calc with LPP AIA
  ///    4 (ERR_GEM_AIA)  : Failure (no result) in GEM calc with LPP AIA
  ///    5 (NEED_GEM_SIA) : Need GEM calc with no-LPP (smart initial approx,
  ///    SIA) 6 (OK_GEM_SIA)   : OK after GEM calc with SIA 7 (BAD_GEM_SIA)  :
  ///    Not fully trusworthy result after calc with SIA 8 (ERR_GEM_SIA)  :
  ///    Failure (no result) in GEM calc with SIA 9 (T_ERROR_GEM ) : Terminal
  ///    error (e.g., memory corruption). Need restart
  ///

  nodeStatus_ = node_->GEM_run(true);

  if (verbose_) {
    cout << "Done!  nodeStatus is " << nodeStatus_ << endl;
    cout.flush();
  }

  if (!(nodeStatus_ == OK_GEM_AIA || nodeStatus_ == OK_GEM_SIA)) {
    bool dothrow = false;
    cerr << endl
         << "  ChemicalSystem::calculateState - GEM_run ERROR: nodeStatus_ = "
         << nodeStatus_ << endl;
    switch (nodeStatus_) {
    case NEED_GEM_AIA:
      msg = "    Need GEM calc with auto initial approx (AIA)";
      cerr << msg << endl;
      dothrow = false;
      break;
    case BAD_GEM_AIA:
      msg = "    Untrustworthy result with auto initial approx (AIA)",
      cerr << msg << endl;
      dothrow = false;
      break;
    case ERR_GEM_AIA:
      msg =
          "  ChemicalSystem::calculateState - Failed result with auto initial "
          "approx (AIA)";
      cerr << msg << ", GEMS failed " << timesGEMFailed_ << " times" << endl;
      node_->GEM_print_ipm("IPM_dump.txt");
      timesGEMFailed_++;
      dothrow = (timesGEMFailed_ > maxGEMFails_) ? true : false;
      break;
    case NEED_GEM_SIA:
      msg = "    Need GEM calc with smart initial approx (SIA)";
      cerr << msg << endl;
      dothrow = false;
      break;
    case BAD_GEM_SIA:
      msg = "    Untrustworthy result with smart initial approx (SIA)";
      cerr << msg << endl;
      dothrow = false;
      break;
    case ERR_GEM_SIA:
      msg = "    ChemicalSystem::calculateState - Failed result with smart "
            "initial "
            "approx (SIA)";
      cerr << msg << ", GEMS failed " << timesGEMFailed_ << " times" << endl;
      node_->GEM_print_ipm("IPM_dump.txt");
      timesGEMFailed_++;
      dothrow = (timesGEMFailed_ > maxGEMFails_) ? true : false;
      break;
    case T_ERROR_GEM:
      msg = "    Terminal GEM error; need restart";
      cerr << msg << endl;
      dothrow = true;
      break;
    case NO_GEM_SOLVER:
      msg = "    No GEM recalculation needed for node";
      cerr << msg << endl;
      dothrow = false;
      break;
    }
    if (dothrow) {
      throw GEMException("ChemicalSystem", "calculateState", msg);
    }
  } else {
    timesGEMFailed_ = 0;
  }

  if (timesGEMFailed_ > 0) {
    cout << "  ChemicalSystem::calculateState - GEM_run has failed "
         << timesGEMFailed_ << " consecutive times  cyc = " << cyc << endl;
    return timesGEMFailed_;
  }

  if (verbose_) {
    cout << "    Going into ChemicalSystem::calculateState::GEM_to_MT (2)... ";
    cout.flush();
  }

  ///
  /// Next call retrieves the GEMIPM chemical speciation calculation
  /// results from the DBR structure instance into memory provided by
  /// the THAMES code.  The dimensions and ordering of the arrays must
  /// correspond to those in currently existing DCH memory structure
  ///
  /// This function returns nothing and appears unable of throwing exceptions
  /// @todo Check carefully whether this function can throw an exception
  ///

  node_->GEM_to_MT(nodeHandle_, nodeStatus_, iterDone_, Vs_, Ms_, Gs_, Hs_,
                   ionicStrength_, pH_, pe_, Eh_, &ICResiduals_[0],
                   &ICChemicalPotential_[0], &DCMoles_[0], &DCActivityCoeff_[0],
                   &solutPhaseMoles_[0], &solutPhaseVolume_[0],
                   &solutPhaseMass_[0], &pSolutPhaseStoich_[0], &carrier_[0],
                   &surfaceArea_[0], &pSolidStoich_[0]);

<<<<<<< HEAD
  cout << endl
       << "  ChemicalSystem::calculateState GEM_from_MT OK for cyc = " << cyc
       << endl;

=======
>>>>>>> b3d28fc9
  if (verbose_) {
    cout << endl
         << "   ChemicalSystem::calculateState GEM_to_MT OK for cyc = " << cyc
         << endl;

    cout << endl << "Done!" << endl;
<<<<<<< HEAD
    cout << "ChemicalSystem::calculateState Exiting GEM_from_MT cyc = " << cyc
=======
    cout << "ChemicalSystem::calculateState Exiting GEM_to_MT cyc = " << cyc
>>>>>>> b3d28fc9
         << endl;
    cout << "DCMoles:" << endl;
    for (int i = 0; i < numDCs_; ++i) {
      cout << "    " << DCName_[i] << ": " << DCMoles_[i] << ", ["
           << DCLowerLimit_[i] << ", " << DCUpperLimit_[i] << "]" << endl;
    }
    cout << "ICMoles:" << endl;
    for (int i = 0; i < numICs_; ++i) {
      cout << "    " << ICName_[i] << ": " << ICMoles_[i] << endl;
    }
    cout << "after GEM_to_MT...Ms_ = " << Ms_ << ", Hs_ = " << Hs_ << endl;
    cout.flush();
  }

  // writePhasemoles();

  microVolume_ = 0.0;
  setPGEMPhaseStoich();   // call getPGEMPhaseStoich() => pGEMPhaseStoich_[i]
                          // number of moles all ICs in all GEM CSD phases.
  setGEMPhaseStoich();    // call getGEMPhaseStoich() => GEMPhaseStoich_[i][j]
  setGEMPhaseMass();      // => GEMPhaseMass_[i]
  setGEMPhaseVolume();    // => GEMPhaseVolume_[i]
  setGEMPhaseMolarMass(); // =>GEMPhaseMolarMass_[pidx]

  if (verbose_) {
    cout << endl
         << "    ~~~~>After calculateState, "
         << "printing microPhaseVolumes" << endl;
    for (int i = 0; i < microPhaseVolumes.size(); ++i) {
      cout << "    Phase name " << microPhaseNames[i]
           << ": volume = " << microPhaseVolumes[i] << endl;
      cout.flush();
    }
    cout << "%%%%%%%%%% Printing GEM Masses and "
         << "Volumes in this Step %%%%%%%" << endl;

    for (int myid = 0; myid < numGEMPhases_; myid++) {
      cout << "Mass and volume of GEM phase " << node_->pCSD()->PHNL[myid]
           << " = " << GEMPhaseMass_[myid] << " g and " << GEMPhaseVolume_[myid]
           << " m3" << endl;
    }
    cout << "%%%%%%%%%%%%%%%%%%%%%%%%%%%%%%%%%%%%"
         << "%%%%%%%%%%%%%%%%%%%%%%%%%%%" << endl;
  }

  /// JWB 2023-07-29
  /// Assign the molar enthalpy of each DC

  for (int i = 0; i < numDCs_; i++) {
    DCH0_[i] = node_->DC_H0(i, P_, T_);
  }

  /// JWB 2023-04-14
  /// Account for subvoxel porosity within each microstructure phase here
  /// We used to do this in the Lattice class but it is cleaner here

  double phi; // local variable to store subvoxel volume fraction of pores of a
              // phase 0 <= phi <= 1

  for (unsigned int i = 1; i < numMicroPhases_; i++) {
    if (verbose_) {
      cout << "Setting microPhase amounts for " << i << " = "
           << microPhaseName_[i] << endl;
      cout.flush();
    }

    if (!isKinetic(i)) {
      calcMicroPhasePorosity(i);
      // phi = getMicroPhasePorosity(i);
      phi = microPhasePorosity_[i];
      microPhaseMass_[i] = microPhaseVolume_[i] = 0.0;
      for (unsigned int j = 0; j < microPhaseMembers_[i].size(); j++) {

        microPhaseMass_[i] += GEMPhaseMass_[microPhaseMembers_[i][j]];

        if (verbose_) {
          cout << "    Is NOT a KINETIC phase: is composed of "
               << GEMPhaseName_[microPhaseMembers_[i][j]]
               << " having mass = " << GEMPhaseMass_[microPhaseMembers_[i][j]]
               << " and volume = " << GEMPhaseVolume_[microPhaseMembers_[i][j]]
               << " and porosity = " << phi << endl;
          cout.flush();
        }

        /// Here is where the subvoxel porosity is included
        /// @todo Need a more disciplined approach to making sure
        /// these are solid phases and not capillary porosity

        if (i == ELECTROLYTEID) {
          microPhaseVolume_[i] += GEMPhaseVolume_[microPhaseMembers_[i][j]];
        } else if (i != VOIDID && phi < 1.0) {
          microPhaseVolume_[i] +=
              (GEMPhaseVolume_[microPhaseMembers_[i][j]] / (1.0 - phi));
        } else {
          cout << "WARNING: A solid phase with porosity = 1.0?" << endl;
          cout.flush();
          microPhaseVolume_[i] +=
              (GEMPhaseVolume_[microPhaseMembers_[i][j]] / (0.001));
        }
      }
      microVolume_ += microPhaseVolume_[i];
    } else {
      calcMicroPhasePorosity(i);
      phi = getMicroPhasePorosity(i);
      if (verbose_) {
        cout << "    IS a KINETIC phase: is composed of "
             << GEMPhaseName_[microPhaseMembers_[i][0]]
             << "  having mass = " << microPhaseMass_[i]
             << "  and volume = " << microPhaseVolume_[i]
             << "  and internal porosity = " << phi << endl;
        cout.flush();
      }

      ///
      /// microPhaseMass and microPhaseVolume for kinetic phases are
      /// already set in KineticModel::calculateKineticStep
      ///

      microVolume_ += (microPhaseVolume_[i] / (1.0 - phi));

      cout << "  ChemicalSystem::calculateState for cyc = " << cyc
           << "  &  update = " << update << "  &  i = " << i << endl;
    }
  }

  // newMicroVolume_ = microVolume_;

  scaledCementMass_ = 0;
  for (int i = 1; i < numMicroPhases_; i++) {
    if (cementComponent_[i])
      scaledCementMass_ += microPhaseMass_[i];
  }

  if (isSaturated_) { // System is saturated
    double water_molarv, water_molesincr;

    if (initMicroVolume_ > microVolume_) {
      double water_molarv, water_molesincr;
      int wDCId = getDCId("H2O@");
      water_molarv = node_->DC_V0(wDCId, P_, T_);
      water_molesincr = (initMicroVolume_ - microVolume_) / water_molarv;
      if (verbose_) {
        cout << "System is saturated: wDCId = " << wDCId << endl;
        cout << "    water_molarv = " << water_molarv << endl;
        cout << "    volume increase of water is: "
             << (initMicroVolume_ - microVolume_) << endl;
        cout << "    water_molesincr = " << water_molesincr << endl;
      }
      DCMoles_[wDCId] += water_molesincr;

      // for (int i = 0; i < numICs_; i++) { // included in H2O@
      //     if (ICName_[i] == "H")
      //         ICMoles_[i] += water_molesincr * 2.0;
      //     if (ICName_[i] == "O")
      //         ICMoles_[i] += water_molesincr;
      // }

      double waterMolarMass = getDCMolarMass(wDCId);
      addWatterMassAndVolume(water_molesincr * waterMolarMass,
                             initMicroVolume_ - microVolume_); // necessary

      cout << "  ChemicalSystem::calculateState for cyc = " << cyc
           << " => water_molesincr = " << water_molesincr << endl
           << endl;
      // newMicroVolume_ = initMicroVolume_;
    }
  }

  if (verbose_) {
    cout << "GEM volume change = "
         << 100.0 * (microVolume_ - initMicroVolume_) / (initMicroVolume_)
         << " %" << endl;
    cout.flush();
  }

  if (initMicroVolume_ < microVolume_) {
    cout << "  ChemicalSystem::calculateState for cyc = " << cyc
         << "  &  update = " << update
         << " => initMicroVolume_ < microVolume_ : " << initMicroVolume_
         << " < " << microVolume_ << endl;
    // initMicroVolume_ = microVolume_;
    // newMicroVolume_ = microVolume_;
  }

  if (verbose_) {
    cout << "Leaving ChemicalSystem::calculateState now" << endl;
    cout.flush();
  }

  return timesGEMFailed_;
}

void ChemicalSystem::setMicroPhaseSI(int cyc) {

  microPhaseSI_.clear();
  microPhaseSI_.resize(getNumMicroPhases(), 0.0);

  try {
    double aveSI = 0.0;
    double moles = 0.0;
    double tmoles = 0.0;
    vector<int> microPhaseDCMembers;
    int sizeMicroPhaseDCMembers;
    string pname;

    // Query CSD node to set the SI of every microPhase
    // if (isFirst) {
    //} else {

    // setSI();
    // cout << endl << "ChemicalSystem::setMicroPhaseSI" << endl;cout.flush();
    microPhaseSI_.at(0) = 0;
    microPhaseSI_.at(1) = 0;
    for (int i = FIRST_SOLID; i < numMicroPhases_; ++i) {
      pname = getMicroPhaseName(i);
      aveSI = moles = 0.0;
      microPhaseDCMembers = getMicroPhaseDCMembers(i);
      sizeMicroPhaseDCMembers = microPhaseDCMembers.size();
      // cout << endl << "   " << i << "\tpname: " << pname
      //      << "\tmicroPhaseMembers.size: " << sizeMicroPhaseDCMembers << " :
      //      " << endl;
      for (int ii = 0; ii < sizeMicroPhaseDCMembers; ++ii) {
        int newDCId = microPhaseDCMembers.at(ii);
        tmoles = DCMoles_[newDCId];
        // if ( microPhaseDCMembers.size() == 1) {
        //   vector<int> microPhaseMembers = getMicroPhaseMembers(i);
        //   int newGEMPhaseId = microPhaseMembers.at(0);
        //   cout << "       " << ii << "\tcyc/newDCId: " << cyc << " / "
        //        << newDCId << "\tnewDCName: " << DCName_[newDCId]
        //        << "\ttmoles: " << tmoles
        //        << "\tDC_a: " << node_->DC_a(newDCId)
        //        << "\tmono -> newGEMPhaseId: " << newGEMPhaseId
        //        << "\tSI_: " << SI_[newGEMPhaseId] << endl;
        // } else {
        //   cout << "       " << ii << "\tcyc/newDCId: " << cyc << " / "
        //        << newDCId << "\tnewDCName: " << DCName_[newDCId]
        //        << "\ttmoles: " << tmoles
        //        << "\tDC_a: " << node_->DC_a(newDCId) << endl;
        // }

        aveSI += (node_->DC_a(newDCId) * tmoles);
        moles += tmoles;
      }
      // cout << "          aveSI: " << aveSI << "\tmoles: " << moles << endl;
      if (moles > 0.0) {
        aveSI = aveSI / moles;
      }
      microPhaseSI_.at(i) = aveSI;
      // cout << "          pname = " << pname << "  =>     microPhaseSI_(cyc =
      // " << cyc
      //      << ") = " << microPhaseSI_[i] << "\tmoles: " << moles << endl;
    }
    //} //if (isFirst) {
    // cout << endl << "ChemicalSystem::setMicroPhaseSI end" << endl; exit(0);
  } catch (EOBException eex) {
    eex.printException();
    exit(1);
  }

  return;
}

void ChemicalSystem::initColorMap(void) {
  // struct elemColor {
  //   int colorId;
  //   string altName;
  //   vector<int> rgb;
  //   int gray;
  // };'

  colorN_["Void"].colorId = 0;
  colorN_["Void"].altName = "Empty";
  colorN_["Void"].rgb.push_back(0);
  colorN_["Void"].rgb.push_back(0);
  colorN_["Void"].rgb.push_back(0);
  colorN_["Void"].gray = 0;

  colorN_["Electrolyte"].colorId = 1;
  colorN_["Electrolyte"].altName = "Porosity";
  colorN_["Electrolyte"].rgb.push_back(0);
  colorN_["Electrolyte"].rgb.push_back(25);
  colorN_["Electrolyte"].rgb.push_back(25);
  colorN_["Electrolyte"].gray = 25;

  colorN_["AFm"].colorId = 2;
  colorN_["AFm"].altName = "AFm";
  colorN_["AFm"].rgb.push_back(244);
  colorN_["AFm"].rgb.push_back(70);
  colorN_["AFm"].rgb.push_back(203);
  colorN_["AFm"].gray = 106;

  colorN_["AFmc"].colorId = 3;
  colorN_["AFmc"].altName = "AFm-c, Carboaluminate";
  colorN_["AFmc"].rgb.push_back(250);
  colorN_["AFmc"].rgb.push_back(198);
  colorN_["AFmc"].rgb.push_back(220);
  colorN_["AFmc"].gray = 108;

  colorN_["AFt"].colorId = 4;
  colorN_["AFt"].altName = "Ettringite";
  colorN_["AFt"].rgb.push_back(127);
  colorN_["AFt"].rgb.push_back(0);
  colorN_["AFt"].rgb.push_back(255);
  colorN_["AFt"].gray = 113;

  colorN_["Alite"].colorId = 5;
  colorN_["Alite"].altName = "C3S";
  colorN_["Alite"].rgb.push_back(42);
  colorN_["Alite"].rgb.push_back(42);
  colorN_["Alite"].rgb.push_back(210);
  colorN_["Alite"].gray = 220;

  colorN_["Aluminate"].colorId = 6;
  colorN_["Aluminate"].altName = "C3A";
  colorN_["Aluminate"].rgb.push_back(178);
  colorN_["Aluminate"].rgb.push_back(178);
  colorN_["Aluminate"].rgb.push_back(178);
  colorN_["Aluminate"].gray = 195;

  colorN_["Anhydrite"].colorId = 7;
  colorN_["Anhydrite"].altName = "Anhydrite";
  colorN_["Anhydrite"].rgb.push_back(255);
  colorN_["Anhydrite"].rgb.push_back(255);
  colorN_["Anhydrite"].rgb.push_back(128);
  colorN_["Anhydrite"].gray = 140;

  colorN_["Arcanite"].colorId = 8;
  colorN_["Arcanite"].altName = "K2SO4";
  colorN_["Arcanite"].rgb.push_back(255);
  colorN_["Arcanite"].rgb.push_back(0);
  colorN_["Arcanite"].rgb.push_back(0);
  colorN_["Arcanite"].gray = 100;

  colorN_["Bassanite"].colorId = 9;
  colorN_["Bassanite"].altName = "Hemihydrate";
  colorN_["Bassanite"].rgb.push_back(255);
  colorN_["Bassanite"].rgb.push_back(240);
  colorN_["Bassanite"].rgb.push_back(86);
  colorN_["Bassanite"].gray = 140;

  colorN_["Belite"].colorId = 10;
  colorN_["Belite"].altName = "C2S";
  colorN_["Belite"].rgb.push_back(139);
  colorN_["Belite"].rgb.push_back(79);
  colorN_["Belite"].rgb.push_back(19);
  colorN_["Belite"].gray = 200;

  colorN_["C2AS"].colorId = 11;
  colorN_["C2AS"].altName = "C2AS(am)";
  colorN_["C2AS"].rgb.push_back(255);
  colorN_["C2AS"].rgb.push_back(165);
  colorN_["C2AS"].rgb.push_back(0);
  colorN_["C2AS"].gray = 110;

  colorN_["CA2S"].colorId = 12;
  colorN_["CA2S"].altName = "CA2S(am)";
  colorN_["CA2S"].rgb.push_back(255);
  colorN_["CA2S"].rgb.push_back(192);
  colorN_["CA2S"].rgb.push_back(65);
  colorN_["CA2S"].gray = 108;

  colorN_["Calcite"].colorId = 13;
  colorN_["Calcite"].altName = "Limestone, CaCO3, Aragonite, Vaterite";
  colorN_["Calcite"].rgb.push_back(0);
  colorN_["Calcite"].rgb.push_back(204);
  colorN_["Calcite"].rgb.push_back(0);
  colorN_["Calcite"].gray = 121;

  colorN_["CaO"].colorId = 14;
  colorN_["CaO"].altName = "Free lime";
  colorN_["CaO"].rgb.push_back(0);
  colorN_["CaO"].rgb.push_back(230);
  colorN_["CaO"].rgb.push_back(0);
  colorN_["CaO"].gray = 123;

  colorN_["CSHQ"].colorId = 15;
  colorN_["CSHQ"].altName = "CSH, C-S-H";
  colorN_["CSHQ"].rgb.push_back(245);
  colorN_["CSHQ"].rgb.push_back(222);
  colorN_["CSHQ"].rgb.push_back(179);
  colorN_["CSHQ"].gray = 159;

  colorN_["Diopside"].colorId = 16;
  colorN_["Diopside"].altName = "Pyroxene";
  colorN_["Diopside"].rgb.push_back(150);
  colorN_["Diopside"].rgb.push_back(150);
  colorN_["Diopside"].rgb.push_back(0);
  colorN_["Diopside"].gray = 157;

  colorN_["Ferrite"].colorId = 17;
  colorN_["Ferrite"].altName = "C4AF";
  colorN_["Ferrite"].rgb.push_back(253);
  colorN_["Ferrite"].rgb.push_back(253);
  colorN_["Ferrite"].rgb.push_back(253);
  colorN_["Ferrite"].gray = 245;

  colorN_["Forsterite"].colorId = 18;
  colorN_["Forsterite"].altName = "Olivine";
  colorN_["Forsterite"].rgb.push_back(127);
  colorN_["Forsterite"].rgb.push_back(127);
  colorN_["Forsterite"].rgb.push_back(0);
  colorN_["Forsterite"].gray = 165;

  colorN_["Goethite"].colorId = 19;
  colorN_["Goethite"].altName = "Goethite";
  colorN_["Goethite"].rgb.push_back(210);
  colorN_["Goethite"].rgb.push_back(210);
  colorN_["Goethite"].rgb.push_back(210);
  colorN_["Goethite"].gray = 200;

  colorN_["Gypsum"].colorId = 20;
  colorN_["Gypsum"].altName = "Dihydrate";
  colorN_["Gypsum"].rgb.push_back(255);
  colorN_["Gypsum"].rgb.push_back(255);
  colorN_["Gypsum"].rgb.push_back(0);
  colorN_["Gypsum"].gray = 112;

  colorN_["Hydrotalcite"].colorId = 21;
  colorN_["Hydrotalcite"].altName = "Hydrotalcite";
  colorN_["Hydrotalcite"].rgb.push_back(0);
  colorN_["Hydrotalcite"].rgb.push_back(200);
  colorN_["Hydrotalcite"].rgb.push_back(200);
  colorN_["Hydrotalcite"].gray = 109;

  colorN_["K6A2S"].colorId = 22;
  colorN_["K6A2S"].altName = "K6A2S(am)";
  colorN_["K6A2S"].rgb.push_back(255);
  colorN_["K6A2S"].rgb.push_back(170);
  colorN_["K6A2S"].rgb.push_back(128);
  colorN_["K6A2S"].gray = 115;

  colorN_["Monosulfate"].colorId = 23;
  colorN_["Monosulfate"].altName = "Sulfoaluminate";
  colorN_["Monosulfate"].rgb.push_back(152);
  colorN_["Monosulfate"].rgb.push_back(93);
  colorN_["Monosulfate"].rgb.push_back(175);
  colorN_["Monosulfate"].gray = 106;

  colorN_["Mullite"].colorId = 24;
  colorN_["Mullite"].altName = "Mullite";
  colorN_["Mullite"].rgb.push_back(178);
  colorN_["Mullite"].rgb.push_back(34);
  colorN_["Mullite"].rgb.push_back(34);
  colorN_["Mullite"].gray = 128;

  colorN_["Portlandite"].colorId = 25;
  colorN_["Portlandite"].altName = "CH, Ca(OH)2";
  colorN_["Portlandite"].rgb.push_back(7);
  colorN_["Portlandite"].rgb.push_back(72);
  colorN_["Portlandite"].rgb.push_back(142);
  colorN_["Portlandite"].gray = 186;

  colorN_["Pyrite"].colorId = 26;
  colorN_["Pyrite"].altName = "FeS";
  colorN_["Pyrite"].rgb.push_back(212);
  colorN_["Pyrite"].rgb.push_back(175);
  colorN_["Pyrite"].rgb.push_back(55);
  colorN_["Pyrite"].gray = 235;

  colorN_["Pyrrhotite"].colorId = 27;
  colorN_["Pyrrhotite"].altName = "Pyrrhotite";
  colorN_["Pyrrhotite"].rgb.push_back(49);
  colorN_["Pyrrhotite"].rgb.push_back(142);
  colorN_["Pyrrhotite"].rgb.push_back(7);
  colorN_["Pyrrhotite"].gray = 240;

  colorN_["Quartz"].colorId = 28;
  colorN_["Quartz"].altName = "Silica";
  colorN_["Quartz"].rgb.push_back(32);
  colorN_["Quartz"].rgb.push_back(141);
  colorN_["Quartz"].rgb.push_back(142);
  colorN_["Quartz"].gray = 100;

  colorN_["SilicaAm"].colorId = 29;
  colorN_["SilicaAm"].altName = "Amorphous silica";
  colorN_["SilicaAm"].rgb.push_back(40);
  colorN_["SilicaAm"].rgb.push_back(173);
  colorN_["SilicaAm"].rgb.push_back(175);
  colorN_["SilicaAm"].gray = 100;

  colorN_["Sodalite"].colorId = 30;
  colorN_["Sodalite"].altName = "Sodalite";
  colorN_["Sodalite"].rgb.push_back(100);
  colorN_["Sodalite"].rgb.push_back(100);
  colorN_["Sodalite"].rgb.push_back(255);
  colorN_["Sodalite"].gray = 100;

  colorN_["Syngenite"].colorId = 31;
  colorN_["Syngenite"].altName = "Syngenite";
  colorN_["Syngenite"].rgb.push_back(255);
  colorN_["Syngenite"].rgb.push_back(192);
  colorN_["Syngenite"].rgb.push_back(203);
  colorN_["Syngenite"].gray = 210;

  colorN_["Thenardite"].colorId = 32;
  colorN_["Thenardite"].altName = "Na2SO4";
  colorN_["Thenardite"].rgb.push_back(255);
  colorN_["Thenardite"].rgb.push_back(20);
  colorN_["Thenardite"].rgb.push_back(0);
  colorN_["Thenardite"].gray = 95;

  colorN_["Troilite"].colorId = 33;
  colorN_["Troilite"].altName = "Troilite";
  colorN_["Troilite"].rgb.push_back(255);
  colorN_["Troilite"].rgb.push_back(178);
  colorN_["Troilite"].rgb.push_back(220);
  colorN_["Troilite"].gray = 232;

  colorN_["Zeolite"].colorId = 34;
  colorN_["Zeolite"].altName = "Zeolite";
  colorN_["Zeolite"].rgb.push_back(130);
  colorN_["Zeolite"].rgb.push_back(130);
  colorN_["Zeolite"].rgb.push_back(255);
  colorN_["Zeolite"].gray = 232;

  colorN_["Dolomite"].colorId = 35;
  colorN_["Dolomite"].altName = "Dolomite";
  colorN_["Dolomite"].rgb.push_back(255);
  colorN_["Dolomite"].rgb.push_back(215);
  colorN_["Dolomite"].rgb.push_back(0);
  colorN_["Dolomite"].gray = 150;

  colorN_["Brucite"].colorId = 36;
  colorN_["Brucite"].altName = "Mg(OH)2";
  colorN_["Brucite"].rgb.push_back(26);
  colorN_["Brucite"].rgb.push_back(100);
  colorN_["Brucite"].rgb.push_back(26);
  colorN_["Brucite"].gray = 83;

  /*
  colorN_[""].colorId = ;
  colorN_[""].altName = "";
  colorN_[""].rgb.push_back(255);
  colorN_[""].rgb.push_back();
  colorN_[""].rgb.push_back();
  colorN_[""].gray = ;
  */
}

//*@******************************************
//*@******************************************

void ChemicalSystem::checkChemSys(void) {
  int i, j, size, size_sec;

  cout << "" << endl;
  cout << "numMicroPhases_ " << numMicroPhases_ << endl;
  cout << "nnumICs_/numDCs_ " << numICs_ << " / " << numDCs_ << endl;
  cout << "numGEMPhases_ " << numGEMPhases_ << endl;
  cout << "numSolutionPhases_ " << numSolutionPhases_ << endl;
  cout << " " << endl;
  cout << "****************" << endl;
  cout << "vectors" << endl;
  size = microPhaseName_.size();
  cout << "microPhaseName_.size " << microPhaseName_.size() << endl;
  for (i = 0; i < size; i++) {
    cout << "   microPhaseName_[" << i << "] " << microPhaseName_[i] << endl;
  }
  cout << " " << endl;
  size = ICName_.size();
  cout << "ICName_.size " << ICName_.size() << endl;
  for (i = 0; i < size; i++) {
    cout << "   ICName_[" << i << "] " << ICName_[i] << endl;
  }
  size = DCName_.size();
  cout << "DCName_.size " << DCName_.size() << endl;
  for (i = 0; i < size; i++) {
    cout << "   DCName_[" << i << "] " << DCName_[i] << endl;
  }
  cout << " " << endl;
  size = GEMPhaseName_.size();
  cout << "GEMPhaseName_.size " << GEMPhaseName_.size() << endl;
  for (i = 0; i < size; i++) {
    cout << "   GEMPhaseName_[" << i << "] " << GEMPhaseName_[i] << endl;
  }
  size = microPhaseId_.size();
  cout << "microPhaseId_.size " << microPhaseId_.size() << endl;
  for (i = 0; i < size; i++) {
    cout << "   microPhaseId_[" << i << "] " << microPhaseId_[i] << endl;
  }

  cout << " " << endl;
  cout << "****************" << endl;
  cout << "maps" << endl;
  vector<int> second;
  // map<int,vector<int> > microPhaseMembers_;
  size = microPhaseMembers_.size();
  cout << "microPhaseMembers_.size " << size << endl;
  for (i = 0; i < size; i++) {
    cout << " " << endl;
    second = getMicroPhaseMembers(i);
    size_sec = second.size();
    cout << "   i/microPhaseName_/second.size " << i << " "
         << microPhaseName_[i] << " " << size_sec << endl;
    for (j = 0; j < size_sec; j++) {
      cout << "      second/microPhaseName_ " << second[j] << " "
           << microPhaseName_[second[j]] << endl;
    }
  }
  second.clear();

  cout << " " << endl;
  size = microPhaseDCMembers_.size();
  cout << "microPhaseDCMembers_.size " << size << endl;
  for (i = 0; i < size; i++) {
    second = getMicroPhaseDCMembers(i);
    size_sec = second.size();
    cout << "   second.size " << size_sec << endl;
    for (j = 0; j < size_sec; j++) {
      cout << "      second " << second[j] << endl;
    }
  }
  second.clear();

  cout << " " << endl;
  size = microPhaseToGEMPhase_.size();
  cout << "microPhaseToGEMPhase_.size " << size << endl;
  for (i = 0; i < size; i++) {
    second = getMicroPhaseToGEMPhase(i);
    size_sec = second.size();
    cout << "   second.size " << size_sec << endl;
    for (j = 0; j < size_sec; j++) {
      cout << "      second " << second[j] << endl;
    }
  }

  cout << " " << endl;
  cout << "****************" << endl;
  cout << "maps" << endl;

  cout << "numMicroPhases_ " << numMicroPhases_ << endl;
  size = microPhaseIdLookup_.size();
  if (size == numMicroPhases_) {
    cout << "microPhaseIdLookup_.size() OK! " << size << endl;
  } else {
    cout << "error -> microPhaseIdLookup_.size() /= numMicroPhases_ : " << size
         << " / " << numMicroPhases_ << endl;
    cout << "STOP";
    exit(1);
  }
  for (i = 0; i < size; i++) {
    cout << "   " << microPhaseName_[i] << " "
         << getMicroPhaseIdLookup(microPhaseName_[i]) << endl;
  }

  cout << " " << endl;
  cout << "numICs_" << numICs_ << endl;
  // map<string,int> ICIdLookup_;
  size = ICIdLookup_.size();
  if (size == numICs_) {
    cout << "ICIdLookup_.size() OK! " << size << endl;
  } else {
    cout << "error -> ICIdLookup_.size() /= numICs_ : " << size << " / "
         << numICs_ << endl;
    cout << "STOP";
    exit(1);
  }
  for (i = 0; i < size; i++) {
    cout << "   " << ICName_[i] << " " << getICIdLookup(ICName_[i]) << endl;
  }

  cout << " " << endl;
  cout << "numDCs_" << numDCs_ << endl;
  // map<string,int> DCIdLookup_;
  size = DCIdLookup_.size();
  if (size == numDCs_) {
    cout << "DCIdLookup_.size() OK! " << size << endl;
  } else {
    cout << "error -> DCIdLookup_.size() /= numDCs_ : " << size << " / "
         << numDCs_ << endl;
    cout << "STOP";
    exit(1);
  }
  for (i = 0; i < size; i++) {
    cout << "   " << DCName_[i] << " " << getDCIdLookup(DCName_[i]) << endl;
  }

  cout << " " << endl;
  cout << "numGEMPhases_ " << numGEMPhases_ << endl;
  // map<string,int> GEMPhaseIdLookup_
  size = GEMPhaseIdLookup_.size();
  if (size == numGEMPhases_) {
    cout << "GEMPhaseIdLookup_.size() OK! " << size << endl;
  } else {
    cout << "error -> GEMPhaseIdLookup_.size() /= numGEMPhases_ : " << size
         << " / " << numGEMPhases_ << endl;
    cout << "STOP";
    exit(1);
  }
  for (i = 0; i < size; i++) {
    cout << "   " << GEMPhaseName_[i] << " "
         << getGEMPhaseIdLookup(GEMPhaseName_[i]) << endl;
  }
}

void ChemicalSystem::setElectrolyteComposition(const bool isFirst) {
  if (isFirst && initialSolutionComposition_.size() > 0) {
    double waterMoles = getDCMoles("H2O@");
    double waterMass = 0.001 * waterMoles * getDCMolarMass("H2O@"); // in kg
    map<int, double>::iterator it = initialSolutionComposition_.begin();
    int DCId;
    double DCconc; // mol/kgw units
    while (it != initialSolutionComposition_.end()) {
      DCId = it->first;
      if (DCId != getDCId("H2O@")) {
        DCconc = it->second;
        setDCMoles(DCId, (DCconc * waterMass));
      }
      it++;
    }
    return;
  } else if (fixedSolutionComposition_.size() > 0) {
    double waterMoles = getDCMoles("H2O@");
    double waterMass = 0.001 * waterMoles * getDCMolarMass("H2O@"); // in kg
    map<int, double>::iterator it = fixedSolutionComposition_.begin();
    int DCId;
    double DCconc; // mol/kgw units
    while (it != fixedSolutionComposition_.end()) {
      DCId = it->first;
      if (DCId != getDCId("H2O@")) {
        DCconc = it->second;
        setDCMoles(DCId, (DCconc * waterMass));
      }
      it++;
    }
    return;
  }
  return;
}

void ChemicalSystem::setGasComposition(const bool isFirst) {
  if (isFirst && initialGasComposition_.size() > 0) {
    map<int, double>::iterator it = initialGasComposition_.begin();
    int DCId;
    double DCmoles; // mole units
    while (it != initialGasComposition_.end()) {
      DCId = it->first;
      DCmoles = it->second;
      setDCMoles(DCId, DCmoles);
      it++;
    }
    return;
  } else if (fixedGasComposition_.size() > 0) {
    map<int, double>::iterator it = fixedGasComposition_.begin();
    int DCId;
    double DCmoles; // mol units
    while (it != fixedGasComposition_.end()) {
      DCId = it->first;
      DCmoles = it->second;
      setDCMoles(DCId, DCmoles);
      it++;
    }
    return;
  }
  return;
}

void ChemicalSystem::setMicroPhaseSI(void) {

  microPhaseSI_.clear();
  microPhaseSI_.resize(getNumMicroPhases(), 0.0);

  try {
    double aveSI = 0.0;
    double moles = 0.0;
    double tmoles = 0.0;
    vector<int> microPhaseMembers;

    // Query CSD node to set the SI of every phase
    setSI();

    for (int i = 0; i < getNumMicroPhases(); ++i) {
      string pname = getMicroPhaseName(i);
      if (verbose_ && (pname == "Portlandite")) {
        cout << "SI(Alite) Calculation:" << endl;
        cout << "    [Ca2+] = " << getDCConcentration("Ca+2") << endl;
        cout << "    [CaOH+] = " << getDCConcentration("CaOH+") << endl;
        cout << "    [OH-] = " << getDCConcentration("OH-") << endl;
      }
      int newMicroPhaseId = getMicroPhaseId(pname);
      aveSI = moles = 0.0;
      microPhaseMembers = getMicroPhaseMembers(newMicroPhaseId);
      for (int ii = 0; ii < microPhaseMembers.size(); ++ii) {
        int newGEMPhaseId = microPhaseMembers.at(ii);
        tmoles = getGEMPhaseMoles(newGEMPhaseId);
        aveSI += (getSI(newGEMPhaseId) * tmoles);
        moles += tmoles;
      }
      if (moles > 0.0) {
        aveSI = aveSI / moles;
      } else {
        aveSI = aveSI / (static_cast<double>(microPhaseMembers.size()));
      }
      microPhaseSI_.at(i) = aveSI;
      if (verbose_ && (pname == "Portlandite")) {
        cout << "    SI(" << pname << ") = " << aveSI << endl;
        cout.flush();
      }
    }
  } catch (EOBException eex) {
    eex.printException();
    exit(1);
  }

  return;
}<|MERGE_RESOLUTION|>--- conflicted
+++ resolved
@@ -2231,11 +2231,8 @@
 
   // Check and set chemical conditions on electrolyte and gas phase
   setElectrolyteComposition(isFirst);
-<<<<<<< HEAD
-=======
   setGasComposition(isFirst);
 
->>>>>>> b3d28fc9
   // setDCMoles(getDCId("O2"),1.0e-3); // added by Jeff for LoRes-prj
 
   if (verbose_) {
@@ -2417,24 +2414,13 @@
                    &solutPhaseMass_[0], &pSolutPhaseStoich_[0], &carrier_[0],
                    &surfaceArea_[0], &pSolidStoich_[0]);
 
-<<<<<<< HEAD
   cout << endl
        << "  ChemicalSystem::calculateState GEM_from_MT OK for cyc = " << cyc
        << endl;
 
-=======
->>>>>>> b3d28fc9
   if (verbose_) {
-    cout << endl
-         << "   ChemicalSystem::calculateState GEM_to_MT OK for cyc = " << cyc
-         << endl;
-
     cout << endl << "Done!" << endl;
-<<<<<<< HEAD
     cout << "ChemicalSystem::calculateState Exiting GEM_from_MT cyc = " << cyc
-=======
-    cout << "ChemicalSystem::calculateState Exiting GEM_to_MT cyc = " << cyc
->>>>>>> b3d28fc9
          << endl;
     cout << "DCMoles:" << endl;
     for (int i = 0; i < numDCs_; ++i) {
