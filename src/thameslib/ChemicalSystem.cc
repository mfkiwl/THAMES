--- conflicted
+++ resolved
@@ -1165,10 +1165,7 @@
     if ((!xmlStrcmp(cur->name, (const xmlChar *)"gemphase_data"))) {
       parseGEMPhaseData(doc, cur, phaseData);
     }
-<<<<<<< HEAD
-=======
-
->>>>>>> 368133ae
+
     if ((!xmlStrcmp(cur->name, (const xmlChar *)"poresizedistribution"))) {
       parsePoreSizeDistribution(doc, cur, phaseData);
     }
@@ -1187,10 +1184,7 @@
       }
     }
     */
-<<<<<<< HEAD
-=======
-
->>>>>>> 368133ae
+
     if ((!xmlStrcmp(cur->name, (const xmlChar *)"stresscalc"))) {
       key = xmlNodeListGetString(doc, cur->xmlChildrenNode, 1);
       string st((char *)key);
@@ -1228,10 +1222,7 @@
     //
     //      parseRdData(doc, cur, phaseData);
     //    }
-<<<<<<< HEAD
-=======
-
->>>>>>> 368133ae
+
     cur = cur->next;
   }
 
@@ -1319,11 +1310,9 @@
   return;
 }
 
-<<<<<<< HEAD
-=======
 void ChemicalSystem::parsePoreSizeDistribution(xmlDocPtr doc, xmlNodePtr cur,
                                                PhaseData &phaseData) {
-  //xmlChar *key;
+  // xmlChar *key;
   cur = cur->xmlChildrenNode;
 
   phaseData.poreSizeDist.clear();
@@ -1383,7 +1372,6 @@
   phaseData.poreSizeDist.push_back(datarow);
 }
 
->>>>>>> 368133ae
 void ChemicalSystem::parseGEMPhaseData(xmlDocPtr doc, xmlNodePtr cur,
                                        PhaseData &phaseData) {
   xmlChar *key;
@@ -1643,18 +1631,7 @@
 
       rgbfColor = colorN_[phaseData.thamesName].gray / 255.0;
       colorN_[phaseData.thamesName].grayf = rgbfColor;
-
-    }
-<<<<<<< HEAD
-    colorN_[phaseData.thamesName].rgbf[0] =
-        (float)(colorN_[phaseData.thamesName].rgb[0]) / 255.0;
-    colorN_[phaseData.thamesName].rgbf[1] =
-        (float)(colorN_[phaseData.thamesName].rgb[1]) / 255.0;
-    colorN_[phaseData.thamesName].rgbf[2] =
-        (float)(colorN_[phaseData.thamesName].rgb[2]) / 255.0;
-    colorN_[phaseData.thamesName].grayf =
-        (float)(colorN_[phaseData.thamesName].gray) / 255.0;
-=======
+    }
     // colorN_[phaseData.thamesName].rgbf[0] =
     //     (float)(colorN_[phaseData.thamesName].rgb[0]) / 255.0;
     // colorN_[phaseData.thamesName].rgbf[1] =
@@ -1663,7 +1640,6 @@
     //     (float)(colorN_[phaseData.thamesName].rgb[2]) / 255.0;
     // colorN_[phaseData.thamesName].grayf =
     //     (float)(colorN_[phaseData.thamesName].gray) / 255.0;
->>>>>>> 368133ae
   }
 
   return;
@@ -2049,7 +2025,7 @@
 }
 
 void ChemicalSystem::writeChemSys(ofstream &out) {
-// void ChemicalSystem::writeChemSys(void) {
+  // void ChemicalSystem::writeChemSys(void) {
   unsigned int j;
 
   ///
@@ -2549,20 +2525,26 @@
     // } else if (iniNodeStatus == 6) {
     //   finStrNodeStatus = "OK_GEM_SIA";
     // }
-    // cout << endl <<"  ChemicalSystem::calculateState - for cyc = " << cyc << " : OK" << endl;
-    // cout << "    ChemicalSystem::calculateState - initial nodeStatus_ = " << iniNodeStatus << " [" << iniStrNodeStatus << "]" << endl;
-    // cout << "    ChemicalSystem::calculateState - final nodeStatus_   = " << nodeStatus_ << " [" << finStrNodeStatus << "]" << endl;
-
-    cout << "  ChemicalSystem::calculateState - cyc = " << cyc << " : OK & GEM_run has failed " << timesGEMFailed_
+    // cout << endl <<"  ChemicalSystem::calculateState - for cyc = " << cyc <<
+    // " : OK" << endl; cout << "    ChemicalSystem::calculateState - initial
+    // nodeStatus_ = " << iniNodeStatus << " [" << iniStrNodeStatus << "]" <<
+    // endl; cout << "    ChemicalSystem::calculateState - final nodeStatus_   =
+    // " << nodeStatus_ << " [" << finStrNodeStatus << "]" << endl;
+
+    cout << "  ChemicalSystem::calculateState - cyc = " << cyc
+         << " : OK & GEM_run has failed " << timesGEMFailed_
          << " consecutive times before to find this solution" << endl;
 
-    // cout << "    ChemicalSystem::calculateState - solution for kinetic controlled phases:" << endl;
-    // for (int i = 0; i < numMicroPhases_; i++) {
+    // cout << "    ChemicalSystem::calculateState - solution for kinetic
+    // controlled phases:" << endl; for (int i = 0; i < numMicroPhases_; i++) {
     //   if (isKinetic_[i]) {
-    //     cout << "      i = " << setw(3) << right << i << " : " << setw(15) << left
+    //     cout << "      i = " << setw(3) << right << i << " : " << setw(15) <<
+    //     left
     //          << microPhaseName_[i]
-    //          << " => updated scaledMass (microPhaseMass_[i]) = " << microPhaseMass_[i]
-    //          << " , microPhaseMassDissolved_[i] = " << microPhaseMassDissolved_[i]
+    //          << " => updated scaledMass (microPhaseMass_[i]) = " <<
+    //          microPhaseMass_[i]
+    //          << " , microPhaseMassDissolved_[i] = " <<
+    //          microPhaseMassDissolved_[i]
     //          << " and volume = " << microPhaseVolume_[i] << endl;
     //   }
     // }
@@ -2574,7 +2556,8 @@
     // cout << "  ChemicalSystem::calculateState - GEM_run has failed "
     //      << timesGEMFailed_ << " consecutive times  cyc = " << cyc << endl;
     // if (timesGEMFailed_ % 10000  == 0) {
-    //   cout << endl << "  ChemicalSystem::calculateState - test : GEM_run has failed "
+    //   cout << endl << "  ChemicalSystem::calculateState - test : GEM_run has
+    //   failed "
     //        << timesGEMFailed_ << " consecutive times  cyc = " << cyc << endl;
     // }
     return timesGEMFailed_;
@@ -2643,7 +2626,8 @@
     //      << "Volumes in this Step %%%%%%%" << endl;
     // for (int myid = 0; myid < numGEMPhases_; myid++) {
     //   cout << "Mass and volume of GEM phase " << node_->pCSD()->PHNL[myid]
-    //        << " = " << GEMPhaseMass_[myid] << " g and " << GEMPhaseVolume_[myid]
+    //        << " = " << GEMPhaseMass_[myid] << " g and " <<
+    //        GEMPhaseVolume_[myid]
     //        << " m3" << endl;
     // }
     // cout << "%%%%%%%%%%%%%%%%%%%%%%%%%%%%%%%%%%%%"
@@ -2707,10 +2691,14 @@
       }
       microVolume_ += microPhaseVolume_[i];
       if (microPhaseVolume_[i] < 0) {
-        cout << endl << "ChemicalSystem::calculateState error1 - microPhaseVolume_ < 0 for cyc = " << cyc << " :" << endl;
+        cout << endl
+             << "ChemicalSystem::calculateState error1 - microPhaseVolume_ < 0 "
+                "for cyc = "
+             << cyc << " :" << endl;
         for (int i = 1; i < numMicroPhases_; i++) {
-          cout << "   " << i << " : phName/microPhaseVolume_ : "
-               << microPhaseName_[i] << " / " << microPhaseVolume_[i] << endl;
+          cout << "   " << i
+               << " : phName/microPhaseVolume_ : " << microPhaseName_[i]
+               << " / " << microPhaseVolume_[i] << endl;
         }
         cout << endl << "end program" << endl;
 
@@ -2737,10 +2725,14 @@
 
       microVolume_ += (microPhaseVolume_[i] / (1.0 - phi));
       if (microPhaseVolume_[i] < 0) {
-        cout << endl << "ChemicalSystem::calculateState error2 - microPhaseVolume_ < 0 for cyc = " << cyc << " :" << endl;
+        cout << endl
+             << "ChemicalSystem::calculateState error2 - microPhaseVolume_ < 0 "
+                "for cyc = "
+             << cyc << " :" << endl;
         for (int i = 1; i < numMicroPhases_; i++) {
-          cout << "   " << i << " : phName/microPhaseVolume_ : "
-               << microPhaseName_[i] << " / " << microPhaseVolume_[i] << endl;
+          cout << "   " << i
+               << " : phName/microPhaseVolume_ : " << microPhaseName_[i]
+               << " / " << microPhaseVolume_[i] << endl;
         }
         cout << endl << "end program" << endl;
 
@@ -2757,7 +2749,8 @@
   for (int i = 0; i < isParrotKillohSize_; i++) {
     scaledCementMass_ += microPhaseMass_[isParrotKilloh_[i]];
     // cout << "  ChemicalSystem::calculateState for cyc = " << cyc
-    //      << "  i = " << i << "  isParrotKilloh_[i] = " << isParrotKilloh_[i] << "   "
+    //      << "  i = " << i << "  isParrotKilloh_[i] = " << isParrotKilloh_[i]
+    //      << "   "
     //      << microPhaseMass_[isParrotKilloh_[i]] << endl;
   }
 
@@ -2802,7 +2795,8 @@
   }
 
   if (initMicroVolume_ < microVolume_) {
-    cout << "  ChemicalSystem::calculateState - cyc = " << cyc
+    cout << "  ChemicalSystem::calculateState - cyc = "
+         << cyc
          // << "  &  update = " << update
          << " => initMicroVolume_ < microVolume_ : " << initMicroVolume_
          << " < " << microVolume_ << endl;
@@ -3156,21 +3150,12 @@
   colorN_["Brucite"].gray = 83;
 
   map<string, elemColor>::iterator it = colorN_.begin();
-<<<<<<< HEAD
-  cout << "Created iterator" << endl;
-  cout.flush();
-
-  while (it != colorN_.end()) {
-    cout << "   " << it->first << " red = " << (it->second).rgb[0] << endl;
-    cout.flush();
-=======
   // cout << "Created iterator" << endl;
   // cout.flush();
 
   while (it != colorN_.end()) {
     // cout << "   " << it->first << " red = " << (it->second).rgb[0] << endl;
     // cout.flush();
->>>>>>> 368133ae
     (it->second).rgbf.push_back((float)((it->second).rgb[0]) / 255.0);
     (it->second).rgbf.push_back((float)((it->second).rgb[1]) / 255.0);
     (it->second).rgbf.push_back((float)((it->second).rgb[2]) / 255.0);
