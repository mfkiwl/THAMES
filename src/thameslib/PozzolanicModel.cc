/**
@file  PozzolanicModel.cc
@brief Method definitions for the PozzolanicModel class.

*/
#include "PozzolanicModel.h"

PozzolanicModel::PozzolanicModel() {

  ///
  /// Default value for specific surface area is 385 m<sup>2</sup>/kg
  ///

  specificSurfaceArea_ = 385.0;
  refSpecificSurfaceArea_ = 385.0; // reference specific surface area (m2/kg)
  ssaFactor_ = 1.0;

  ///
  /// Default temperature in the PK model is 20 C (or 293 K)
  ///

  temperature_ = 293.15; // default temperature (K)
  refT_ = 293.15;        // default temperature (K)

  ///
  /// Default values for the rate constants
  ///

  dissolutionRateConst_ = 0.0;
  diffusionRateConstEarly_ = 0.0;
  diffusionRateConstLate_ = 0.0;

  ///
  /// Default value for the exponents in the rate equation
  ///

  siexp_ = 1.0;
  dfexp_ = 1.0;
  ohexp_ = 0.0;
  sio2_ = 1.0;
  al2o3_ = cao_ = 0.0;
  lossOnIgnition_ = 0.0;

  name_ = "";
  microPhaseId_ = 2;
  DCId_ = 2;
  GEMPhaseId_ = 2;
  activationEnergy_ = 0.0;
  scaledMass_ = 0.0;
  initScaledMass_ = 0.0;

  ///
  /// The default is to not have sulfate attack or leaching, so we set the
  /// default time for initiating these simulations to an absurdly large value:
  /// 10 billion days or 27 million years
  ///

  sulfateAttackTime_ = 1.0e10;
  leachTime_ = 1.0e10;

  return;
}

PozzolanicModel::PozzolanicModel(ChemicalSystem *cs, Lattice *lattice,
                                 struct KineticData &kineticData,
                                 const bool verbose, const bool warning) {

  // Set the verbose and warning flags

  verbose_ = verbose;
  warning_ = warning;
#ifdef DEBUG
  verbose_ = true;
  warning_ = true;
  cout << "PozzolanicModel::PozzolanicModel Constructor sio2 value = "
       << kineticData.sio2 << endl;
  cout.flush();
#else
  verbose_ = verbose;
  warning_ = warning;
#endif

  chemSys_ = cs;
  lattice_ = lattice;

  ///
  /// Default value for specific surface area in PK model is 385
  /// m<sup>2</sup>/kg
  ///

  specificSurfaceArea_ = kineticData.specificSurfaceArea;
  refSpecificSurfaceArea_ = kineticData.refSpecificSurfaceArea;
  ssaFactor_ = specificSurfaceArea_ / refSpecificSurfaceArea_;
  setSio2(kineticData.sio2);
  setAl2o3(kineticData.al2o3);
  setCao(kineticData.cao);
  setDissolutionRateConst(kineticData.dissolutionRateConst);
  setDiffusionRateConstEarly(kineticData.diffusionRateConstEarly);
  setDiffusionRateConstLate(kineticData.diffusionRateConstLate);
  setDissolvedUnits(kineticData.dissolvedUnits);
  setSiexp(kineticData.siexp);
  setDfexp(kineticData.dfexp);
  setOhexp(kineticData.ohexp);
  lossOnIgnition_ = kineticData.loi;

  ///
  /// Default initial solid mass is 100 g
  ///

  initSolidMass_ = 100.0;

  temperature_ = kineticData.temperature;
  refT_ = kineticData.reftemperature;

  ICNum_ = chemSys_->getNumICs();
  DCNum_ = chemSys_->getNumDCs();
  GEMPhaseNum_ = chemSys_->getNumGEMPhases();

  name_ = kineticData.name;
  microPhaseId_ = kineticData.microPhaseId;
  DCId_ = kineticData.DCId;
  GEMPhaseId_ = kineticData.GEMPhaseId;
  activationEnergy_ = kineticData.activationEnergy;
  scaledMass_ = kineticData.scaledMass;
  initScaledMass_ = kineticData.scaledMass;

  ///
  /// The default is to not have sulfate attack or leaching, so we set the
  /// default time for initiating these simulations to an absurdly large value:
  /// 10 billion days or 27 million years
  ///

  sulfateAttackTime_ = 1.0e10;
  leachTime_ = 1.0e10;

  return;
}

<<<<<<< HEAD
void PozzolanicModel::calculateKineticStep (const double timestep, const double temperature,
                                            double rh, double &scaledMass, double &massDissolved, int cyc,
                                            double totalDOR) {
=======
void PozzolanicModel::calculateKineticStep(const double timestep,
                                           const double temperature, double rh,
                                           double &scaledMass,
                                           double &massDissolved, int cyc,
                                           double totalDOR) {
>>>>>>> e80b51a3

  ///
  /// Initialize local variables
  ///

  double T = temperature;
  double arrhenius; // = 1.0;

  double dissrate = 1.0e9; // Nucleation and growth rate
  double diffrate = 1.0e9; // Diffusion rate

  double rate = 1.0e-10; // Selected rate

  // double massDissolved = 0.0;

  double DOR, newDOR;

  ///
  /// Determine if this is a normal step or a necessary
  /// tweak from a failed GEM_run call
  ///

  // static double hyd_time = 0.0;
  // hyd_time = hyd_time + timestep;

  try {

    // Each component now has its own kinetic model and we
    // just want to know the *change* in IC moles caused by
    // this component's dissolution or growth.

    // if (timestep < leachTime_ && timestep < sulfateAttackTime_) {

    // @todo BULLARD PLACEHOLDER
    // Still need to implement constant gas phase composition
    // Will involve equilibrating gas with aqueous solution
    //
    // First step each iteration is to equilibrate gas phase
    // with the electrolyte, while forbidding anything new
    // from precipitating.

    // RH factor is the same for all clinker phases
    // double vfvoid = lattice_->getVolumefraction(VOIDID);
    // double vfh2o = lattice_->getVolumefraction(ELECTROLYTEID);

    /// This is a big kluge for internal relative humidity
    /// @note Using new gel and interhydrate pore size distribution model
    ///       which is currently contained in the Lattice object.
    ///
    /// Surface tension of water is gamma = 0.072 J/m2
    /// Molar volume of water is Vm = 1.8e-5 m3/mole
    /// The Kelvin equation is
    ///    p/p0 = exp (-4 gamma Vm / d R T) = exp (-6.23527e-7 / (d T))
    ///
    ///    where d is the pore diameter in meters and T is absolute
    ///    temperature

    /// Assume a zero contact angle for now.
    /// @todo revisit the contact angle issue

    // double critporediam = lattice_->getLargestSaturatedPore(); // in nm
    // critporediam *= 1.0e-9;                                    // in m
    // double rh = exp(-6.23527e-7 / critporediam / T);

    // rh = rh > 0.55 ? rh : 0.551;
    double rhFactor = rh;
    // rhFactor = pow(((rh - 0.55)/0.45),4.0);

    if (initScaledMass_ > 0.0) {
      DOR = (initScaledMass_ - scaledMass_) / (initScaledMass_);
      // prevent DOR from prematurely stopping PK calculations
      DOR = min(DOR, 0.99);
    } else {
      throw FloatException("PozzolanicModel", "calculateKineticStep",
                           "initScaledMass_ = 0.0");
    }

    arrhenius =
        exp((activationEnergy_ / GASCONSTANT) * ((1.0 / refT_) - (1.0 / T)));

    if (DOR < 1.0) {

      /// BULLARD placeholder
      /// @note playing with different base rate constants here

      // double baserateconst = 5.6e-3 * arrhenius;  // mol m-2 s-1
      //

      double baserateconst = dissolutionRateConst_;

      /// @note The following influence alkali and alkali earth cations
      /// was asserted by Dove and Crerar (1990) but only at near-neutral pH

      double ca = chemSys_->getDCConcentration("Ca+2");
      double kca = 4.0e-7; // mol m-2 s-1 ads.
                           // rate const for Ca (guess)
      double Kca = 10.0;   // adsorption equilibrium
                           // constant is a guess
      double na = chemSys_->getDCConcentration("Na+");
      double kna = 6.35e-7; // mol m-2 s-1 ads. rate
                            // const from Dove and Crerar
      double Kna = 58.3;    // adsorption equilibrium
                            // constant from Dove and Crerar
      double k = chemSys_->getDCConcentration("K+");
      double kk = 5.6e-7; // mol m-2 s-1 ads. rate
                          // const from Dove and Crerar
      double Kk = 46.6;   // adsorption equilibrium constant
                          // from Dove and Crerar

      // Langmuir adsorption isotherms assumed to be additive

      baserateconst += (kca * Kca * ca / (1.0 + (Kca * ca)));
      baserateconst += (kna * Kna * na / (1.0 + (Kna * na)));
      baserateconst += (kk * Kk * k / (1.0 + (Kk * k)));

      double ohActivity = chemSys_->getDCActivity("OH-");
      double area = (specificSurfaceArea_ / 1000.0) * scaledMass_; // m2

      // Saturation index , but be sure that there is only one GEM Phase
      /// @note Assumes there is only one phase in this microstructure
      /// component
      /// @todo Generalize to multiple phases in a component (how?)

      // double saturationIndex = solut_->getSI(GEMPhaseId_);
      double saturationIndex = chemSys_->getMicroPhaseSI(microPhaseId_);

      // activity of water
      double waterActivity = chemSys_->getDCActivity(chemSys_->getDCId("H2O@"));

      // This equation basically implements the Dove and Crerar rate
      // equation for quartz.  Needs to be calibrated for silica fume, but
      // hopefully the BET area and LOI will help do that.

      if (saturationIndex < 1.0) {
        dissrate = baserateconst * rhFactor * pow(ohActivity, ohexp_) * area *
                   pow(waterActivity, 2.0) * (1.0 - (lossOnIgnition_ / 100.0)) *
                   (sio2_)*pow((1.0 - pow(saturationIndex, siexp_)), dfexp_);
      } else {
        dissrate = -baserateconst * rhFactor * pow(ohActivity, ohexp_) * area *
                   pow(waterActivity, 2.0) * (1.0 - (lossOnIgnition_ / 100.0)) *
                   (sio2_)*pow((pow(saturationIndex, siexp_) - 1.0), dfexp_);
      }

      /// Assume steady-state diffusion, with the surface being
      /// at equilibrium and the bulk being at the current
      /// saturation index.
      ///
      /// Also assume a particular, fixed boundary layer thickness
      /// through which diffusion occurs, like one micrometer

      double boundaryLayer = 1.0;

      double average_cdiff = 1.0e9;
      if (DOR > 0.0) {
        diffrate = (diffusionRateConstEarly_ * ssaFactor_ * (1.0 - DOR));
        /// Below is very rough approximation to chemical potential gradient
        /// Would be better if we knew the equilibrium constant of
        /// the dissociation reaction.  We would need to raise
        /// it to the power 1/dissolvedUnits and then multiply
        /// it by average_cdiff.
        if (saturationIndex < 1.0) {
          average_cdiff = (1.0 - pow(saturationIndex, (1.0 / dissolvedUnits_)));
          diffrate *= (average_cdiff) / boundaryLayer;
          if (abs(diffrate) < 1.0e-10)
            diffrate = 1.0e-10;
        } else {
          average_cdiff =
              -(pow(saturationIndex, (1.0 / dissolvedUnits_)) - 1.0);
          diffrate *= (average_cdiff) / boundaryLayer;
          if (abs(diffrate) < 1.0e-10)
            diffrate = -1.0e-10;
        }
      } else if (saturationIndex < 1.0) {
        diffrate = 1.0e9;
      } else {
        diffrate = -1.0e9;
      }

      /*
      cout << "PozzolanicModel::calculateKineticStep for " << name_ << "\tDCId_:
      " << DCId_ << "\tmicroPhaseId_: " << microPhaseId_ << endl; cout << "
      dissrate = " << dissrate << endl; cout << "    (baserateconst = " <<
      baserateconst << ")" << endl; cout << "    (ssaFactor = " << ssaFactor_ <<
      ")" << endl; cout << "    (DOR = " << DOR << ")" << endl; cout << "
      (rhFactor = " << rhFactor << ")" << endl; cout << "    (arrhenius = " <<
      arrhenius << ")" << endl; cout << "    (ohactivity = " << ohActivity <<
      ")" << endl; cout << "    (waterterm = " << pow(waterActivity, 2.0) << ")"
      << endl; cout << "    (area = " << area << ")" << endl; cout << "
      (saturationIndex = " << saturationIndex << ")" << endl; cout << "    (LOI
      = " << lossOnIgnition_ << ")" << endl; cout << "    (sio2 = " << sio2_ <<
      ")" << endl; cout << "  diffrate = " << diffrate << endl; cout << "
      (diffusionRateConstEarly = " << diffusionRateConstEarly_ << ")" << endl;
      cout << "    (dissolvedUnits = " << dissolvedUnits_ << ")" << endl;
      cout << "    (average_cdiff = " << average_cdiff << ")" << endl;
      cout.flush();
      */

      rate = dissrate;
      if (abs(diffrate) < abs(rate))
        rate = diffrate;
      int rate_ini = rate;
      rate *= (rhFactor * arrhenius);

      massDissolved = rate * timestep * chemSys_->getDCMolarMass(DCId_); //

      scaledMass_ = max(scaledMass_ - massDissolved, 0.0); //

      newDOR = (initScaledMass_ - scaledMass_) / initScaledMass_; //

      scaledMass = scaledMass_;

      cout << "****************** PZM_hT = " << timestep << "\tcyc = " << cyc
           << "\tmicroPhaseId_ = " << microPhaseId_
           << "    microPhase = " << name_
           << "\tGEMPhaseIndex = " << GEMPhaseId_ << " ******************"
           << endl;
      cout << "PZM_hT   " << "rhFactor: " << rhFactor
           << "\tarrhenius: " << arrhenius
           << "\tsaturationIndex: " << saturationIndex
           << "\twaterActivity: " << waterActivity << endl;
      cout << "PZM_hT   " << "dissrate: " << dissrate
           << "\tdiffrate: " << diffrate << "\trate_ini: " << rate_ini
           << "\trate: " << rate << endl;
      cout << "PZM_hT   " << "DOR: " << DOR << "\tnewDOR: " << newDOR
           << "\tinitScaledMass_: " << initScaledMass_
           << "\tscaledMass_: " << scaledMass_
           << "\tmassDissolved: " << massDissolved << endl;
      cout.flush();

      if (verbose_) {
        cout << "PozzolanicModel::calculateKineticStep "
             << "Original scaled mass = " << initScaledMass_
             << ", dissolved scaled mass = " << massDissolved << endl;
        cout.flush();
      }

    } else {
      throw DataException("PozzolanicModel", "calculateKineticStep",
                          "DOR >= 1.0");
    }

    //} // End of normal hydration block
  } // End of try block

  catch (EOBException eex) {
    eex.printException();
    exit(1);
  } catch (DataException dex) {
    dex.printException();
    exit(1);
  } catch (FloatException fex) {
    fex.printException();
    exit(1);
  } catch (out_of_range &oor) {
    EOBException ex("PozzolanicModel", "calculateKineticStep", oor.what(), 0,
                    0);
    ex.printException();
    exit(1);
  }

  return;
}<|MERGE_RESOLUTION|>--- conflicted
+++ resolved
@@ -136,17 +136,11 @@
   return;
 }
 
-<<<<<<< HEAD
-void PozzolanicModel::calculateKineticStep (const double timestep, const double temperature,
-                                            double rh, double &scaledMass, double &massDissolved, int cyc,
-                                            double totalDOR) {
-=======
 void PozzolanicModel::calculateKineticStep(const double timestep,
                                            const double temperature, double rh,
                                            double &scaledMass,
                                            double &massDissolved, int cyc,
                                            double totalDOR) {
->>>>>>> e80b51a3
 
   ///
   /// Initialize local variables
