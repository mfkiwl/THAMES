--- conflicted
+++ resolved
@@ -282,8 +282,6 @@
         newDOR = min(DOR + prod, 1.0);
       }
 
-<<<<<<< HEAD
-=======
       double prod = rate * timestep * wcFactor;
       newDOR = min(DOR + prod, 1.0);
 
@@ -314,7 +312,6 @@
         cout.flush();
       }
 
->>>>>>> 3ac9fddc
       scaledMass_ = initScaledMass_ * (1.0 - newDOR);
 
       // massDissolved = (newDOR - DOR) * initScaledMass_;
