--- conflicted
+++ resolved
@@ -117,11 +117,6 @@
   scaledMass_ = kineticData.scaledMass;
   initScaledMass_ = kineticData.scaledMass;
 
-<<<<<<< HEAD
-  ICNum_ = chemSys_->getNumICs();
-  DCNum_ = chemSys_->getNumDCs();
-  GEMPhaseNum_ = chemSys_->getNumGEMPhases();
-=======
   T_ = lattice_->getTemperature();
   double critporediam = lattice_->getLargestSaturatedPore(); // in nm
   critporediam *= 1.0e-9;                                    // in m
@@ -132,7 +127,6 @@
   arrhenius_ =
           exp((activationEnergy_ / GASCONSTANT) * ((1.0 / refT_) - (1.0 / T_)));
 
->>>>>>> 6c5cadc0
 
   ///
   /// The default is to not have sulfate attack or leaching, so we set the
@@ -147,37 +141,21 @@
 }
 
 void StandardKineticModel::calculateKineticStep(const double timestep,
-<<<<<<< HEAD
-                                                const double temperature,
-                                                double rh, double &scaledMass,
-=======
                                                 double &scaledMass,
->>>>>>> 6c5cadc0
                                                 double &massDissolved, int cyc,
                                                 double totalDOR) {
   ///
   /// Initialize local variables
   ///
-<<<<<<< HEAD
-
-  double T = temperature;
-  double arrhenius = 1.0;
-=======
->>>>>>> 6c5cadc0
 
   double dissrate = 1.0e9; // Nucleation and growth rate
 
   double DOR, newDOR;
-<<<<<<< HEAD
-  // double massDissolved = 0.0;
-=======
->>>>>>> 6c5cadc0
 
   ///
   /// Determine if this is a normal step or a necessary
   /// tweak from a failed GEM_run call
   ///
-<<<<<<< HEAD
 
   try {
 
@@ -191,21 +169,6 @@
     // with the electrolyte, while forbidding anything new
     // from precipitating.
 
-=======
-
-  try {
-
-    // if (timestep < leachTime_ && timestep < sulfateAttackTime_) {
-
-    // @todo BULLARD PLACEHOLDER
-    // Still need to implement constant gas phase composition
-    // Will involve equilibrating gas with aqueous solution
-    //
-    // First step each iteration is to equilibrate gas phase
-    // with the electrolyte, while forbidding anything new
-    // from precipitating.
-
->>>>>>> 6c5cadc0
     // RH factor is the same for all clinker phases
     // double vfvoid = lattice_->getVolumefraction(VOIDID);
     // double vfh2o = lattice_->getVolumefraction(ELECTROLYTEID);
@@ -230,11 +193,7 @@
     // double rh = exp(-6.23527e-7 / critporediam / T);
 
     // rh = rh > 0.55 ? rh : 0.551;
-<<<<<<< HEAD
-    double rhFactor = rh;
-=======
     // double rhFactor = rh;
->>>>>>> 6c5cadc0
     // rhFactor = pow(((rh - 0.55)/0.45),4.0);
 
     if (initScaledMass_ > 0.0) {
@@ -246,13 +205,8 @@
                            "initScaledMass_ = 0.0");
     }
 
-<<<<<<< HEAD
-    arrhenius =
-        exp((activationEnergy_ / GASCONSTANT) * ((1.0 / refT_) - (1.0 / T)));
-=======
     //arrhenius =
     //    exp((activationEnergy_ / GASCONSTANT) * ((1.0 / refT_) - (1.0 / T_)));
->>>>>>> 6c5cadc0
 
     if (DOR < 1.0) {
 
@@ -294,11 +248,7 @@
 
       double dissrate_ini = dissrate;
 
-<<<<<<< HEAD
-      dissrate *= (rhFactor * arrhenius);
-=======
       dissrate *= (rhFactor_ * arrhenius_);
->>>>>>> 6c5cadc0
 
       massDissolved = dissrate * timestep * chemSys_->getDCMolarMass(DCId_); //
 
@@ -313,13 +263,8 @@
            << "    microPhase = " << name_
            << "    GEMPhaseIndex = " << GEMPhaseId_ << " ******************"
            << endl;
-<<<<<<< HEAD
-      cout << "SKM_hT   " << "rhFactor: " << rhFactor
-           << "\tarrhenius: " << arrhenius
-=======
       cout << "SKM_hT   " << "rhFactor_: " << rhFactor_
            << "\tarrhenius_: " << arrhenius_
->>>>>>> 6c5cadc0
            << "\tsaturationIndex: " << saturationIndex << "\tarea: " << area
            << endl;
       cout << "SKM_hT   " << "dissrate_ini: " << dissrate_ini
