--- conflicted
+++ resolved
@@ -128,8 +128,8 @@
   vector<double> affinity;
   vector<double> contactAngle;
 
-  // vector<int> RdId; /**< Vector of IC ids of the partitioned components in the phase */
-  // vector<double> RdVal; /**< Vector of Rd values for each IC */
+  // vector<int> RdId; /**< Vector of IC ids of the partitioned components in
+  // the phase */ vector<double> RdVal; /**< Vector of Rd values for each IC */
 };
 #endif
 
@@ -311,18 +311,18 @@
   */
   vector<vector<struct PoreSizeVolume>> poreSizeDistribution_;
 
-  vector<double> k2o_;       /**< Mass fraction of K<sub>2</sub>O dissolved in
-                                   each phase, in units of
-                                   g per 100 g of the phase */
-  vector<double> na2o_;      /**< Mass fraction of Na<sub>2</sub>O dissolved in
-                                   each phase, in units of
-                                   g per 100 g of the phase */
-  vector<double> mgo_;       /**< Mass fraction of MgO dissolved in
-                                   each phase, in units of
-                                   g per 100 g of the phase */
-  vector<double> so3_;       /**< Mass fraction of SO<sub>3</sub> dissolved in
-                                   each phase, in units of
-                                   g per 100 g of the phase */
+  vector<double> k2o_;        /**< Mass fraction of K<sub>2</sub>O dissolved in
+                                    each phase, in units of
+                                    g per 100 g of the phase */
+  vector<double> na2o_;       /**< Mass fraction of Na<sub>2</sub>O dissolved in
+                                    each phase, in units of
+                                    g per 100 g of the phase */
+  vector<double> mgo_;        /**< Mass fraction of MgO dissolved in
+                                    each phase, in units of
+                                    g per 100 g of the phase */
+  vector<double> so3_;        /**< Mass fraction of SO<sub>3</sub> dissolved in
+                                    each phase, in units of
+                                    g per 100 g of the phase */
   vector<int> grayscale_;     /**< A number on [0,255] giving the relative
                                    grayscale brightness of the THAMES
                                    phases in a backscattered electron image */
@@ -722,16 +722,10 @@
   @param cur is a libxml pointer to the current node being parsed
   @param phaseData holds the structure of collected phase data from the document
   */
-<<<<<<< HEAD
+  // void parsePoreSizeDistribution(string poreSizeFilename, PhaseData
+  // &phaseData);
   void parsePoreSizeDistribution(xmlDocPtr doc, xmlNodePtr cur,
                                  PhaseData &phaseData);
-  // void parsePoreSizeDistribution(string poreSizeFilename, PhaseData &phaseData);
-=======
-  // void parsePoreSizeDistribution(string poreSizeFilename, PhaseData &phaseData);
-  void parsePoreSizeDistribution(xmlDocPtr doc, xmlNodePtr cur,
-                                 PhaseData &phaseData);
-
->>>>>>> 368133ae
 
   /**
   @brief Parse a row of data from pore size distribution
@@ -6342,13 +6336,15 @@
       microPhaseVolume_[idx] = val * v0 / dcmm;
       if (verbose_) {
         if (called == 0) {
-          cout << "    ChemicalSystem::updateMicroPhaseMassess for idx = " << setw(3) << right
-               << idx << " : " << setw(15) << left << microPhaseName_[idx]
+          cout << "    ChemicalSystem::updateMicroPhaseMassess for idx = "
+               << setw(3) << right << idx << " : " << setw(15) << left
+               << microPhaseName_[idx]
                << " (called = 0) => updated scaledMass = " << val
                << " and volume = " << microPhaseVolume_[idx] << endl;
         } else {
-          cout << "    ChemicalSystem::updateMicroPhaseMassess for idx = " << setw(3) << right
-               << idx << " : " << setw(15) << left << microPhaseName_[idx]
+          cout << "    ChemicalSystem::updateMicroPhaseMassess for idx = "
+               << setw(3) << right << idx << " : " << setw(15) << left
+               << microPhaseName_[idx]
                << " (called = 1) => updated scaledMass = " << val
                << " and volume = " << microPhaseVolume_[idx] << endl;
         }
