/**
@file Lattice.h
@brief Declaration of the Lattice class for storing the 3D microstructure

THAMES defines a Lattice class that is instantiated to a Lattice
object at the beginning of the program's execution.  The lattice defines the
three-dimensional environment within which a cement paste microstructure
exists, hydrates, and possibly deteriorates.
*/

#ifndef LATTICEH
#define LATTICEH

#include <algorithm>
#include <cmath>
#include <ctime>
#include <fstream>
#include <iomanip>
#include <iostream>
#include <list>
#include <map>
#include <sstream>
#include <string>
#include <typeinfo>
#include <vector>

#include "AppliedStrain.h"
#include "ChemicalSystem.h"
#include "Interface.h"
#include "Isite.h"
#include "RanGen.h"
#include "Site.h"
#include "global.h"

/**
@struct Sitesize
@brief Structure to catalog site domain sizes
*/
struct Sitesize {
  int siteid; /**< ID of the site in the site_ vector */
  int nsize;  /**< Size of the domain of the phase at that size */
};

struct chemElem {
  int z;
  string symb;
  double mass;
};

using namespace std;

/**
@class Lattice
@brief Defines and stores the 3D microstructure as a discrete lattice of voxel
sites.

*/
class Lattice {

private:
  string version_;             /**< THAMES version for header information */
  string jobroot_;             /**< The root name for output files */
<<<<<<< HEAD
=======

  RanGen *rg_;                 /**< Pointer to random number generator object */
  int latticeRNGseed_;
  long int numRNGcall_0_, numRNGcallLONGMAX_;
  double lastRNG_;

>>>>>>> 6c5cadc0
  unsigned int xdim_;          /**< Number of sites in the x dimension */
  unsigned int ydim_;          /**< Number of sites in the y dimension */
  unsigned int zdim_;          /**< Number of sites in the z dimension */
  double resolution_;          /**< Voxel edge length [micrometers] */
<<<<<<< HEAD
  RanGen *rg_;                 /**< Pointer to random number generator object */
=======
>>>>>>> 6c5cadc0
  vector<Site> site_;          /**< 1D list of Site objects (site = voxel) */
  unsigned int numsites_;      /**< Total number of sites */
  unsigned int siteneighbors_; /**< Number of neighbor sites to a given site */
  ChemicalSystem *chemSys_;    /**< Pointer to simulation's ChemicalSystem */
  AppliedStrain *FEsolver_;    /**< Pointer to simulation's FE elastic solver */
  vector<Interface> interface_;   /**< List of the different interface objects
                                          in the microstructure */
  double wsratio_;                /**< Water-to-solids mass ratio */
  vector<double> volumefraction_; /**< Array of volume fractions of each
                                          microstructure phase */
  vector<double> initvolumefraction_; /**< Array of initial volume fractions of
                                         each microstructure phase */
  vector<int> count_; /**< Number of sites of each different type */
  vector<double> SI_; /**< Current saturation indices */

  map<int, vector<double>>
      expansion_; /**< Map of expansion strain of each voxel */
  map<int, vector<int>> expansion_coordin_; /**< Map of coordinates of sites
                                               with local expansion strain */
  double waterchange_;          /**< How much water must be added or subtracted
                                        due to hydration or deterioration */
  double microstructurevolume_; /**< Microstructure volume in GEM
volume units */
  double initialmicrostructurevolume_; /**< Initial microstructure volume in GEM
volume units */
  double capillaryporevolume_;         /**< Total volume of capillary pores */
  double capillaryporevolumefraction_; /**< Total volume fraction of capillary
                                          pores */
  double subvoxelporevolume_;          /**< Total volume of subvoxel pores */
  double nonsolidvolume_;              /**< Total volume not solid */
  double solidvolumewithpores_;        /** Total solid volume including their
internal pore volume */
  double watervolume_;                 /** volume of electrolyte in GEM
volume units */
  double voidvolume_;                  /** volume of void in GEM volume
units */
  double capillarywatervolume_;        /**< Volume of capillary pore water */
  double capillaryvoidvolume_;         /**< Volume of capillary void space
(no water) */
  double subvoxelwatervolume_;         /**< Volume of water in subvoxel
pores in GEM units */
  double subvoxelporevolumefraction_;  /**< Total volume fraction of subvoxel
                                          pores */

  vector<struct PoreSizeVolume>
      masterporevolume_; /**< Pore size distribution and saturation */

  double time_;         /**< The current simulation time [days] */
  double temperature_;  /**< The current simulation temperature [K] */
  double oldtemp_;      /**< The temperature in the previous
                                time step [K] */
  double sattack_time_; /**< Simulation time at which to begin
                                simulation of sulfate attack [days] */
  double leach_time_;   /**< Simulation time at which to begin
                                simulation of leaching [days] */
  double surfacearea_;  /**< Total surface area [m<sup>2</sup>] */

  bool deptheffect_; /**< Whether or not PNG images should have
                             depth effect */
  bool verbose_;     /**< Flag to determine verbose output */
  bool warning_;     /**< Flag to determine warning message output */

  vector<chemElem> cfgElem_; /**< Holds periodic table information to output
                                files in cfg format */

  double initSolidMass_;
<<<<<<< HEAD
  // for tests 1
  int numICs_ini, numDCs_ini;
  vector<double> ICMoles_ini, DCMoles_ini;

  vector<int> count_ini;
  vector<Site> site_ini;
  vector<Interface> interface_ini;
  double wcratio_; /**< Water-to-cement mass ratio */
  // for tests 1
=======

  double wcratio_;  /**< Water-to-cement mass ratio */

  int numMicroPhases_;   /**< Number of microphases */

>>>>>>> 6c5cadc0
public:
  /**
  @brief Constructor without input microstructure file name.

  This constructor simply initializes the dimensions and time to zero, sets
  the temperature to the globally defined reference temperature, and
  sets the lattice resolution to the globally defined reference value.

  @note Not currently used in THAMES

  @param cs is a pointer to the ChemicalSystem object for the simulation
  */
  Lattice(ChemicalSystem *cs);

  /**
  @brief Overloaded constructor with input microstructure file name.

  This constructor initializes the dimensions and time to zero, sets
  the temperature to the globally defined reference temperature, and
  sets the lattice resolution to the globally defined reference value.
  Afterward, the input microstructure file is opened and read, so that
  the voxel phase assignments can be made at each site.

  @param cs is a pointer to the ChemicalSystem object for the simulation
  @param fileName is the name of the file containing the microstructure data
  @param verbose is true if extra messages are to be printed
  @param warning is true if warning messages are to be printed
  */
  Lattice(ChemicalSystem *cs, const string &fileName, const bool verbose,
          const bool warning);

  /**
 @brief Destructor.

 This destructor clears out the `interface_` and `site_` vectors, and
 also deletes the allocated memory for the random number generator object,
 since this is the class that allocated the memory for that object.
 */
  ~Lattice();

  void setChemElem(string);
  chemElem getChemElem(int);

  /**
  @brief Set the number of sites in the x dimension.

  @param x is the number of sites in the x dimension
  */
  void setXDim(const unsigned int x) {
    xdim_ = x;
    numsites_ = (xdim_ * ydim_ * zdim_);
  }

  /**
  @brief Get the number of sites in the x dimension.

  @return the number of sites in the x dimension
  */
  unsigned int getXDim() const { return xdim_; }

  /**
  @brief Set the number of sites in the y dimension.

  @param y is the number of sites in the y dimension
  */
  void setYDim(const unsigned int y) {
    ydim_ = y;
    numsites_ = (xdim_ * ydim_ * zdim_);
  }

  /**
  @brief Get the number of sites in the y dimension.

  @return the number of sites in the y dimension
  */
  unsigned int getYDim() const { return ydim_; }

  /**
  @brief Set the number of sites in the z dimension.

  @param z is the number of sites in the z dimension
  */
  void setZDim(const unsigned int z) {
    zdim_ = z;
    numsites_ = (xdim_ * ydim_ * zdim_);
  }

  /**
  @brief Get the number of sites in the z dimension.

  @return the number of sites in the z dimension
  */
  unsigned int getZDim() const { return zdim_; }

  /**
  @brief Get the total number of lattice sites.

  The lattice is rectangular, so the total number of sites is
  `xdim_ * ydim_ * zdim_`, but we store this value as a class member to
  save having to compute it multiple times.

  @return the total number of lattice sites
  */
  unsigned int getNumsites() const { return numsites_; }

  /**
  @brief Set the volume fraction of a given microstructure phase.

  @param i is the index of the microstructure phase
  @param vfrac is the volume fraction to assign on a total microstructure basis
  */
  void setVolumefraction(unsigned int i, double vfrac) {
    try {
      volumefraction_.at(i) = vfrac;
    } catch (out_of_range &oor) {
      EOBException ex("Lattice", "setVolumefraction", "volumefraction_",
                      volumefraction_.size(), i);
      ex.printException();
      exit(1);
    }
  }

  /**
  @brief Set the initial volume fraction of a given microstructure phase.

  @param i is the index of the microstructure phase
  @param vfrac is the volume fraction to assign on a total microstructure basis
  */
  void setInitvolumefraction(unsigned int i, double vfrac) {
    try {
      initvolumefraction_.at(i) = vfrac;
    } catch (out_of_range &oor) {
      EOBException ex("Lattice", "setInitialvolumefraction",
                      "initvolumefraction_", initvolumefraction_.size(), i);
      ex.printException();
      exit(1);
    }
  }

  /**
  @brief Set the water-solids mass ratio

  @param ws is the water-solids mass ratio
  */
  void setWsratio(const double ws) {
    wsratio_ = 0.0;
    if (ws > 0.0) {
      wsratio_ = ws;
    }
    return;
  }

  /**
  @brief Get the water-solids mass ratio

  @return the water-solids mass ratio
  */
  double getWsratio(void) const { return wsratio_; }
  double getWcratio(void) const { return wcratio_; }

  /**
  @brief Get the volume fraction of a given microstructure phase.

  This is simply the number of sites with a given phase divided by the
  total number of sites.

  @param i is the index of the microstructure phase
  @return the volume fraction of phase i on a total microstructure basis
  */
  double getVolumefraction(unsigned int i) {
    try {
      if (numsites_ == 0) {
        throw FloatException("Lattice", "getVolumefraction",
                             "Divide by zero (numsites_)");
      }
      return (volumefraction_.at(i));
    } catch (FloatException flex) {
      flex.printException();
      exit(1);
    } catch (out_of_range &oor) {
      EOBException ex("Lattice", "getVolumefraction", "volumefraction_",
                      volumefraction_.size(), i);
      ex.printException();
      exit(1);
    }
  }

  /**
  @brief Get the initial volume fraction of a given microstructure phase.

  This is simply the number of sites with a given phase divided by the
  total number of sites.

  @param i is the index of the microstructure phase
  @return the initial volume fraction of phase i on a total microstructure basis
  */
  double getInitvolumefraction(unsigned int i) {
    try {
      if (numsites_ == 0) {
        throw FloatException("Lattice", "getInitialvolumefraction",
                             "Divide by zero (numsites_)");
      }
      return (initvolumefraction_.at(i));
    } catch (FloatException flex) {
      flex.printException();
      exit(1);
    } catch (out_of_range &oor) {
      EOBException ex("Lattice", "getInitialvolumefraction",
                      "initvolumefraction_", initvolumefraction_.size(), i);
      ex.printException();
      exit(1);
    }
  }

  /**
  @brief Calculate the subvoxel pore volume

  @param vol is the array of all microstructure phase volumes
  */
  void calcSubvoxelporevolume(vector<double> &vol);

  /**
  @brief Calculate the total volume of solids including
  subvoxel pore volume assigned to solids

  @param vol is the array of all microstructure phase volumes
  it
  */
  void calcSolidvolumewithpores(vector<double> &vol);

  /**
  @brief Get the total volume of solids including
  subvoxel pore volume assigned to solids

  @return the solid volume including subvoxel pore volume
  */
  double getSolidvolumewithpores(void) const { return solidvolumewithpores_; }

  /**
  @brief Calculate the non-solid volume

  @param vol is the array of all microstructure phase volumes
  it
  */
  void calcNonsolidvolume(vector<double> &vol);

  /**
  @brief Get or calculate the non-solid volume

  @return the non-solid volume
  */
  double getNonsolidvolume(void) const { return nonsolidvolume_; }

  /**
  @brief Get the number of neighbor sites each site has.

  This is simply the number of sites with a given phase divided by the
  total number of sites.

  @note NOT USED.

  @return the number of neighbor sites each site has
  */
  unsigned int getSiteneighbors() const { return siteneighbors_; }

  /**
  @brief Set the lattice resolution [micrometers].

  The lattice resolution is the physical length associated with the edge
  length of a site.

  @param res is the lattice resolution [micrometers]
  */
  void setResolution(const double res);

  /**
  @brief Get the lattice resolution [micrometers].

  The lattice resolution is the physical length associated with the edge
  length of a site.

  @note NOT USED.

  @return the lattice resolution [micrometers]
  */
  double getResolution() const { return resolution_; }

  /**
  @brief Set the simulation time [days].

  @note NOT USED.

  @param tval is the simulation time [days]
  */
  void setTime(const double tval) { time_ = tval; }

  /**
  @brief Get the simulation time [days].

  @note NOT USED.

  @return the simulation time [days]
  */
  double getTime() const { return time_; }

  /**
  @brief Get the simulation time at which to start sulfate attack simulation
  [days].

  @note NOT USED.

  @return the simulation time at which to start sulfate attack [days]
  */
  double getSattack_time() const { return sattack_time_; }

  /**
  @brief Set the simulation time at which to start sulfate attack simulation
  [days].

  @param sattacktime is the simulation time at which to start sulfate attack
  [days]
  */
  void setSattack_time(const double sattacktime) {
    sattack_time_ = sattacktime;
  }

  /**
  @brief Get the simulation time at which to start leaching simulation [days].

  @note NOT USED.

  @return the simulation time at which to start leaching [days]
  */
  double getLeach_time() const { return leach_time_; }

  /**
  @brief Set the simulation time at which to start leaching simulation [days].

  @param leachtime is the simulation time at which to start leaching [days]
  */
  void setLeach_time(const double leachtime) { leach_time_ = leachtime; }

  /**
  @brief Set the lattice temperature [K].

  @param tmp is the temperature [K]
  */
  void setTemperature(const double tmp) { temperature_ = tmp; }

  /**
  @brief Get the lattice temperature [K].

  @return the temperature [K]
  */
  double getTemperature() const { return temperature_; }

  /**
  @brief Get the version of THAMES

  @note NOT USED.

  @return the version number as a string
  */
  const string &getVersion() const { return version_; }

  /**
  @brief Set the root name for simulation output files.

  @param jobname is the root name for simulation output files
  */
  void setJobroot(string jobname) { jobroot_ = jobname; }

  /**
  @brief Add a site at location (xp,yp,zp) to the lattice.

  The site is checked for valid coordinates.  If valid a new Site object
  is created and pushed back onto the class's `site_` vector.

  @param xp is the x coordinate of the site to add
  @param yp is the y coordinate of the site to add
  @param zp is the z coordinate of the site to add
  */
  void addSite(const unsigned int xp, const unsigned int yp,
               const unsigned int zp);

  /**
  @brief Get the x coordinate of a site with a given index in the 1D `site_`
  array.

  @param i is the index of the site in the class's `site_` array
  @return the x coordinate
  */
  unsigned int getX(const unsigned int i) const {
    try {
      if (i >= site_.size()) {
        throw EOBException("Lattice", "getX", "site_", site_.size(),
                           (unsigned int)i);
      }
      return (site_[i].getX());
    } catch (EOBException ex) {
      ex.printException();
      exit(1);
    }
  }

  /**
  @brief Get the y coordinate of a site with a given index in the 1D `site_`
  array.

  @param i is the index of the site in the class's `site_` array
  @return the y coordinate
  */
  unsigned int getY(const unsigned int i) const {
    try {
      if (i >= site_.size()) {
        throw EOBException("Lattice", "getY", "site_", site_.size(),
                           (unsigned int)i);
      }
      return (site_[i].getY());
    } catch (EOBException ex) {
      ex.printException();
      exit(1);
    }
  }

  /**
  @brief Get the z coordinate of a site with a given index in the 1D `site_`
  array.

  @param i is the index of the site in the class's `site_` array
  @return the x coordinate
  */
  unsigned int getZ(const unsigned int i) const {
    try {
      if (i >= site_.size()) {
        throw EOBException("Lattice", "getY", "site_", site_.size(),
                           (unsigned int)i);
      }
      return (site_[i].getZ());
    } catch (EOBException ex) {
      ex.printException();
      exit(1);
    }
  }

  /**
  @brief Get a site's index in the 1D `site_` array, given its (x,y,z)
  coordinates.

  @param ix is the x coordinate of the site
  @param iy is the x coordinate of the site
  @param iz is the x coordinate of the site
  @return the index of the site in the `site_` array
  */
  unsigned int getIndex(int ix, int iy, int iz) const;

  /**
  @brief Get the collection of site indices neighboring a given site.

  @param sitenum is the index of the site in question
  @param size is the maximum distance defining the neighborhood [sites]
  @return a list of site indices for all neighbors within the maximum distance
  */
  vector<unsigned int> getNeighborhood(const unsigned int sitenum,
                                       const int size);

  /**
  @brief Get a pointer to a Site object at a given index in the `site_` array.

  @param index is the index of the Site object in the `site_` array
  @return a pointer to the Site object in question
  */
  Site *getSite(int index) {
    try {
      if (index >= site_.size()) {
        throw EOBException("Lattice", "getSite", "site_", site_.size(),
                           (unsigned int)index);
      }
      return &site_[index];
    } catch (EOBException ex) {
      ex.printException();
      exit(1);
    }
  }

  /**
  @brief Designate a site as damaged.

  The site to be damaged is specified by its index in the `site_` array.

  @note NOT USED.

  @param index is the index of the Site object in the `site_` array
  */
  void setDamage(int index) {
    try {
      if (index >= site_.size()) {
        throw EOBException("Lattice", "setDamage", "site_", site_.size(),
                           (unsigned int)index);
      }
      site_[index].setDamage();
    } catch (EOBException ex) {
      ex.printException();
      exit(1);
    }
  }

  /**
  @brief Change the wmc (weighted mean curvature) of a site by a prescribed
  amount.

  @param index is the index of the Site object in the `site_` array
  @param dwmcval is the increment to add to the wmc
  */
  void dWmc(int index, double dwmcval) {
    try {
      if (index >= site_.size()) {
        throw EOBException("Lattice", "dWmc", "site_", site_.size(),
                           (unsigned int)index);
      }
      site_[index].setWmc(site_[index].getWmc() + dwmcval);
    } catch (EOBException ex) {
      ex.printException();
      exit(1);
    }
  }

  /**
  @brief Compute normalized initial microstructure phase masses

  Given the initial masses of all phases in the microstructure,
  this method scales them to 100 grams of solid.  In the process,
  this method also sets the initial moles of water in the
  chemical system definition.

  @param microPhaseMass is a vector of all the microstructure masses
  @param solidMass is the combined mass of all the solids
  */
  void normalizePhaseMasses(vector<double> microPhaseMass, double cementMass,
                            double solidMass);

  /**
  @brief Master method to locate the interfaces for each phase in the
  microstructure.

  */
  void findInterfaces(void);

  void findInterfaces_check(void);

  /**
  @brief Add (grow i.e. switch from electrolyte) the prescribed number of
  sites of each microphase that has to grow

<<<<<<< HEAD
  This method gets a list of all the <i>potential</i> growth sites. A site from
  this list is selected with a probability computed based on the local
  configuration: affinities that take into account the nature of the phase
  occupying this site and phases occupying its nearest and next nearest
  neighbours. Once switching the phase id of this site, the lists of growth
  sites and dissolution sites are updated to account for the new local geometry.

  @param phaseid is the id of the microstructure phase to add
  @param numtoadd is the number of sites to switch to this phase
  @return the actual number of sites that were changed
=======
  @param growPhaseIDVect is the vector of microphase IDs that must grow
  @param numSiteGrowVect is a vector containing the number of voxels to add for each
  microphase ID in growPhaseIDVect
  @param growPhNameVect is a vector containing the name of each microphase in growPhaseIDVect
  @param numtoadd_G is the number of sites switched by this call
  @param totalTRC is the total call number of the changeMicrostructure method
  @return the actual number of sites that were changed for each microphase ID from
  the input growPhaseIDVect vector
>>>>>>> 6c5cadc0
  */
  vector<int> growPhase(vector<int> growPhaseIDVect, vector<int> numSiteGrowVect,
                   vector<string> growPhNameVect, int &numadded_G, int totalTRC);

  /**
  @brief create a new growth interface for a given phase (phaseID) having a
  size of numLeft sites; this is necessary when the "growth" of all requested
  sites for this phase was not possible because the size of the
  corresponding growth interface was zero.

  @param phaseid is the id of the microstructure phase to nucleate
  @param numLeft is the number of sites to nucleate/create for this phase
  @return the actual size of the new interface (must equals numLeft!)
  */
  int createNewGrowthInterface(int phaseID,int numLeft);

  /**
  @brief Remove (dissolve i.e. switch to electrolyte) the prescribed number of
  sites of each microphase that has to dissolve

  @param dissPhaseIDVect is the vector of microphase IDs that must dissolve
  @param numSiteDissVect is a vector containing the number of voxels to dissolve for each
  microphase ID in dissPhaseIDVect
  @param dissPhNameVect is a vector containing the name of each microphase in dissPhaseIDVect
  @param numtoadd_D is the number of sites switched by this call
  @param totalTRC is the total call number of the changeMicrostructure method
  @return -1 if all requested numbers of voxels in numSiteDissVect have been switched
  or the ID of the first microphase (in dissPhaseIDVect) for which this was not possible
  */
  // int dissolvePhase(unsigned int phaseid, int numtoadd);
<<<<<<< HEAD
  int dissolvePhase(unsigned int phaseid, int numtoadd, int trc);
=======
  int dissolvePhase(vector<int> dissPhaseIDVect, vector<int> numSiteDissVect,
                       vector<string> dissPhNameVect, int &numadded_D, int totalTRC);
>>>>>>> 6c5cadc0

  /**
  @brief Remove the water from a prescribed number of solution-filled sites.

  This method constructs a list of all the <i>potential</i> void sites, based
  on whether there are multiple connected solution-filled sites in a cluster.
  The list is then sorted essentially by the effective pore size.  Only then
  is the list visited and the prescribed number of sites switched to void.

  @param numsites is the number of sites to switch from water to void
  @return the actual number of sites that were changed
  */
  int emptyPorosity(int numsites, int cyc);

  /**
  @brief Add water to a prescribed number of empty pore sites.

  This method constructs a list of all the void sites, based
  on whether there are multiple connected void sites in a cluster.
  The list is then sorted essentially by the effective pore size.  Only then
  is the list visited and the prescribed number of sites switched to void.

  @param numsites is the number of sites to switch from void to water
  @return the actual number of sites that were changed
  */
  int fillPorosity(int numsites, int cyc);

  /**
  @brief Count the number of solution sites within a box centered on a given
  site.

  @param boxsize is the linear dimension of the cubic box neighborhood
  @param siteid is the index of the queried site in the `site_` array
  @return the number of solution-filled sites in the box neighborhood
  */
  int countBox(int boxsize, unsigned int siteid);

  /**
  @brief Check whether a linear coordinate is outside the lattice boundaries.

  If a given coordinate is outside the lattice boundaries, then the additive
  adjustment is returned that will locate the equivalent site within the
  lattice, assuming periodic boundary conditions.

  @param pos is the linear coordinate to check
  @param size is the dimension of the lattice in that dimension (number of
  sites)
  @return the additive adjustment to locate the equivalent coordinate within
  the lattice
  */
  int checkBC(int pos, int size) {
    if (pos >= size)
      return (-size);
    if (pos < 0)
      return (size);
    return (0);
  }

  /**
  @brief Get a pointer to the ChemicalSystem object for the simulation.

  @return a pointer to the ChemicalSystem object for the simulation
  */
  ChemicalSystem *getChemSys() const { return chemSys_; }

  /**
  @brief Set the phase id of a given site, specified by a pointer to the Site
  object.

  @param s is a pointer to the Site object
  @param i is the phase index to set at that site
  */
  void setMicroPhaseId(Site *s, const unsigned int i, string doing) {
    string msg;
    try {
      count_.at(s->getMicroPhaseId())--;
      s->setMicroPhaseId(i);
      count_.at(i)++;
    } catch (out_of_range &oor) {
      msg = "Site does not exist?";
      if (doing == "diss") {
        throw EOBException("Lattice", "setMicroPhaseId in diss", msg,
                           count_.size(), i);
      } else { // "grow"
        throw EOBException("Lattice", "setMicroPhaseId in grow", msg,
                           count_.size(), i);
      }
    }
    return;
  }

  /**
  @brief Set the phase id of a given site, specified by the site's index number.

  @param sitenum is the index of the site in the `site_` array
  @param i is the phase index to set at that site
  */
  void setMicroPhaseId(const int sitenum, const unsigned int i) {
    string msg;
    try {
      count_.at(site_.at(sitenum).getMicroPhaseId())--;
      site_.at(sitenum).setMicroPhaseId(i);
      count_.at(i)++;
    } catch (out_of_range &oor) {
      msg = "Site does not exist?";
      throw EOBException("Lattice", "setMicroPhaseId", msg, count_.size(), i);
    }
  }

  /**
  @brief Get the phase id of a given site, specified by the site's index number.

  @param sitenum is the index of the site in the `site_` array
  @return the microstructure phase id at the site
  */
  int getMicroPhaseId(const int sitenum) {
    try {
      Site *ste;
      ste = &site_[sitenum];
      return (ste->getMicroPhaseId());
    } catch (out_of_range &oor) {
      EOBException ex("Lattice", "getMicroPhaseId", "sitenum", numsites_,
                      sitenum);
      ex.printException();
      exit(1);
    }
  }

  /**
  @brisef Add a site to the list of sites where dissolution of a given phase can
  occur.

  @param loc is a pointer to the Site object to add to the list of potential
  dissolution sites
  @param pid is the microstructure phase id
  */
  void addDissolutionSite(Site *loc, unsigned int pid);

  /**
  @brief Add a site to the list of sites where growth of a given phase can
  occur.

  @param loc is a pointer to the Site object to add to the list of potential
  growth sites
  @param pid is the microstructure phase id
  */
  void addGrowthSite(Site *loc, unsigned int pid);

  /**
  @brief Remove a site from the list of sites where dissolution of a given phase
  can occur.

  @param loc is a pointer to the Site object to remove from the list of
  potential dissolution sites
  @param pid is the microstructure phase id
  */
  // void removeDissolutionSite(Site *loc, unsigned int pid);
<<<<<<< HEAD
  void removeDissolutionSite_diss(Site *loc, unsigned int pid,
                                  int interfacePos);
=======
  void removeDissolutionSite_diss(Site *loc, unsigned int pid, int interfacePos);
>>>>>>> 6c5cadc0
  void removeDissolutionSite_grow(Site *loc, unsigned int pid);

  /**
  @brief Remove a site from the list of sites where growth of a given phase can
  occur.

  @param loc is a pointer to the Site object to remove from the list of
  potential growth sites
  @param pid is the microstructure phase id
  */
  //  void removeGrowthSite(Site *loc, unsigned int pid);
  void removeGrowthSite_0(Site *loc, unsigned int pid, int interfacePos);
  void removeGrowthSite_1(Site *loc, unsigned int pid);

  /**
  @brief Master method to update a microstructure during after a given time
  interval.

  Updating the microstructure includes determining how many sites of each phase
  to add and subtract from the lattice, determining which site locations will be
  used to do that, and then actually causing the switches in phase id to happen
  at those sites. The interfaces and lists of dissolution and growth sites are
  updated accordingly, too.

  @note Water is assumed to be chemically reactive only if it is in capillary
  porosity (microstructure id ELECTROLYTEID).  If the capillary water is
  exhausted then some reaction can still happen with water in nanoporosity, but
  for now we assume that the nanopore water is chemically unreactive and cannot
  be removed.

  @todo Generalize to allow water in nanopores to be chemically reactive

  @param time is is the simulation time [days]
  @param simtype is the type of simulation (hydration, leaching, etc)
  @param capWater is true if there is any capillary pore water in the system.
<<<<<<< HEAD
  @param numDiff is ...
  @param phDiff is ...
  @param nameDiff is ...
  @param whileCount is ...
  @param cyc is the iteration number in main iteration loop in
  Controller::doCycle

  @return zero if okay or nonzero if an error is encountered
  */

  int changeMicrostructure(double time, const int simtype, bool isFirst,
                           bool &capWater, int &numDiff, int &phDiff,
                           string &nameDiff, int whileCount, int cyc);
=======
  @param numDiff is the maximum number of voxels belonging to a given microphase,
  voxels that can be dissolved according to the system configuration (lattice)
  @param phDiff is the microphase ID for which a the number of voxels that can be
  dissolved is smaller than the number requested by the corresponding kinetic model
  @param nameDiff is the name of this microphase
  @param whileCount counts the number of changeMicrostructure calls for a given cycle
  (cyc)
  @param cyc (cycle) is the iteration number in main iteration loop in
  Controller::doCycle - each cycle corresponds to a time step

  @return zero if okay or nonzero if not all requested voxels
  for a certain microphase ID (phDiff) can be dissolved
  */

  int changeMicrostructure(double time, const int simtype, bool &capWater,
                           int &numDiff, int &phDiff, string &nameDiff,
                           int whileCount, int cyc);
>>>>>>> 6c5cadc0

  /**
  @brief Adjust GEMS calculated volumes of microstructure phases

  The volume fractions passed to this function are those coming directly
  from the chemical system.  But the chemical system does not account for
  occluded porosity that may be associated with a solid phase at length
  scales smaller than the lattice spatial resolution.  This method fixes
  those volume fractions, paying special attention to the water distribution.

  @note Water is assumed to be chemically reactive only if it is in capillary
  porosity (microstructure id ELECTROLYTEID).  If the capillary water is
  exhausted then some reaction can still happen with water in nanoporosity, but
  for now we assume that the nanopore water is chemically unreactive and cannot
  be removed.

  @todo Generalize to allow water in nanopores to be chemically reactive

  @param phasenames is a vector of the microstructure phase names
  @param vol is a vector of the pre-adjusted microstructure volumes
  */
  void adjustMicrostructureVolumes(vector<double> &vol, int volSize, int cyc);

  /**
  @brief Calculate microstructure volume fractions

  @param names is a vector of the adjusted microstructure volumes
  @param vol is a vector of the adjusted microstructure volumes
  @param vfrac will hold the microstructure volume fractions
  */
  void adjustMicrostructureVolFracs(vector<string> &names,
                                    const vector<double> vol,
                                    vector<double> &vfrac, int volSize);

  /**
  @brief Calculate the pore size distribution data

  */
  void calculatePoreSizeDistribution(void);

  /**
  @brief Write the pore size distribution data to a file

  @param curtime is the current time in days
  @param simtype is the sumulation tyupe
  @param root is the root name of the output file to create
  */
  void writePoreSizeDistribution(double curtime, const int simtype,
                                 const string &root);

  /**
  @brief Write the microstructure colors to a file

  This is done to save processing the chemistry.xml file just to get the colors
  and will make post-processing of images easier.

  @param root is the root name of the output file to create
  */
  void writeMicroColors(const string &root);

  /**
  @brief Write the 3D microstructure to a file.

  The microstructure output file will indicate the phase id at each site.

  @param curtime is the current time in days
  @param simtype is the sumulation tyupe
  @param root is the root name of the output file to create
  */
  void writeLattice(double curtime, const int simtype, const string &root);
  void writeLatticeIni(double curtime);
  void writeLatticeXYZ(double curtime, const int simtype, const string &root);
  void writeLatticeCFG(double curtime, const int simtype, const string &root);
  void writeLatticeCFG_test(int testPhase);

  /**
  @brief Write the 3D microstructure to a file.

  The damage output file is binary, each site either being damaged or not.

  @param curtime is the current time in days
  @param root is the root name of the output file to create
  */
  void writeDamageLattice(double curtime, const string &root);

  /**
  @brief Write the 3D microstructure to a png file that can be immediately
  rendered.

  @param curtime is the current time in days
  @param root is the root name of the png output file to create
  */
  void writeLatticePNG(double curtime, const int simtype, const string &root);

  /**
  @brief Write the 3D microstructure to a png file that can be immediately
  rendered.

  The damage output file is binary, each site either being damaged or not.

  @param curtime is the current time in days
  @param root is the root name of the png output file to create
  */
  void writeDamageLatticePNG(double curtime, const string &root);

  /**
  @brief Create files of sequential slices of the microstructure in the x
  direction.

  The slices are individual PPM files of 2D (y,z) microstructure slices,
  written back to back, in the same file.  Once created, the files are each
  converted to GIFs using a system call to Imagemagick, and then the GIFs are
  converted to an animated GIF file using a system call to gifsicle.

  @note NOT USED.

  @warning This method currently depends on system calls
  @warning This method currently depends on having Imagemagick installed
  @warning This method currently depends on having gifsicle installed

  @todo Remove the dependence on system calls, Imagemagick, and gifsicle

  @param root is the root name of the png output file to create
  */
  void makeMovie(const string &root);

  /**
  @brief Set the expansion strain components of a site specified by its index.

  This function changes the strain components of a site already in the
  list of expansion sites.  If the prescribed site is not already in the
  list of expansion sites, then the site will be added to that list.

  @param index is the index of the site in the `site_` array
  @param val is the vector of expansion strain components to set
  */
  void setExpansion(int index, vector<double> val) {
    map<int, vector<double>>::iterator p = expansion_.find(index);
    if (p != expansion_.end()) {
      p->second = val;
    } else {
      expansion_.insert(make_pair(index, val));
    }
  }

  /**
  @brief Get the expansion strain components of a site specified by its index.

  @param index is the index of the site in the `site_` array
  @return the vector of expansion strain components to set
  */
  vector<double> getExpansion(int index) {
    string msg;
    map<int, vector<double>>::iterator p = expansion_.find(index);
    if (p != expansion_.end()) {
      return p->second;
    } else {
      msg = "Could not find expansion_ match to index provided";
      throw EOBException("Lattice", "getExpansion", msg, expansion_.size(), 0);
    }
  }

  /**
  @brief Get the expansion strain components for all strained sites in the
  lattice.

  @return the map of the strain components, keyed to the site index numbers
  */
  map<int, vector<double>> getExpansion() { return expansion_; }

  /**
  @brief Get the coordinates of local region for calculating expansion stress.

  This gets the coordinates of the center site of a box in the lattice within
  which the expansion strain is calculated in the ThermalStrain model due to
  local crystallization pressure.

  @todo Change the function name to something like getExpansionSiteCoordinates.

  @param index is the index of a site that has crystallization pressure
  @return the (x,y,z) coordinates of the site
  */
  vector<int> getExpansionCoordin(int index) {
    string msg;
    map<int, vector<int>>::iterator p = expansion_coordin_.find(index);
    if (p != expansion_coordin_.end()) {
      return p->second;
    } else {
      msg = "Could not find expansion_coordin_ match to index provided";
      throw EOBException("Lattice", "getExpansionCoordin", msg,
                         expansion_coordin_.size(), 0);
    }
  }

  /**
  @brief Set the coordinates of local site for calculating expansion stress.

  This gets the coordinates of the center site of a box in the lattice within
  which the expansion strain is calculated in the ThermalStrain model due to
  local crystallization pressure.

  @note NOT USED (commented in Controller)

  @todo Change the function name to something like setExpansionSiteCoordinates

  @param index is the index of a site that has crystallization pressure
  @param coordin is the (x,y,z) triple of the site's coordinates
  @return the (x,y,z) coordinates of the site
  */
  void setExpansionCoordin(int index, vector<int> coordin) {
    string msg;
    map<int, vector<int>>::iterator p = expansion_coordin_.find(index);
    if (p == expansion_coordin_.end()) {
      expansion_coordin_.insert(make_pair(index, coordin));
    }
  }

  /**
  @brief Get the microstructure volume

  @return the microstructure volume (GEMS volume units)
  */
  double getMicrostructurevolume(void) const {
    return (chemSys_->getMicroVolume());
  }

  /**
  @brief Get the initial microstructure volume

  @return the initial microstructure volume (GEMS volume units)
  */
  double getInitialmicrostructurevolume(void) const {
    return (chemSys_->getInitMicroVolume());
  }

  /**
  @brief Get the total capillary pore volume

  @return the volume of capillary pores (GEMS volume units)
  */
  double getCapillaryporevolume(void) const { return capillaryporevolume_; }

  /**
  @brief Set the capillary pore volume

  @param capillaryporevolume is the capillary pore volume (GEMS volume units)
  */
  void setCapillaryporevolume(double capillaryporevolume) {
    capillaryporevolume_ = capillaryporevolume;
  }

  /**
  @brief Get the total capillary pore volume fraction
  This is calculated on a total system volume basis

  @return the volume fraction of capillary pores (microstructure basis)
  */
  double getCapillaryporevolumefraction(void) const {
    return capillaryporevolumefraction_;
  }

  /**
  @brief Set the capillary pore volume fraction
  This is calculated on a total system volume basis

  @param capillaryporevolumefraction is the capillary pore volume
  fraction (microstructure basis)
  */
  void
  setCapillaryporevolumefraction(const double capillaryporevolumefraction) {
    capillaryporevolumefraction_ = capillaryporevolumefraction;
  }

  /**
  @brief Get the total subvoxel pore volume

  @return the volume of subvoxel pores (GEMS volume units)
  */
  double getSubvoxelporevolume(void) const { return subvoxelporevolume_; }

  /**
  @brief Set the subvoxel pore volume

  @param subvoxelporevolume is the subvoxel pore volume (GEMS volume units)
  */
  void setSubvoxelporevolume(const double subvoxelporevolume) {
    subvoxelporevolume_ = subvoxelporevolume;
  }

  /**
  @brief Set the subvoxel pore volume

  @param subvoxelporevolume is the subvoxel pore volume (GEMS volume units)
  */
  void setNonsolidvolume(const double nonsolidvolume) {
    nonsolidvolume_ = nonsolidvolume;
  }

  /**
  @brief Get the capillary water volume

  @param vol is the volume of each microstructure phase
  */
  void calcCapillarywatervolume(vector<double> &vol);

  /**
  @brief Get the capillary water volume

  @return the capillary water volume
  */
  double getCapillarywatervolume(void) const { return capillarywatervolume_; }

  /**
  @brief Set the capillary water volume

  @param capillarywatervolume is the capillary water volume (GEMS volume units)
  */
  void setCapillarywatervolume(const double capillarywatervolume) {
    capillarywatervolume_ = capillarywatervolume;
  }

  /**
  @brief Get the capillary void volume

  @param vol is the volume of each microstructure phase
  @param calc is true only if calculating instead of just returning
  */
  void calcCapillaryvoidvolume(vector<double> &vol);

  /**
  @brief Get the capillary void volume

  @return the capillary void volume
  */
  double getCapillaryvoidvolume(void) const { return capillarywatervolume_; }

  /**
  @brief Set the capillary void volume

  @param capillaryvoidvolume is the capillary void volume (GEMS volume units)
  */
  void setCapillaryvoidvolume(const double capillaryvoidvolume) {
    capillaryvoidvolume_ = capillaryvoidvolume;
  }

  /**
  @brief Get the total subvoxel pore volume fraction
  This is calculated on a total system volume basis

  @return the volume fraction of subvoxel pores (microstructure basis)
  */
  double getSubvoxelporevolumefraction(void) const {
    return subvoxelporevolumefraction_;
  }

  /**
  @brief Set the subvoxel pore volume fraction
  This is calculated on a total system volume basis

  @param subvoxelporevolumefraction is the subvoxel pore volume
  fraction (microstructure basis)
  */
  void setSubvoxelporevolumefraction(const double subvoxelporevolumefraction) {
    subvoxelporevolumefraction_ = subvoxelporevolumefraction;
  }

  /**
  @brief Set the master pore volume distribution

  @param masterporevolume is the pore volume distribution
  */
  void
  setMasterporevolume(const vector<struct PoreSizeVolume> masterporevolume) {
    masterporevolume_ = masterporevolume;
    return;
  }

  /**
  @brief Set the master pore volume distribution of a particular size

  @param idx is the index to set
  @param diam is the diameter in nm
  @param volume is the volume of pores this size, in nm3
  @param volfrac is the volume fraction of this size filled with electrolyte
  */
  void setMasterporevolume(const int idx, const double diam,
                           const double volume, const double volfrac) {
    try {
      if (idx >= masterporevolume_.size()) {
        throw EOBException("Lattice", "setMasterporevolume",
                           "masterporevolume_", masterporevolume_.size(),
                           (int)idx);
      }
      masterporevolume_[idx].diam = diam;
      masterporevolume_[idx].volume = volume;
      masterporevolume_[idx].volfrac = volfrac;
    } catch (EOBException ex) {
      ex.printException();
      exit(1);
    }
    return;
  }

  /**
  @brief Get the master pore volume distribution of a particular size
  @param idx is the index to get
  @return the structure holding the pore size distribution data for that element
  */
  struct PoreSizeVolume getMasterporevolume(const int idx) {
    try {
      if (idx >= masterporevolume_.size()) {
        throw EOBException("Lattice", "getMasterporevolume",
                           "masterporevolume_", masterporevolume_.size(),
                           (int)idx);
      }
    } catch (EOBException ex) {
      ex.printException();
      exit(1);
    }
    return (masterporevolume_[idx]);
  }

  /**
  @brief Get the diameter of the idx element of the pore volume distribution
  @param idx is the index to get
  @return the diameter of that element in the pore size distribution (nm)
  */
  double getMasterporevolumeDiam(const int idx) {
    try {
      if (idx >= masterporevolume_.size()) {
        throw EOBException("Lattice", "getMasterporevolumeDiam",
                           "masterporevolume_", masterporevolume_.size(),
                           (int)idx);
      }
    } catch (EOBException ex) {
      ex.printException();
      exit(1);
    }
    return (masterporevolume_[idx].diam);
  }

  /**
  @brief Get the total volume of the idx element of the pore volume distribution
  @param idx is the index to get
  @return the volume of that element in the pore size distribution (nm3)
  */
  double getMasterporevolumeVolume(const int idx) {
    try {
      if (idx >= masterporevolume_.size()) {
        throw EOBException("Lattice", "getMasterporevolumeVolume",
                           "masterporevolume_", masterporevolume_.size(),
                           (int)idx);
      }
    } catch (EOBException ex) {
      ex.printException();
      exit(1);
    }
    return (masterporevolume_[idx].volume);
  }

  /**
  @brief Get the volume fraction saturated  of the idx element of the pore
  volume distribution
  @param idx is the index to get
  @return the volume fraction saturated of that element in the pore size
  distribution
  */
  double getMasterporevolumeVolfrac(const int idx) {
    try {
      if (idx >= masterporevolume_.size()) {
        throw EOBException("Lattice", "getMasterporevolumeVolfrac",
                           "masterporevolume_", masterporevolume_.size(),
                           (int)idx);
      }
    } catch (EOBException ex) {
      ex.printException();
      exit(1);
    }
    return (masterporevolume_[idx].volfrac);
  }

  /**
  @brief Get the largest diameter of pores containing electrolyte
  @return the diameter of the largest pore containing electrolyte
  */
  double getLargestSaturatedPore(void) {
    double capsize = 1000.0; // nm of capillary pores
    int size = masterporevolume_.size();
    for (int i = 0; i < size; i++) {
      if (masterporevolume_[i].volfrac < 1.0) {
        return (masterporevolume_[i].diam);
      }
    }
    return (capsize);
  }

  /**
  @brief Get the number of sites of water that must be added after a time step.

  @note Currently only used in sulfate attack simulations.

  @return the amount of water that must be added [site units]
  */
  double getWaterchange(void) const { return waterchange_; }

  /**
  @brief Set the number of sites of water that must be added after a time step.

  @note NOT USED.

  @param the number of sites of water that must be added [site units]
  */
  void setWaterchange(double waterchangeval) { waterchange_ = waterchangeval; }

  /**
  @brief Increment the number of sites of water that must be added after a time
  step.

  @param the extra number of sites of water that must be added [site units]
  */
  void dWaterchange(double dwaterchangeval) { waterchange_ += dwaterchangeval; }

  /**
  @brief Implement conversion of Al-bearing phases to ettringite.

  This method is intended only for simulating sulfate attack.  The method
  locates all the Al-bearing phases that are driven to transform. It also
  calculates the volume of free space adjacent to this site to determine whether
  crystallization pressure will arise.  If so, the method calculates the
  crystallization pressure and crystallization stress-free strain.  It then
  applies the expansion strain so that the new stress field can be calculated by
  the ThermalStrain FE model object.

  @todo Consider breaking this method into smaller pieces for maintenance and
  readability.

  @todo Generalize this for any phase transformation.

  @param alphaseid is the microstructure phase id of the Al-bearing phase to
  dissolve
  @param netsitesAlphaseid is the number of Al-bearing sites to dissolve
  @param ettrid is the microstructure phase id of ettringite
  @param netsitesEttrid is the number of ettringite sites to grow
  @return vector (na,ne) where na is the number of Al-bearing sites actually
  changed, and ne is the number of ettringite sites actually grown
  */
  vector<int> transform(int alphaseid, int netsitesAlphaseid, int ettrid,
                        int netsitesEttrid, double volumeratio);

  /**
  @brief Set a pointer to the AppliedStrain object for the simulation.

  @param elas is a pointer to the AppliedStrain object for the simulation
  */
  void setFEsolver(AppliedStrain *AppliedStrainSolver) {
    FEsolver_ = AppliedStrainSolver;
  }

  /**
  @brief Write a contiguous subvolume of the lattice to a file.

  @param fileName is the file name to which the subvolume will be written
  @param centerste is a pointer to the central site within the subvolume
  @param size is the extent of the subvolume in each direction away from the
  center site
  @return a list of the site indices belonging to the subvolume that was written
  */
  vector<unsigned int> writeSubVolume(string fileName, Site *centerste,
                                      int size);

  /**
  @brief Assign isotropic expansion strain at a set of prescribed sites.

  This function changes the strain components of a site already in the
  list of expansion sites.  If the prescribed site is not already in the
  list of expansion sites, then the site will be added to that list.

  @todo Consider changing the name of this method to applyExpansion

  @param alnb is the collection of site indices to which strain will be assigned
  @param exp is the isotropic expansion strain to set
  */
  void applyExp(vector<unsigned int> alnb, double exp);

  /**
  @brief Estimate the <i>internal</i> surface area of a phase with the aqueous
  solution.

  @param phaseid is the id of the microstructure phase
  @return the estimated surface area [site face units]
  */
  double getSurfaceArea(int phaseid);

  /**
  @brief Get the sorted distribution of domain sizes

  @param phaseid is the id of the phase to query
  @param numsites is the maximum number of sites to store and sort
  @param maxisze is the maxmimum linear size of interest
  @param sortorder is 0 if sorting in descending order, nonzero otherwise
  @return an STL list of the site ids according to the distribution
  */
  list<Sitesize> findDomainSizeDistribution(int phaseid, const int numsites,
                                            int maxsize, int sortorder);

  /**
  @brief Estimate the <i>linear size</i> of a domain

  @param siteid is the id of the microstructure phase
  @param maxsize is the maxmimum linear size of interest
  @return the edge length of the maximum cube that contains the same phase
  */
  int findDomainSize(int siteid, int maxsize);

  /**
  @brief Set the verbose flag

  @param isverbose is true if verbose output should be produced
  */
  void setVerbose(const bool isverbose) {
    verbose_ = isverbose;
    return;
  }

  /**
  @brief Get the verbose flag

  @return the verbose flag
  */
  bool getVerbose() const { return verbose_; }

  /**
  @brief Set the warning flag

  @param iswarning is true if warning output should be produced
  */
  void setWarning(const bool iswarning) {
    warning_ = iswarning;
    return;
  }

  /**
  @brief Get the warning flag

  @return the warning flag
  */
  bool getWarning() const { return warning_; }

  vector<int> getCount(void) { return count_; }
  void setCount(vector<int> vect) {
    int dim = vect.size();
    for (int i = 0; i < dim; i++) {
      count_[i] = vect[i];
    }
  }
  int getInterfaceSize(void) { return interface_.size(); }
  Interface getInterface(int i) { return interface_[i]; }
  void setGrowthSites(int i, vector<Isite> vect) {
    interface_[i].setGrowthSites(vect);
  }
  void setDissolutionSites(int i, vector<Isite> vect) {
    interface_[i].setDissolutionSites(vect);
  }
  void setInterfaceMicroPhaseId(int i, int mPhId) {
    interface_[i].setMicroPhaseId(mPhId);
  }

  double getInitSolidMass(void) { return initSolidMass_; }

  void findIsolatedClusters(void);

  void populateElementData(void);

<<<<<<< HEAD
=======
  void createRNG(void) { rg_ = new RanGen(); }
  double callRNG(void) {
      numRNGcall_0_++;
      if (numRNGcall_0_ == LONG_MAX) {
          numRNGcallLONGMAX_++;
          numRNGcall_0_ = 0;
      }
      lastRNG_ = rg_->Ran3();
      return lastRNG_;
  }
  long int getNumRNGcall_0(void) { return numRNGcall_0_; }
  long int getNumRNGcallLONGMAX(void) { return numRNGcallLONGMAX_; }
  //void setNumRNGcall_0(long int val) { numRNGcall_0_ = val; }
  //void setNumRNGcallLONGMAX(long int val) { numRNGcallLONGMAX_ = val; }
  int getRNGseed(void) { return latticeRNGseed_; }
  //void setRNGseed(int val) { latticeRNGseed_ = val; }
  double getLastRNG(void) { return lastRNG_; }
  void setRNGseed(int seed) { rg_->setSeed(seed); }

  void resetRNG(int seed, long int val_0, long int valLONGMAX, double valRNG, int cyc, int whileCount) {
      latticeRNGseed_ = seed;
      rg_->setSeed(latticeRNGseed_);
      numRNGcall_0_ = val_0;
      numRNGcallLONGMAX_ = valLONGMAX;
      long int count_0 = 0, count_1 = 0;
      long int j0, j1, j11;
      double lastRNGreset;
      for(j1 = 1; j1 <= numRNGcallLONGMAX_; j1++) {
          for(j11 = 1; j11 <= LONG_MAX; j11++) {
              lastRNGreset = rg_->Ran3();
          }
      }
      for(j0 = 1; j0 <= val_0; j0++) {
          lastRNGreset = rg_->Ran3();
      }
      lastRNG_ = lastRNGreset;

      cout << endl << "Lattice::resetRNG cyc/whileCount/latticeRNGseed_: " << cyc << " / "
           << whileCount << " / " << latticeRNGseed_ << endl;
      cout << "Lattice::resetRNG numRNGcall_0_/numRNGcallLONGMAX_/lastRNGreset/valRNG: "
           << numRNGcall_0_ << " / " << numRNGcallLONGMAX_ << " / " << lastRNGreset
           << " / " << valRNG << endl;
      if (abs(lastRNGreset - valRNG) <= 1.e-16 ) {
        cout << "Lattice::resetRNG OK!" << endl;
      } else {
        cout << endl << "Lattice::resetRNG FAILED => exit" << endl;
        exit(0);
      }
  }

>>>>>>> 6c5cadc0
}; // End of Lattice class
#endif

///
/// The functions below are used to aid in comparison of one site to another, by
/// which means lists of the sites can be sorted.
///

#ifndef CMPFUNCS
#define CMPFUNCS

/**
@brief Compare two sites, returning true is the first site is "less than" the
second.

The comparison is made on the basis of what THAMES loosely calls the
<i>weighted mean curvature</i>, (wmc).  A site with high wmc is a site where
dissolution of a phase is likely to occur, and growth of another phase is
unlikely to occur. Conversely, a site with a low wmc is a site where growth of a
phase is likely to occur but dissolution of a phase is unlikely to occur.

@param s1 is a pointer to the first site in the comparison
@param s2 is a pointer to the second site in the comparison
@return true if the first site has lower wmc than the second, false otherwise
*/
bool cmp(const Site *s1, const Site *s2);

/**
@brief Sort two sites based on their affinity for a given phase.

The comparison is made on the basis of what THAMES loosely calls the
<i>affinity</i>.  A site with high affinity is a site where growth of a phase
is more likely to occur because of an affinity between it and the interface.

@param s1 is the first site in the comparison
@param s2 is the second site in the comparison
@return true if the first site has <i>greater</i> affinity than the second,
false otherwise
*/
bool affinitySort(const Isite s1, const Isite s2);

#endif<|MERGE_RESOLUTION|>--- conflicted
+++ resolved
@@ -60,23 +60,16 @@
 private:
   string version_;             /**< THAMES version for header information */
   string jobroot_;             /**< The root name for output files */
-<<<<<<< HEAD
-=======
 
   RanGen *rg_;                 /**< Pointer to random number generator object */
   int latticeRNGseed_;
   long int numRNGcall_0_, numRNGcallLONGMAX_;
   double lastRNG_;
 
->>>>>>> 6c5cadc0
   unsigned int xdim_;          /**< Number of sites in the x dimension */
   unsigned int ydim_;          /**< Number of sites in the y dimension */
   unsigned int zdim_;          /**< Number of sites in the z dimension */
   double resolution_;          /**< Voxel edge length [micrometers] */
-<<<<<<< HEAD
-  RanGen *rg_;                 /**< Pointer to random number generator object */
-=======
->>>>>>> 6c5cadc0
   vector<Site> site_;          /**< 1D list of Site objects (site = voxel) */
   unsigned int numsites_;      /**< Total number of sites */
   unsigned int siteneighbors_; /**< Number of neighbor sites to a given site */
@@ -143,23 +136,11 @@
                                 files in cfg format */
 
   double initSolidMass_;
-<<<<<<< HEAD
-  // for tests 1
-  int numICs_ini, numDCs_ini;
-  vector<double> ICMoles_ini, DCMoles_ini;
-
-  vector<int> count_ini;
-  vector<Site> site_ini;
-  vector<Interface> interface_ini;
-  double wcratio_; /**< Water-to-cement mass ratio */
-  // for tests 1
-=======
 
   double wcratio_;  /**< Water-to-cement mass ratio */
 
   int numMicroPhases_;   /**< Number of microphases */
 
->>>>>>> 6c5cadc0
 public:
   /**
   @brief Constructor without input microstructure file name.
@@ -714,18 +695,6 @@
   @brief Add (grow i.e. switch from electrolyte) the prescribed number of
   sites of each microphase that has to grow
 
-<<<<<<< HEAD
-  This method gets a list of all the <i>potential</i> growth sites. A site from
-  this list is selected with a probability computed based on the local
-  configuration: affinities that take into account the nature of the phase
-  occupying this site and phases occupying its nearest and next nearest
-  neighbours. Once switching the phase id of this site, the lists of growth
-  sites and dissolution sites are updated to account for the new local geometry.
-
-  @param phaseid is the id of the microstructure phase to add
-  @param numtoadd is the number of sites to switch to this phase
-  @return the actual number of sites that were changed
-=======
   @param growPhaseIDVect is the vector of microphase IDs that must grow
   @param numSiteGrowVect is a vector containing the number of voxels to add for each
   microphase ID in growPhaseIDVect
@@ -734,7 +703,6 @@
   @param totalTRC is the total call number of the changeMicrostructure method
   @return the actual number of sites that were changed for each microphase ID from
   the input growPhaseIDVect vector
->>>>>>> 6c5cadc0
   */
   vector<int> growPhase(vector<int> growPhaseIDVect, vector<int> numSiteGrowVect,
                    vector<string> growPhNameVect, int &numadded_G, int totalTRC);
@@ -765,12 +733,8 @@
   or the ID of the first microphase (in dissPhaseIDVect) for which this was not possible
   */
   // int dissolvePhase(unsigned int phaseid, int numtoadd);
-<<<<<<< HEAD
-  int dissolvePhase(unsigned int phaseid, int numtoadd, int trc);
-=======
   int dissolvePhase(vector<int> dissPhaseIDVect, vector<int> numSiteDissVect,
                        vector<string> dissPhNameVect, int &numadded_D, int totalTRC);
->>>>>>> 6c5cadc0
 
   /**
   @brief Remove the water from a prescribed number of solution-filled sites.
@@ -928,12 +892,7 @@
   @param pid is the microstructure phase id
   */
   // void removeDissolutionSite(Site *loc, unsigned int pid);
-<<<<<<< HEAD
-  void removeDissolutionSite_diss(Site *loc, unsigned int pid,
-                                  int interfacePos);
-=======
   void removeDissolutionSite_diss(Site *loc, unsigned int pid, int interfacePos);
->>>>>>> 6c5cadc0
   void removeDissolutionSite_grow(Site *loc, unsigned int pid);
 
   /**
@@ -969,21 +928,6 @@
   @param time is is the simulation time [days]
   @param simtype is the type of simulation (hydration, leaching, etc)
   @param capWater is true if there is any capillary pore water in the system.
-<<<<<<< HEAD
-  @param numDiff is ...
-  @param phDiff is ...
-  @param nameDiff is ...
-  @param whileCount is ...
-  @param cyc is the iteration number in main iteration loop in
-  Controller::doCycle
-
-  @return zero if okay or nonzero if an error is encountered
-  */
-
-  int changeMicrostructure(double time, const int simtype, bool isFirst,
-                           bool &capWater, int &numDiff, int &phDiff,
-                           string &nameDiff, int whileCount, int cyc);
-=======
   @param numDiff is the maximum number of voxels belonging to a given microphase,
   voxels that can be dissolved according to the system configuration (lattice)
   @param phDiff is the microphase ID for which a the number of voxels that can be
@@ -1001,7 +945,6 @@
   int changeMicrostructure(double time, const int simtype, bool &capWater,
                            int &numDiff, int &phDiff, string &nameDiff,
                            int whileCount, int cyc);
->>>>>>> 6c5cadc0
 
   /**
   @brief Adjust GEMS calculated volumes of microstructure phases
@@ -1675,8 +1618,6 @@
 
   void populateElementData(void);
 
-<<<<<<< HEAD
-=======
   void createRNG(void) { rg_ = new RanGen(); }
   double callRNG(void) {
       numRNGcall_0_++;
@@ -1727,7 +1668,6 @@
       }
   }
 
->>>>>>> 6c5cadc0
 }; // End of Lattice class
 #endif
 
