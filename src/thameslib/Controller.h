--- conflicted
+++ resolved
@@ -23,26 +23,32 @@
 
 struct RestoreSite {
   // for each site in site_:
-  unsigned int microPhaseId;       // The microstructure phase assignment
-  vector<unsigned int> growth;     // vector of phases that can grow at this site
-  vector<int> inGrowInterfacePos;  // vector of the site position in each growth interface
-  int inDissInterfacePos;          // site position in the corresponding dissolution interface
-  double wmc;                      // total porosity ("surface curvature") at this site
-  double wmc0;                     // this site internal porosity (its own contribution at wmc_ value)
-  int visit;                       // reset to 0
+  unsigned int microPhaseId;      // The microstructure phase assignment
+  vector<unsigned int> growth;    // vector of phases that can grow at this site
+  vector<int> inGrowInterfacePos; // vector of the site position in each growth
+                                  // interface
+  int inDissInterfacePos; // site position in the corresponding dissolution
+                          // interface
+  double wmc;             // total porosity ("surface curvature") at this site
+  double
+      wmc0;  // this site internal porosity (its own contribution at wmc_ value)
+  int visit; // reset to 0
 };
 
 struct RestoreInterface {
   //  from Interface
-  unsigned int microPhaseId; /**< The phase id of the voxels at this interface */
-  vector<Isite> growthSites; /**< The list of all sites eligible foradjacent growth */
-  vector<Isite> dissolutionSites; /**< The list of sites eligible for self-dissolution */
+  unsigned int
+      microPhaseId; /**< The phase id of the voxels at this interface */
+  vector<Isite>
+      growthSites; /**< The list of all sites eligible foradjacent growth */
+  vector<Isite>
+      dissolutionSites; /**< The list of sites eligible for self-dissolution */
   //    for each Isite:
   //      unsigned int id_; /**< The id of the corresponding Site */
-  //      int affinity_;    /**< The affinity for growth of a phase at the site */
-  //      bool verbose_;    /**< Flag for whether to produce verbose output */
-  //      double prob_;     /**< The growth probability of a phase at this site (computed according the affinity) */
-  //      double probIni_;
+  //      int affinity_;    /**< The affinity for growth of a phase at the site
+  //      */ bool verbose_;    /**< Flag for whether to produce verbose output
+  //      */ double prob_;     /**< The growth probability of a phase at this
+  //      site (computed according the affinity) */ double probIni_;
 };
 
 struct RestoreSystem {
@@ -65,35 +71,34 @@
 // from ChemicalSystem:
 //   double *ICMoles_;     /**< List of number of moles of each IC in system */
 //   double *DCMoles_;             /**< List of moles of each DC */
-//   double *prevGEMPhaseMoles_; /**< List of moles of each phase in the system in the previous time step */
-//  double *prevGEMPhaseMass_;  /**< List of mass of each phase in the system in the previous time step */
-//  double *prevGEMPhaseVolume_; /**< List of volume of each phase in the system in the previous time step */
+//   double *prevGEMPhaseMoles_; /**< List of moles of each phase in the system
+//   in the previous time step */
+//  double *prevGEMPhaseMass_;  /**< List of mass of each phase in the system in
+//  the previous time step */ double *prevGEMPhaseVolume_; /**< List of volume
+//  of each phase in the system in the previous time step */
 //
 // from Lattice:
-<<<<<<< HEAD
-//  vector<Site> site_;     /**< 1D list of Site objects (site = voxel) */
-=======
-//   vector<Site> site_;     /**< 1D list of Site objects (site = voxel) */
->>>>>>> 368133ae
 //   for each site in site_:
 //     unsigned int microPhaseId_;   // The microstructure phase assignment
-//     vector<unsigned int> growth_; // Vector of phases that can grow at this site
-//    double wmc_;                  // total porosity ("surface curvature") at this site
-//    double wmc0_;                 // this site internal porosity (its own contribution at wmc_ value)
+//     vector<unsigned int> growth_; // Vector of phases that can grow at this
+//     site
+//    double wmc_;                  // total porosity ("surface curvature") at
+//    this site double wmc0_;                 // this site internal porosity
+//    (its own contribution at wmc_ value)
 //    >>int visit_;<<               // reset to 0
 // vector<Interface> interface_;     //
 //   from Interface
 //     microPhaseId_; /**< The phase id of the voxels at this interface */
-//     vector<Isite> growthSites_; /**< The list of all sites eligible foradjacent growth */
-//     vector<Isite> dissolutionSites_; /**< The list of sites eligible for self-dissolution */
-//     for each Isite:
+//     vector<Isite> growthSites_; /**< The list of all sites eligible
+//     foradjacent growth */ vector<Isite> dissolutionSites_; /**< The list of
+//     sites eligible for self-dissolution */ for each Isite:
 //       unsigned int id_; /**< The id of the corresponding Site */
-//       int affinity_;    /**< The affinity for growth of a phase at the site */
+//       int affinity_;    /**< The affinity for growth of a phase at the site
+//       */
 //       */ bool verbose_;    /**< Flag for whether to produce verbose output */
-//       double prob_;     /**< The growth probability of a phase at this site (computed according the affinity) */
-//       double probIni_;
+//       double prob_;     /**< The growth probability of a phase at this site
+//       (computed according the affinity) */ double probIni_;
 // vector<int> count_;               // recreate or restored
-
 
 /**
 @class Controller
@@ -147,7 +152,8 @@
   double imgfreq_;          /**< Frequency to output microstructure image */
   ChemicalSystem *chemSys_; /**< Pointer to `ChemicalSystem` object */
   vector<double> time_;     /**< List of simulation times for each iteration */
-  vector<double> timeInitial_;     /**< List of simulation times for each iteration */
+  vector<double>
+      timeInitial_; /**< List of simulation times for each iteration */
   vector<double> output_time_; /**< List of times to output image */
   double statfreq_;            /**< Frequency to output statistics */
 
