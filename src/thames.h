--- conflicted
+++ resolved
@@ -218,20 +218,11 @@
 */
 void timeCount(clock_t time_, time_t lt_);
 
-<<<<<<< HEAD
-void errorDelDynAllocMem(ChemicalSystem *ChemSys, Lattice *Mic, RanGen *RNG,
-                         ThermalStrain *ThermalStrainSolver,
-                         AppliedStrain *AppliedStrainSolver,
-                         KineticController *KController,
-                         Controller *Ctrl, clock_t st_time, time_t lt);
-=======
 void deleteDynAllocMem(ChemicalSystem *ChemSys, Lattice *Mic, RanGen *RNG,
                        ThermalStrain *ThermalStrainSolver,
                        AppliedStrain *AppliedStrainSolver,
-                       KineticController *KController,
-                       Controller *Ctrl, clock_t st_time,
-                       time_t lt, bool errorProgram);
->>>>>>> 368133ae
+                       KineticController *KController, Controller *Ctrl,
+                       clock_t st_time, time_t lt, bool errorProgram);
 
 using namespace std;
 
